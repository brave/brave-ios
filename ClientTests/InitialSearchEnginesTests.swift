--- conflicted
+++ resolved
@@ -52,9 +52,6 @@
                                           .qwant,
                                           .startpage,
                                           .ecosia])
-<<<<<<< HEAD
-
-=======
         
         let onboardingEngines = localeSE.onboardingEngines.map { $0.id }
         XCTAssertEqual(onboardingEngines, [.braveSearch,
@@ -67,7 +64,6 @@
         
         
         
->>>>>>> 3b170c50
         XCTAssertEqual(localeSE.defaultSearchEngine, .braveSearch)
         XCTAssertNil(localeSE.priorityEngine)
     }
@@ -83,6 +79,13 @@
                                           .qwant,
                                           .startpage])
         
+        let onboardingEngines = localeSE.onboardingEngines.map { $0.id }
+        XCTAssertEqual(onboardingEngines, [.google,
+                                           .bing,
+                                           .duckduckgo,
+                                           .qwant,
+                                           .startpage])
+        
         XCTAssertEqual(localeSE.defaultSearchEngine, .google)
         XCTAssertNil(localeSE.priorityEngine)
     }
@@ -98,17 +101,14 @@
                                           .startpage,
                                           .ecosia])
         
-<<<<<<< HEAD
-=======
-        let onboardingEngines = localeSE.onboardingEngines.map { $0.id }
-        XCTAssertEqual(onboardingEngines, [.google,
-                                           .bing,
-                                           .duckduckgo,
-                                           .qwant,
-                                           .startpage,
-                                           .ecosia])
-        
->>>>>>> 3b170c50
+        let onboardingEngines = localeSE.onboardingEngines.map { $0.id }
+        XCTAssertEqual(onboardingEngines, [.google,
+                                           .bing,
+                                           .duckduckgo,
+                                           .qwant,
+                                           .startpage,
+                                           .ecosia])
+        
         XCTAssertEqual(localeSE.defaultSearchEngine, .braveSearch)
         XCTAssertNil(localeSE.priorityEngine)
     }
@@ -125,17 +125,14 @@
                                           .startpage,
                                           .ecosia])
         
-<<<<<<< HEAD
-=======
-        let onboardingEngines = localeSE.onboardingEngines.map { $0.id }
-        XCTAssertEqual(onboardingEngines, [.google,
-                                           .bing,
-                                           .duckduckgo,
-                                           .qwant,
-                                           .startpage,
-                                           .ecosia])
-        
->>>>>>> 3b170c50
+        let onboardingEngines = localeSE.onboardingEngines.map { $0.id }
+        XCTAssertEqual(onboardingEngines, [.google,
+                                           .bing,
+                                           .duckduckgo,
+                                           .qwant,
+                                           .startpage,
+                                           .ecosia])
+        
         XCTAssertEqual(localeSE.defaultSearchEngine, .braveSearch)
         XCTAssertNil(localeSE.priorityEngine)
     }
@@ -152,17 +149,14 @@
                                           .startpage,
                                           .ecosia])
         
-<<<<<<< HEAD
-=======
-        let onboardingEngines = localeSE.onboardingEngines.map { $0.id }
-        XCTAssertEqual(onboardingEngines, [.google,
-                                           .bing,
-                                           .duckduckgo,
-                                           .qwant,
-                                           .startpage,
-                                           .ecosia])
-        
->>>>>>> 3b170c50
+        let onboardingEngines = localeSE.onboardingEngines.map { $0.id }
+        XCTAssertEqual(onboardingEngines, [.google,
+                                           .bing,
+                                           .duckduckgo,
+                                           .qwant,
+                                           .startpage,
+                                           .ecosia])
+        
         XCTAssertEqual(localeSE.defaultSearchEngine, .braveSearch)
         XCTAssertNil(localeSE.priorityEngine)
     }
@@ -178,6 +172,13 @@
                                           .qwant,
                                           .startpage])
         
+        let onboardingEngines = unknownLocaleSE.onboardingEngines.map { $0.id }
+        XCTAssertEqual(onboardingEngines, [.google,
+                                           .bing,
+                                           .duckduckgo,
+                                           .qwant,
+                                           .startpage])
+        
         XCTAssertEqual(unknownLocaleSE.defaultSearchEngine, .google)
         XCTAssertNil(unknownLocaleSE.priorityEngine)
     }
@@ -194,6 +195,14 @@
                                           .qwant,
                                           .startpage])
         
+        let onboardingEngines = russianLocale.onboardingEngines.map { $0.id }
+        XCTAssertEqual(onboardingEngines, [.yandex,
+                                           .google,
+                                           .bing,
+                                           .duckduckgo,
+                                           .qwant,
+                                           .startpage])
+        
         XCTAssertEqual(russianLocale.defaultSearchEngine, .yandex)
         XCTAssertNil(russianLocale.priorityEngine)
     }
