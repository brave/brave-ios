// Copyright 2022 The Brave Authors. All rights reserved.
// This Source Code Form is subject to the terms of the Mozilla Public
// License, v. 2.0. If a copy of the MPL was not distributed with this
// file, You can obtain one at http://mozilla.org/MPL/2.0/.

import Foundation
import SwiftUI
import BraveCore
import BraveUI
<<<<<<< HEAD
import Strings
=======
import struct Shared.Strings
import Data
>>>>>>> a34cb733

public protocol WalletSiteConnectionDelegate {
  /// A list of accounts connected to this webpage (addresses)
  var connectedAccounts: [String] { get }
  /// Update the connection status for a given account
  func updateConnectionStatusForAccountAddress(_ address: String)
}

public struct WalletPanelContainerView: View {
  var walletStore: WalletStore
  @ObservedObject var keyringStore: KeyringStore
  var origin: URLOrigin
  var presentWalletWithContext: ((PresentingContext) -> Void)?
  var presentBuySendSwap: (() -> Void)?
  
  // When the screen first apperas the keyring is set as the default value
  // which causes an unnessary animation
  @State private var fetchingInitialKeyring: Bool = true
  
  private enum VisibleScreen: Equatable {
    case panel
    case onboarding
    case unlock
  }
  
  private var visibleScreen: VisibleScreen {
    let keyring = keyringStore.keyring
    if !keyring.isKeyringCreated || keyringStore.isOnboardingVisible {
      return .onboarding
    }
    if keyring.isLocked || keyringStore.isRestoreFromUnlockBiometricsPromptVisible {
      return .unlock
    }
    return .panel
  }
  
  private var lockedView: some View {
    VStack(spacing: 36) {
      Image("graphic-lock", bundle: .current)
        .resizable()
        .aspectRatio(contentMode: .fit)
        .frame(maxWidth: 150)
      Button {
        presentWalletWithContext?(.panelUnlockOrSetup)
      } label: {
        HStack(spacing: 4) {
          Image("brave.unlock")
          Text(Strings.Wallet.walletPanelUnlockWallet)
        }
      }
      .buttonStyle(BraveFilledButtonStyle(size: .normal))
    }
    .padding()
    .padding()
    .frame(maxWidth: .infinity)
    .background(Color(.braveBackground).ignoresSafeArea())
  }
  
  private var setupView: some View {
    ScrollView(.vertical) {
      VStack(spacing: 36) {
        VStack(spacing: 4) {
          Text(Strings.Wallet.braveWallet)
            .foregroundColor(Color(.bravePrimary))
            .font(.headline)
          Text(Strings.Wallet.walletPanelSetupWalletDescription)
            .foregroundColor(Color(.secondaryBraveLabel))
            .font(.subheadline)
        }
        .multilineTextAlignment(.center)
        Button {
          presentWalletWithContext?(.panelUnlockOrSetup)
        } label: {
          Text(Strings.Wallet.learnMoreButton)
        }
        .buttonStyle(BraveFilledButtonStyle(size: .normal))
      }
      .padding()
      .padding()
    }
    .frame(maxWidth: .infinity)
    .background(Color(.braveBackground).ignoresSafeArea())
  }
  
  public var body: some View {
    ZStack {
      switch visibleScreen {
      case .panel:
        if let cryptoStore = walletStore.cryptoStore {
          WalletPanelView(
            keyringStore: keyringStore,
            cryptoStore: cryptoStore,
            networkStore: cryptoStore.networkStore,
            accountActivityStore: cryptoStore.accountActivityStore(for: keyringStore.selectedAccount),
            origin: origin,
            presentWalletWithContext: { context in
              self.presentWalletWithContext?(context)
            },
            presentBuySendSwap: {
              self.presentBuySendSwap?()
            }
          )
          .transition(.asymmetric(insertion: .identity, removal: .opacity))
        }
      case .unlock:
        lockedView
          .transition(.move(edge: .bottom).combined(with: .opacity))
          .zIndex(1)
      case .onboarding:
        setupView
          .transition(.move(edge: .bottom).combined(with: .opacity))
          .zIndex(2)  // Needed or the dismiss animation messes up
      }
    }
    .animation(fetchingInitialKeyring ? nil : .default, value: visibleScreen)
    .frame(idealWidth: 320, maxWidth: .infinity)
    .onAppear {
      fetchingInitialKeyring = keyringStore.keyring.id.isEmpty
    }
    .onChange(of: keyringStore.keyring) { newValue in
      fetchingInitialKeyring = false
      if visibleScreen != .panel, !keyringStore.lockedManually {
        presentWalletWithContext?(.panelUnlockOrSetup)
      }
    }
  }
}

struct WalletPanelView: View {
  @ObservedObject var keyringStore: KeyringStore
  @ObservedObject var cryptoStore: CryptoStore
  @ObservedObject var networkStore: NetworkStore
  @ObservedObject var accountActivityStore: AccountActivityStore
  var origin: URLOrigin
  var presentWalletWithContext: (PresentingContext) -> Void
  var presentBuySendSwap: () -> Void
  
  @Environment(\.pixelLength) private var pixelLength
  @Environment(\.sizeCategory) private var sizeCategory
  @ScaledMetric private var blockieSize = 54
  
  private let currencyFormatter: NumberFormatter = .usdCurrencyFormatter
  
  init(
    keyringStore: KeyringStore,
    cryptoStore: CryptoStore,
    networkStore: NetworkStore,
    accountActivityStore: AccountActivityStore,
    origin: URLOrigin,
    presentWalletWithContext: @escaping (PresentingContext) -> Void,
    presentBuySendSwap: @escaping () -> Void
  ) {
    self.keyringStore = keyringStore
    self.cryptoStore = cryptoStore
    self.networkStore = networkStore
    self.accountActivityStore = accountActivityStore
    self.origin = origin
    self.presentWalletWithContext = presentWalletWithContext
    self.presentBuySendSwap = presentBuySendSwap
    
    currencyFormatter.currencyCode = accountActivityStore.currencyCode
  }
  
  @State private var permittedAccounts: [String] = []
  
  private var isConnected: Bool {
    return permittedAccounts.contains(keyringStore.selectedAccount.address)
  }
  
  private var connectButton: some View {
    Button {
      presentWalletWithContext(.editSiteConnection(origin, handler: { accounts in
        permittedAccounts = accounts
      }))
    } label: {
      HStack {
        if isConnected {
          Image(systemName: "checkmark")
        }
        Text(isConnected ? Strings.Wallet.walletPanelConnected : Strings.Wallet.walletPanelConnect)
          .fontWeight(.bold)
          .lineLimit(1)
      }
      .foregroundColor(.white)
      .font(.caption.weight(.semibold))
      .padding(.init(top: 6, leading: 12, bottom: 6, trailing: 12))
      .background(
        Color.white.opacity(0.5)
          .clipShape(Capsule().inset(by: 0.5).stroke())
      )
      .clipShape(Capsule())
      .contentShape(Capsule())
    }
  }
  
  private var networkPickerButton: some View {
    NetworkPicker(
      style: .init(textColor: .white, borderColor: .white),
      networkStore: networkStore,
      selectedNetwork: networkStore.selectedChainBinding
    )
  }
  
  private var pendingRequestsButton: some View {
    Button(action: { presentWalletWithContext(.pendingRequests) }) {
      Image("brave.bell.badge")
        .foregroundColor(.white)
    }
  }
  
  var body: some View {
    ScrollView(.vertical, showsIndicators: false) {
      VStack(spacing: 0) {
        if sizeCategory.isAccessibilityCategory {
          VStack {
            Text(Strings.Wallet.braveWallet)
              .font(.headline)
              .background(
                Color.clear
              )
            HStack {
              Button {
                presentWalletWithContext(.default)
              } label: {
                Image(systemName: "arrow.up.left.and.arrow.down.right")
                  .rotationEffect(.init(degrees: 90))
              }
              .accessibilityLabel(Strings.Wallet.walletFullScreenAccessibilityTitle)
              Spacer()
              if cryptoStore.pendingRequest != nil {
                pendingRequestsButton
                Spacer()
              }
              Menu {
                Button(action: { keyringStore.lock() }) {
                  Label(Strings.Wallet.lock, image: "brave.lock")
                }
                Divider()
                Button(action: { presentWalletWithContext(.settings) }) {
                  Label(Strings.Wallet.settings, image: "brave.gear")
                }
              } label: {
                Image(systemName: "ellipsis")
              }
              .accessibilityLabel(Strings.Wallet.otherWalletActionsAccessibilityTitle)
            }
          }
          .padding(16)
          .overlay(
            Color.white.opacity(0.3) // Divider
              .frame(height: pixelLength),
            alignment: .bottom
          )
        } else {
          HStack {
            Button {
              presentWalletWithContext(.default)
            } label: {
              Image(systemName: "arrow.up.left.and.arrow.down.right")
                .rotationEffect(.init(degrees: 90))
            }
            .accessibilityLabel(Strings.Wallet.walletFullScreenAccessibilityTitle)
            if cryptoStore.pendingRequest != nil {
              // fake bell icon for layout
              pendingRequestsButton
              .hidden()
            }
            Spacer()
            Text(Strings.Wallet.braveWallet)
              .font(.headline)
              .background(
                Color.clear
              )
            Spacer()
            if cryptoStore.pendingRequest != nil {
              pendingRequestsButton
            }
            Menu {
              Button(action: { keyringStore.lock() }) {
                Label(Strings.Wallet.lock, image: "brave.lock")
              }
              Divider()
              Button(action: { presentWalletWithContext(.settings) }) {
                Label(Strings.Wallet.settings, image: "brave.gear")
              }
            } label: {
              Image(systemName: "ellipsis")
            }
            .accessibilityLabel(Strings.Wallet.otherWalletActionsAccessibilityTitle)
          }
          .padding(16)
          .overlay(
            Color.white.opacity(0.3) // Divider
              .frame(height: pixelLength),
            alignment: .bottom
          )
        }
        VStack {
          if sizeCategory.isAccessibilityCategory {
            VStack {
              connectButton
              networkPickerButton
            }
          } else {
            HStack {
              connectButton
              Spacer()
              networkPickerButton
            }
          }
          VStack(spacing: 12) {
            Button {
              presentWalletWithContext(.accountSelection)
            } label: {
              Blockie(address: keyringStore.selectedAccount.address)
                .frame(width: blockieSize, height: blockieSize)
                .overlay(
                  Circle().strokeBorder(lineWidth: 2, antialiased: true)
                )
                .overlay(
                  Image(systemName: "chevron.down.circle.fill")
                    .font(.footnote)
                    .background(Color(.braveLabel).clipShape(Circle())),
                  alignment: .bottomLeading
                )
            }
            VStack(spacing: 4) {
              Text(keyringStore.selectedAccount.name)
                .font(.headline)
              Text(keyringStore.selectedAccount.address.truncatedAddress)
                .font(.callout)
            }
          }
          VStack(spacing: 4) {
            let nativeAsset = accountActivityStore.assets.first(where: { $0.token.symbol == networkStore.selectedChain.symbol })
            Text(String(format: "%.04f %@", nativeAsset?.decimalBalance ?? 0.0, networkStore.selectedChain.symbol))
              .font(.title2.weight(.bold))
            Text(currencyFormatter.string(from: NSNumber(value: (Double(nativeAsset?.price ?? "") ?? 0) * (nativeAsset?.decimalBalance ?? 0.0))) ?? "")
              .font(.callout)
          }
          .padding(.vertical)
          HStack(spacing: 0) {
            Button {
              presentBuySendSwap()
            } label: {
              Image("brave.arrow.left.arrow.right")
                .imageScale(.large)
                .padding(.horizontal, 44)
                .padding(.vertical, 8)
            }
            Color.white.opacity(0.6)
              .frame(width: pixelLength)
            Button {
              presentWalletWithContext(.transactionHistory)
            } label: {
              Image("brave.history")
                .imageScale(.large)
                .padding(.horizontal, 44)
                .padding(.vertical, 8)
            }
          }
          .overlay(RoundedRectangle(cornerRadius: 8, style: .continuous).strokeBorder(Color.white.opacity(0.6), style: .init(lineWidth: pixelLength)))
        }
        .padding(EdgeInsets(top: 12, leading: 12, bottom: 24, trailing: 12))
      }
    }
    .foregroundColor(.white)
    .background(
      BlockieMaterial(address: keyringStore.selectedAccount.id)
      .ignoresSafeArea()
    )
    .onChange(of: cryptoStore.pendingRequest) { newValue in
      if newValue != nil {
        presentWalletWithContext(.pendingRequests)
      }
    }
    .onAppear {
      let permissionRequestManager = WalletProviderPermissionRequestsManager.shared
      if let request = permissionRequestManager.pendingRequests(for: origin, coinType: .eth).first {
        presentWalletWithContext(.requestEthererumPermissions(request, onPermittedAccountsUpdated: { accounts in
          permittedAccounts = accounts
        }))
      } else {
        cryptoStore.prepare()
      }
      if let url = origin.url, let accounts = Domain.ethereumPermissions(forUrl: url) {
        permittedAccounts = accounts
      }
      accountActivityStore.update()
    }
  }
}

#if DEBUG
struct WalletPanelView_Previews: PreviewProvider {
  static var previews: some View {
    Group {
      WalletPanelView(
        keyringStore: .previewStoreWithWalletCreated,
        cryptoStore: .previewStore,
        networkStore: .previewStore,
        accountActivityStore: .previewStore,
        origin: .init(url: URL(string: "https://app.uniswap.org")!),
        presentWalletWithContext: { _ in },
        presentBuySendSwap: {}
      )
      WalletPanelView(
        keyringStore: .previewStore,
        cryptoStore: .previewStore,
        networkStore: .previewStore,
        accountActivityStore: .previewStore,
        origin: .init(url: URL(string: "https://app.uniswap.org")!),
        presentWalletWithContext: { _ in },
        presentBuySendSwap: {}
      )
      WalletPanelView(
        keyringStore: {
          let store = KeyringStore.previewStoreWithWalletCreated
          store.lock()
          return store
        }(),
        cryptoStore: .previewStore,
        networkStore: .previewStore,
        accountActivityStore: .previewStore,
        origin: .init(url: URL(string: "https://app.uniswap.org")!),
        presentWalletWithContext: { _ in },
        presentBuySendSwap: {}
      )
    }
    .fixedSize(horizontal: false, vertical: true)
    .previewLayout(.sizeThatFits)
  }
}
#endif<|MERGE_RESOLUTION|>--- conflicted
+++ resolved
@@ -7,12 +7,8 @@
 import SwiftUI
 import BraveCore
 import BraveUI
-<<<<<<< HEAD
 import Strings
-=======
-import struct Shared.Strings
 import Data
->>>>>>> a34cb733
 
 public protocol WalletSiteConnectionDelegate {
   /// A list of accounts connected to this webpage (addresses)
