/* This Source Code Form is subject to the terms of the Mozilla Public License, v. 2.0. If a copy of the MPL was not distributed with this file, You can obtain one at http://mozilla.org/MPL/2.0/. */

import UIKit
import CoreData
import Shared
import XCGLogger

private let log = Logger.browserLogger

public class DataController: NSObject {
    public static var shared: DataController = DataController()
    
<<<<<<< HEAD
    private lazy var container: NSPersistentContainer = {
        let modelName = "Model"
        guard let modelURL = Bundle(for: DataController.self).url(forResource: modelName, withExtension:"momd") else {
=======
    fileprivate lazy var writeContext: NSManagedObjectContext = {
        let write = NSManagedObjectContext(concurrencyType: .privateQueueConcurrencyType)
        write.persistentStoreCoordinator = self.persistentStoreCoordinator
        write.undoManager = nil
        write.mergePolicy = NSMergeByPropertyStoreTrumpMergePolicy
        
        return write
    }()
    
    public lazy var workerContext: NSManagedObjectContext = {
    
        let worker = NSManagedObjectContext(concurrencyType: .privateQueueConcurrencyType)
        worker.undoManager = nil
        worker.mergePolicy = NSOverwriteMergePolicy
        worker.parent = self.writeContext
        worker.automaticallyMergesChangesFromParent = true
        
        return worker
    }()
    
    public lazy var mainThreadContext: NSManagedObjectContext = {
        let main = NSManagedObjectContext(concurrencyType: .mainQueueConcurrencyType)
        main.undoManager = nil
        main.mergePolicy = NSOverwriteMergePolicy
        main.parent = self.writeContext
        main.automaticallyMergesChangesFromParent = true
        
        return main
    }()
    
    fileprivate var managedObjectModel: NSManagedObjectModel!
    fileprivate var persistentStoreCoordinator: NSPersistentStoreCoordinator!
    
    override init() {
        super.init()

       // TransformerUUID.setValueTransformer(transformer: NSValueTransformer?, forName name: String)

        guard let modelURL = Bundle(for: DataController.self).url(forResource: "Model", withExtension: "momd") else {
>>>>>>> 8454686e
            fatalError("Error loading model from bundle")
        }
        guard let mom = NSManagedObjectModel(contentsOf: modelURL) else {
            fatalError("Error initializing managed object model from: \(modelURL)")
        }
        
        let container = NSPersistentContainer(name: modelName, managedObjectModel: mom)
        
<<<<<<< HEAD
        if AppConstants.IsRunningTest {
            let description = NSPersistentStoreDescription()
            description.type = NSInMemoryStoreType
            
            container.persistentStoreDescriptions = [description]
=======
        let urls = FileManager.default.urls(for: .documentDirectory, in: .userDomainMask)
        if let docURL = urls.last {
            do {
                
                let options: [String: AnyObject] = [
                    NSMigratePersistentStoresAutomaticallyOption: true as AnyObject,
                    NSInferMappingModelAutomaticallyOption: true as AnyObject,
                    NSPersistentStoreFileProtectionKey: FileProtectionType.complete as AnyObject
                ]
                
                let type = AppConstants.IsRunningTest ? NSInMemoryStoreType : NSSQLiteStoreType
                
                // Old store URL from old beta, can be removed at some point (thorough migration testing though)
                var storeURL = docURL.appendingPathComponent("Brave.sqlite")
                try self.persistentStoreCoordinator.addPersistentStore(ofType: type, configurationName: nil, at: storeURL, options: options)
                
                storeURL = docURL.appendingPathComponent("Model.sqlite")
                try self.persistentStoreCoordinator.addPersistentStore(ofType: type, configurationName: nil, at: storeURL, options: options)
            } catch {
                fatalError("Error migrating store: \(error)")
            }
>>>>>>> 8454686e
        }
        
        // Dev note: This completion handler might be misleading: the persistent store is loaded synchronously by default.
        container.loadPersistentStores(completionHandler: { _, error in
            if let error = error {
                fatalError("Load persistent store error: \(error)")
            }
        })
        // We need this so the `viewContext` gets updated on changes from background tasks.
        container.viewContext.automaticallyMergesChangesFromParent = true
        return container
    }()
    
    private var viewContext: NSManagedObjectContext {
        return container.viewContext
    }
    
    public static func save(context: NSManagedObjectContext?) {
        guard let context = context else {
            log.warning("No context on save")
            return
        }
        
        if context == DataController.viewContext {
            log.warning("Writing to view context, this should be avoided.")
        }
        
        context.perform {
            if !context.hasChanges { return }
            
            do {
                try context.save()
            } catch {
                assertionFailure("Error saving DB: \(error)")
            }
        }
    }
    
    public static var viewContext: NSManagedObjectContext {
        return DataController.shared.viewContext
    }
    
    public static func newBackgroundContext() -> NSManagedObjectContext {
        let backgroundContext = DataController.shared.container.newBackgroundContext()
        backgroundContext.mergePolicy = NSMergePolicy.mergeByPropertyStoreTrump
        return backgroundContext
    }
}
<|MERGE_RESOLUTION|>--- conflicted
+++ resolved
@@ -10,51 +10,10 @@
 public class DataController: NSObject {
     public static var shared: DataController = DataController()
     
-<<<<<<< HEAD
     private lazy var container: NSPersistentContainer = {
         let modelName = "Model"
-        guard let modelURL = Bundle(for: DataController.self).url(forResource: modelName, withExtension:"momd") else {
-=======
-    fileprivate lazy var writeContext: NSManagedObjectContext = {
-        let write = NSManagedObjectContext(concurrencyType: .privateQueueConcurrencyType)
-        write.persistentStoreCoordinator = self.persistentStoreCoordinator
-        write.undoManager = nil
-        write.mergePolicy = NSMergeByPropertyStoreTrumpMergePolicy
-        
-        return write
-    }()
-    
-    public lazy var workerContext: NSManagedObjectContext = {
-    
-        let worker = NSManagedObjectContext(concurrencyType: .privateQueueConcurrencyType)
-        worker.undoManager = nil
-        worker.mergePolicy = NSOverwriteMergePolicy
-        worker.parent = self.writeContext
-        worker.automaticallyMergesChangesFromParent = true
-        
-        return worker
-    }()
-    
-    public lazy var mainThreadContext: NSManagedObjectContext = {
-        let main = NSManagedObjectContext(concurrencyType: .mainQueueConcurrencyType)
-        main.undoManager = nil
-        main.mergePolicy = NSOverwriteMergePolicy
-        main.parent = self.writeContext
-        main.automaticallyMergesChangesFromParent = true
-        
-        return main
-    }()
-    
-    fileprivate var managedObjectModel: NSManagedObjectModel!
-    fileprivate var persistentStoreCoordinator: NSPersistentStoreCoordinator!
-    
-    override init() {
-        super.init()
-
-       // TransformerUUID.setValueTransformer(transformer: NSValueTransformer?, forName name: String)
-
-        guard let modelURL = Bundle(for: DataController.self).url(forResource: "Model", withExtension: "momd") else {
->>>>>>> 8454686e
+        guard let modelURL =
+            Bundle(for: DataController.self).url(forResource: modelName, withExtension: "momd") else {
             fatalError("Error loading model from bundle")
         }
         guard let mom = NSManagedObjectModel(contentsOf: modelURL) else {
@@ -63,35 +22,11 @@
         
         let container = NSPersistentContainer(name: modelName, managedObjectModel: mom)
         
-<<<<<<< HEAD
         if AppConstants.IsRunningTest {
             let description = NSPersistentStoreDescription()
             description.type = NSInMemoryStoreType
             
             container.persistentStoreDescriptions = [description]
-=======
-        let urls = FileManager.default.urls(for: .documentDirectory, in: .userDomainMask)
-        if let docURL = urls.last {
-            do {
-                
-                let options: [String: AnyObject] = [
-                    NSMigratePersistentStoresAutomaticallyOption: true as AnyObject,
-                    NSInferMappingModelAutomaticallyOption: true as AnyObject,
-                    NSPersistentStoreFileProtectionKey: FileProtectionType.complete as AnyObject
-                ]
-                
-                let type = AppConstants.IsRunningTest ? NSInMemoryStoreType : NSSQLiteStoreType
-                
-                // Old store URL from old beta, can be removed at some point (thorough migration testing though)
-                var storeURL = docURL.appendingPathComponent("Brave.sqlite")
-                try self.persistentStoreCoordinator.addPersistentStore(ofType: type, configurationName: nil, at: storeURL, options: options)
-                
-                storeURL = docURL.appendingPathComponent("Model.sqlite")
-                try self.persistentStoreCoordinator.addPersistentStore(ofType: type, configurationName: nil, at: storeURL, options: options)
-            } catch {
-                fatalError("Error migrating store: \(error)")
-            }
->>>>>>> 8454686e
         }
         
         // Dev note: This completion handler might be misleading: the persistent store is loaded synchronously by default.
