--- conflicted
+++ resolved
@@ -917,12 +917,9 @@
 		0A1E843C2190A57F0042F782 /* SyncAddDeviceViewController.swift */ = {isa = PBXFileReference; fileEncoding = 4; lastKnownFileType = sourcecode.swift; path = SyncAddDeviceViewController.swift; sourceTree = "<group>"; };
 		0A38EA7F216532DB00142710 /* CRUDProtocolsTests.swift */ = {isa = PBXFileReference; fileEncoding = 4; lastKnownFileType = sourcecode.swift; path = CRUDProtocolsTests.swift; sourceTree = "<group>"; };
 		0A39D56C21930B89008B2772 /* ScriptOpener.swift */ = {isa = PBXFileReference; lastKnownFileType = sourcecode.swift; path = ScriptOpener.swift; sourceTree = "<group>"; };
-<<<<<<< HEAD
+		0A4214E821A6EBCF006B8E39 /* SafeBrowsingTests.swift */ = {isa = PBXFileReference; lastKnownFileType = sourcecode.swift; path = SafeBrowsingTests.swift; sourceTree = "<group>"; };
 		0A4214F621AC0AFF006B8E39 /* TimeExtensions.swift */ = {isa = PBXFileReference; lastKnownFileType = sourcecode.swift; path = TimeExtensions.swift; sourceTree = "<group>"; };
 		0A42150021AC0E8E006B8E39 /* TimeExtensionTests.swift */ = {isa = PBXFileReference; lastKnownFileType = sourcecode.swift; path = TimeExtensionTests.swift; sourceTree = "<group>"; };
-=======
-		0A4214E821A6EBCF006B8E39 /* SafeBrowsingTests.swift */ = {isa = PBXFileReference; lastKnownFileType = sourcecode.swift; path = SafeBrowsingTests.swift; sourceTree = "<group>"; };
->>>>>>> 60a82d37
 		0A4B011F20D02EC4004D4011 /* TabsBarViewController.swift */ = {isa = PBXFileReference; lastKnownFileType = sourcecode.swift; path = TabsBarViewController.swift; sourceTree = "<group>"; };
 		0A4B012120D02F26004D4011 /* TabBarCell.swift */ = {isa = PBXFileReference; lastKnownFileType = sourcecode.swift; path = TabBarCell.swift; sourceTree = "<group>"; };
 		0A4B012320D0321A004D4011 /* UX.swift */ = {isa = PBXFileReference; lastKnownFileType = sourcecode.swift; path = UX.swift; sourceTree = "<group>"; };
