// !$*UTF8*$!
{
	archiveVersion = 1;
	classes = {
	};
	objectVersion = 46;
	objects = {

/* Begin PBXBuildFile section */
		03CCC9181AF05E7300DBF30D /* RelativeDatesTests.swift in Sources */ = {isa = PBXBuildFile; fileRef = 03CCC9171AF05E7300DBF30D /* RelativeDatesTests.swift */; };
		0A1E842D21909CA70042F782 /* crypto.js in Resources */ = {isa = PBXBuildFile; fileRef = 0A1E842C21909CA70042F782 /* crypto.js */; };
		0A1E842F21909CBC0042F782 /* bundle.js in Resources */ = {isa = PBXBuildFile; fileRef = 0A1E842E21909CBB0042F782 /* bundle.js */; };
		0A1E843121909CC40042F782 /* fetch.js in Resources */ = {isa = PBXBuildFile; fileRef = 0A1E843021909CC30042F782 /* fetch.js */; };
		0A1E843D2190A57F0042F782 /* SyncSettingsTableViewController.swift in Sources */ = {isa = PBXBuildFile; fileRef = 0A1E84332190A57D0042F782 /* SyncSettingsTableViewController.swift */; };
		0A1E843E2190A57F0042F782 /* SyncCodewordsView.swift in Sources */ = {isa = PBXBuildFile; fileRef = 0A1E84342190A57D0042F782 /* SyncCodewordsView.swift */; };
		0A1E843F2190A57F0042F782 /* SyncQRCodeView.swift in Sources */ = {isa = PBXBuildFile; fileRef = 0A1E84352190A57E0042F782 /* SyncQRCodeView.swift */; };
		0A1E84402190A57F0042F782 /* SyncSelectDeviceTypeViewController.swift in Sources */ = {isa = PBXBuildFile; fileRef = 0A1E84362190A57E0042F782 /* SyncSelectDeviceTypeViewController.swift */; };
		0A1E84412190A57F0042F782 /* SyncViewController.swift in Sources */ = {isa = PBXBuildFile; fileRef = 0A1E84372190A57E0042F782 /* SyncViewController.swift */; };
		0A1E84422190A57F0042F782 /* SyncPairCameraViewController.swift in Sources */ = {isa = PBXBuildFile; fileRef = 0A1E84382190A57E0042F782 /* SyncPairCameraViewController.swift */; };
		0A1E84432190A57F0042F782 /* SyncWelcomeViewController.swift in Sources */ = {isa = PBXBuildFile; fileRef = 0A1E84392190A57E0042F782 /* SyncWelcomeViewController.swift */; };
		0A1E84442190A57F0042F782 /* SyncCameraView.swift in Sources */ = {isa = PBXBuildFile; fileRef = 0A1E843A2190A57F0042F782 /* SyncCameraView.swift */; };
		0A1E84452190A57F0042F782 /* SyncPairWordsViewController.swift in Sources */ = {isa = PBXBuildFile; fileRef = 0A1E843B2190A57F0042F782 /* SyncPairWordsViewController.swift */; };
		0A1E84462190A57F0042F782 /* SyncAddDeviceViewController.swift in Sources */ = {isa = PBXBuildFile; fileRef = 0A1E843C2190A57F0042F782 /* SyncAddDeviceViewController.swift */; };
		0A39D56D21930B89008B2772 /* ScriptOpener.swift in Sources */ = {isa = PBXBuildFile; fileRef = 0A39D56C21930B89008B2772 /* ScriptOpener.swift */; };
		0A4B012020D02EC4004D4011 /* TabsBarViewController.swift in Sources */ = {isa = PBXBuildFile; fileRef = 0A4B011F20D02EC4004D4011 /* TabsBarViewController.swift */; };
		0A4B012220D02F26004D4011 /* TabBarCell.swift in Sources */ = {isa = PBXBuildFile; fileRef = 0A4B012120D02F26004D4011 /* TabBarCell.swift */; };
		0A4B012420D0321A004D4011 /* UX.swift in Sources */ = {isa = PBXBuildFile; fileRef = 0A4B012320D0321A004D4011 /* UX.swift */; };
		0A771D35218C8FDC00336E0D /* Bookmark+Sync.swift in Sources */ = {isa = PBXBuildFile; fileRef = 0A771D34218C8FDC00336E0D /* Bookmark+Sync.swift */; };
		0AA4FC392109D685000B173A /* CRUDProtocols.swift in Sources */ = {isa = PBXBuildFile; fileRef = 0AA4FC382109D685000B173A /* CRUDProtocols.swift */; };
		0AADC4C820D2A55A00FDE368 /* FavoritesViewController.swift in Sources */ = {isa = PBXBuildFile; fileRef = 0AADC4C720D2A55A00FDE368 /* FavoritesViewController.swift */; };
		0AADC4CA20D2A66E00FDE368 /* FavoriteCell.swift in Sources */ = {isa = PBXBuildFile; fileRef = 0AADC4C920D2A66E00FDE368 /* FavoriteCell.swift */; };
		0AADC4D220D2A6A200FDE368 /* FavoritesHelper.swift in Sources */ = {isa = PBXBuildFile; fileRef = 0AADC4CE20D2A6A200FDE368 /* FavoritesHelper.swift */; };
		0AADC4D320D2A6A200FDE368 /* FavoritesTileDecorator.swift in Sources */ = {isa = PBXBuildFile; fileRef = 0AADC4CF20D2A6A200FDE368 /* FavoritesTileDecorator.swift */; };
		0AADC4D420D2A6A200FDE368 /* FavoritesDataSource.swift in Sources */ = {isa = PBXBuildFile; fileRef = 0AADC4D020D2A6A200FDE368 /* FavoritesDataSource.swift */; };
		0AADC4D520D2A6A200FDE368 /* PreloadedFavorites.swift in Sources */ = {isa = PBXBuildFile; fileRef = 0AADC4D120D2A6A200FDE368 /* PreloadedFavorites.swift */; };
		0AADC4D720D2B03900FDE368 /* BraveShieldStatsView.swift in Sources */ = {isa = PBXBuildFile; fileRef = 0AADC4D620D2B03900FDE368 /* BraveShieldStatsView.swift */; };
		0ABA874320E68CF500D2694F /* SessionData.swift in Sources */ = {isa = PBXBuildFile; fileRef = 74C027441B2A348C001B1E88 /* SessionData.swift */; };
		0AF3B4ED213D8E3300695962 /* CoreDataTestCase.swift in Sources */ = {isa = PBXBuildFile; fileRef = 0AF3B4E5213D8E3200695962 /* CoreDataTestCase.swift */; };
		0AF3B4EE213D8E3300695962 /* HistoryTests.swift in Sources */ = {isa = PBXBuildFile; fileRef = 0AF3B4E6213D8E3200695962 /* HistoryTests.swift */; };
		0AF3B4EF213D8E3300695962 /* DomainTests.swift in Sources */ = {isa = PBXBuildFile; fileRef = 0AF3B4E7213D8E3200695962 /* DomainTests.swift */; };
		0AF3B4F0213D8E3300695962 /* FaviconMOTests.swift in Sources */ = {isa = PBXBuildFile; fileRef = 0AF3B4E8213D8E3200695962 /* FaviconMOTests.swift */; };
		0AF3B4F1213D8E3300695962 /* DataControllerTests.swift in Sources */ = {isa = PBXBuildFile; fileRef = 0AF3B4E9213D8E3200695962 /* DataControllerTests.swift */; };
		0AF3B4F2213D8E3300695962 /* BookmarkTests.swift in Sources */ = {isa = PBXBuildFile; fileRef = 0AF3B4EA213D8E3200695962 /* BookmarkTests.swift */; };
		0AF3B4F3213D8E3300695962 /* DeviceTests.swift in Sources */ = {isa = PBXBuildFile; fileRef = 0AF3B4EB213D8E3300695962 /* DeviceTests.swift */; };
		0AF3B4F4213D8E3300695962 /* TabMOTests.swift in Sources */ = {isa = PBXBuildFile; fileRef = 0AF3B4EC213D8E3300695962 /* TabMOTests.swift */; };
		0AF684622191D6470079EC77 /* bookmark_util.js in Resources */ = {isa = PBXBuildFile; fileRef = 0AF6845A2191D6470079EC77 /* bookmark_util.js */; };
		0B21E8061E26CCB7000C8779 /* EarlGrey.framework in CopyFiles */ = {isa = PBXBuildFile; fileRef = 0B21E8051E26CCB7000C8779 /* EarlGrey.framework */; settings = {ATTRIBUTES = (CodeSignOnCopy, ); }; };
		0B305E1B1E3A98A900BE0767 /* BookmarkingTests.swift in Sources */ = {isa = PBXBuildFile; fileRef = 0B305E1A1E3A98A900BE0767 /* BookmarkingTests.swift */; };
		0B3D670E1E09B90B00C1EFC7 /* AuthenticationTest.swift in Sources */ = {isa = PBXBuildFile; fileRef = 0B3D670D1E09B90B00C1EFC7 /* AuthenticationTest.swift */; };
		0B3E7D951B27A7CE00E2E84D /* AboutHomeHandler.swift in Sources */ = {isa = PBXBuildFile; fileRef = 0B3E7D931B27A7CE00E2E84D /* AboutHomeHandler.swift */; };
		0B54BD191B698B7C004C822C /* SuggestedSites.swift in Sources */ = {isa = PBXBuildFile; fileRef = 0B54BD181B698B7C004C822C /* SuggestedSites.swift */; };
		0B5A93421B1EB572004F47A2 /* readablePage.html in Resources */ = {isa = PBXBuildFile; fileRef = 0B5A93411B1EB572004F47A2 /* readablePage.html */; };
		0B62EFD21AD63CD100ACB9CD /* Clearables.swift in Sources */ = {isa = PBXBuildFile; fileRef = 0B62EFD11AD63CD100ACB9CD /* Clearables.swift */; };
		0B6FBAB21AC1F830007EC669 /* numberedPage.html in Resources */ = {isa = PBXBuildFile; fileRef = 0B6FBAB11AC1F830007EC669 /* numberedPage.html */; };
		0B729D371E047D6A008E6859 /* HomePageSettingsTest.swift in Sources */ = {isa = PBXBuildFile; fileRef = 0B729D361E047D6A008E6859 /* HomePageSettingsTest.swift */; };
		0B742CCF1B32493E00EE9264 /* libsqlcipher.a in Frameworks */ = {isa = PBXBuildFile; fileRef = 0B742CCC1B32491400EE9264 /* libsqlcipher.a */; };
		0B7C1E951F6097AD006A8869 /* TrackingProtectionTests.swift in Sources */ = {isa = PBXBuildFile; fileRef = 0B7C1E941F6097AD006A8869 /* TrackingProtectionTests.swift */; };
		0B8E0FF41A932BD500161DC3 /* ImageIO.framework in Frameworks */ = {isa = PBXBuildFile; fileRef = 0B8E0FF31A932BD500161DC3 /* ImageIO.framework */; };
		0BA1E00E1B03FB0B007675AF /* NetError.html in Resources */ = {isa = PBXBuildFile; fileRef = 0BA1E00D1B03FB0B007675AF /* NetError.html */; };
		0BA1E02E1B046F1E007675AF /* ErrorPageHelper.swift in Sources */ = {isa = PBXBuildFile; fileRef = 0BA1E02D1B046F1E007675AF /* ErrorPageHelper.swift */; };
		0BA1E0301B051A07007675AF /* NetError.css in Resources */ = {isa = PBXBuildFile; fileRef = 0BA1E02F1B051A07007675AF /* NetError.css */; };
		0BA8964B1A250E6500C1010C /* ProfileTest.swift in Sources */ = {isa = PBXBuildFile; fileRef = 0BA896491A250E6500C1010C /* ProfileTest.swift */; };
		0BB5B2881AC0A2B90052877D /* SnackBar.swift in Sources */ = {isa = PBXBuildFile; fileRef = 0BB5B2861AC0A2B90052877D /* SnackBar.swift */; };
		0BB5B30B1AC0AD1F0052877D /* LoginsHelper.swift in Sources */ = {isa = PBXBuildFile; fileRef = 0BB5B30A1AC0AD1F0052877D /* LoginsHelper.swift */; };
		0BC9C9C41F26F54D000E8AB5 /* SiteLoadTest.swift in Sources */ = {isa = PBXBuildFile; fileRef = 0BC9C9C31F26F54D000E8AB5 /* SiteLoadTest.swift */; };
		0BD19A671A25309B0084FBA7 /* NSUserDefaultsPrefs.swift in Sources */ = {isa = PBXBuildFile; fileRef = 0BD19A661A25309B0084FBA7 /* NSUserDefaultsPrefs.swift */; };
		0BDA56B01B26B1D5008C9B96 /* TestLogins.swift in Sources */ = {isa = PBXBuildFile; fileRef = 0BDA56AE1B26B1D5008C9B96 /* TestLogins.swift */; };
		0BDA56B21B26B1E4008C9B96 /* Logins.swift in Sources */ = {isa = PBXBuildFile; fileRef = 0BDA56B11B26B1E4008C9B96 /* Logins.swift */; };
		0BDA56B41B26B203008C9B96 /* SQLiteLogins.swift in Sources */ = {isa = PBXBuildFile; fileRef = 0BDA56B31B26B203008C9B96 /* SQLiteLogins.swift */; };
		0BEF44631E31165700187C32 /* EarlGrey.swift in Sources */ = {isa = PBXBuildFile; fileRef = 0BEF44621E31165700187C32 /* EarlGrey.swift */; };
		0BF0DB4A1E57B05E009172B0 /* LaunchArguments.swift in Sources */ = {isa = PBXBuildFile; fileRef = E65075861E37F7AB006961AC /* LaunchArguments.swift */; };
		0BF0DB941A8545800039F300 /* URLBarView.swift in Sources */ = {isa = PBXBuildFile; fileRef = 0BF0DB931A8545800039F300 /* URLBarView.swift */; };
		0BF1B7E31AC60DEA00A7B407 /* InsetButton.swift in Sources */ = {isa = PBXBuildFile; fileRef = 0BF1B7E21AC60DEA00A7B407 /* InsetButton.swift */; };
		0BF42D4F1A7CD09600889E28 /* TestFavicons.swift in Sources */ = {isa = PBXBuildFile; fileRef = 0BF42D4E1A7CD09600889E28 /* TestFavicons.swift */; };
		0BF8F8DA1AEFF1C900E90BC2 /* noTitle.html in Resources */ = {isa = PBXBuildFile; fileRef = 0BF8F8D91AEFF1C900E90BC2 /* noTitle.html */; };
		27187808216526090006036E /* AlertPopupView.swift in Sources */ = {isa = PBXBuildFile; fileRef = 27187807216526090006036E /* AlertPopupView.swift */; };
		2718780A216526240006036E /* PopupView.swift in Sources */ = {isa = PBXBuildFile; fileRef = 27187809216526240006036E /* PopupView.swift */; };
		2760D2BF215ACCE20068E131 /* BundleExtensions.swift in Sources */ = {isa = PBXBuildFile; fileRef = 2760D2BE215ACCE20068E131 /* BundleExtensions.swift */; };
		2765825D2171263A00754B2F /* UserReferralProgram.swift in Sources */ = {isa = PBXBuildFile; fileRef = 2765825C2171263A00754B2F /* UserReferralProgram.swift */; };
		276582692171266900754B2F /* ReferralData.swift in Sources */ = {isa = PBXBuildFile; fileRef = 276582652171266900754B2F /* ReferralData.swift */; };
		2765826A2171266900754B2F /* UrpService.swift in Sources */ = {isa = PBXBuildFile; fileRef = 276582662171266900754B2F /* UrpService.swift */; };
		2765826B2171266900754B2F /* CustomHeaderData.swift in Sources */ = {isa = PBXBuildFile; fileRef = 276582672171266900754B2F /* CustomHeaderData.swift */; };
		2765826C2171266900754B2F /* UrpLogsViewController.swift in Sources */ = {isa = PBXBuildFile; fileRef = 276582682171266900754B2F /* UrpLogsViewController.swift */; };
		27658271217130D900754B2F /* GlobalSign_r1.cer in Resources */ = {isa = PBXBuildFile; fileRef = 2765826E217130D900754B2F /* GlobalSign_r1.cer */; };
		27658272217130D900754B2F /* GlobalSign_r3.cer in Resources */ = {isa = PBXBuildFile; fileRef = 2765826F217130D900754B2F /* GlobalSign_r3.cer */; };
		27658273217130D900754B2F /* DigiCertHighAssurance.cer in Resources */ = {isa = PBXBuildFile; fileRef = 27658270217130D900754B2F /* DigiCertHighAssurance.cer */; };
		2798E01D213EFC3F003EDBB1 /* FavoriteTests.swift in Sources */ = {isa = PBXBuildFile; fileRef = 2798E015213EFC3F003EDBB1 /* FavoriteTests.swift */; };
		27A586E1214C0DDD000CAE3C /* PreferencesTest.swift in Sources */ = {isa = PBXBuildFile; fileRef = 27A586E0214C0DDD000CAE3C /* PreferencesTest.swift */; };
		27C461DE211B76500088A441 /* ShieldsView.swift in Sources */ = {isa = PBXBuildFile; fileRef = 27C461DD211B76500088A441 /* ShieldsView.swift */; };
		27C46201211CD8D20088A441 /* DeferredTestUtils.swift in Sources */ = {isa = PBXBuildFile; fileRef = A176323020CF2A6000126F25 /* DeferredTestUtils.swift */; };
		27D87C2E2152B50200FB55C6 /* GradientView.swift in Sources */ = {isa = PBXBuildFile; fileRef = 27D87C2D2152B50200FB55C6 /* GradientView.swift */; };
		27F4439F2135E11200296C58 /* BraveShareTo.appex in Embed App Extensions */ = {isa = PBXBuildFile; fileRef = 27F443952135E11200296C58 /* BraveShareTo.appex */; settings = {ATTRIBUTES = (RemoveHeadersOnCopy, ); }; };
		27F443AD2135E25300296C58 /* ShareToBraveViewController.swift in Sources */ = {isa = PBXBuildFile; fileRef = 27F443AC2135E25300296C58 /* ShareToBraveViewController.swift */; };
		27F443F42138843400296C58 /* BraveShareToInfoPlist.strings in Resources */ = {isa = PBXBuildFile; fileRef = 27F443F22138843400296C58 /* BraveShareToInfoPlist.strings */; };
		27F94A3A21909A5900F4FADF /* SearchSuggestionsPromptView.swift in Sources */ = {isa = PBXBuildFile; fileRef = 27F94A3921909A5900F4FADF /* SearchSuggestionsPromptView.swift */; };
		27FD2CAB2146C31C00A5A779 /* RequestDesktopSiteActivity.swift in Sources */ = {isa = PBXBuildFile; fileRef = 27FD2CA12146C31C00A5A779 /* RequestDesktopSiteActivity.swift */; };
		27FD2CAC2146C31C00A5A779 /* FindInPageActivity.swift in Sources */ = {isa = PBXBuildFile; fileRef = 27FD2CA92146C31C00A5A779 /* FindInPageActivity.swift */; };
		27FD2CAD2146C31C00A5A779 /* AddToFavoritesActivity.swift in Sources */ = {isa = PBXBuildFile; fileRef = 27FD2CAA2146C31C00A5A779 /* AddToFavoritesActivity.swift */; };
		28126F481C2F948E006466CC /* SQLiteBookmarksHelpers.swift in Sources */ = {isa = PBXBuildFile; fileRef = 28126F471C2F948E006466CC /* SQLiteBookmarksHelpers.swift */; };
		28126F6E1C2F94F9006466CC /* SQLiteBookmarksModel.swift in Sources */ = {isa = PBXBuildFile; fileRef = 28126F6D1C2F94F9006466CC /* SQLiteBookmarksModel.swift */; };
		28126F741C2F96F1006466CC /* SQLiteBookmarksResetting.swift in Sources */ = {isa = PBXBuildFile; fileRef = 28126F731C2F96F1006466CC /* SQLiteBookmarksResetting.swift */; };
		28126F771C2F9833006466CC /* SQLiteBookmarksBase.swift in Sources */ = {isa = PBXBuildFile; fileRef = 28126F761C2F9833006466CC /* SQLiteBookmarksBase.swift */; };
		2816F0001B33E05400522243 /* UIConstants.swift in Sources */ = {isa = PBXBuildFile; fileRef = 2816EFFF1B33E05400522243 /* UIConstants.swift */; };
		281B2BEA1ADF4D90002917DC /* MockProfile.swift in Sources */ = {isa = PBXBuildFile; fileRef = 281B2BE91ADF4D90002917DC /* MockProfile.swift */; };
		2829D37A1C2F0A7F00DCF931 /* BookmarksModel.swift in Sources */ = {isa = PBXBuildFile; fileRef = 2829D3791C2F0A7F00DCF931 /* BookmarksModel.swift */; };
		2829D3A01C2F0AD400DCF931 /* Sharing.swift in Sources */ = {isa = PBXBuildFile; fileRef = 2829D39F1C2F0AD400DCF931 /* Sharing.swift */; };
		282DA4731A68C1E700A406E2 /* OpenSearch.swift in Sources */ = {isa = PBXBuildFile; fileRef = D3FA77831A43B2CE0010CD32 /* OpenSearch.swift */; };
		28302E401AF0747800521E2E /* DatabaseError.swift in Sources */ = {isa = PBXBuildFile; fileRef = 28302E3F1AF0747800521E2E /* DatabaseError.swift */; };
		283586FD1C73F18E00A55435 /* CachingItemSource.swift in Sources */ = {isa = PBXBuildFile; fileRef = 283586FC1C73F18E00A55435 /* CachingItemSource.swift */; };
		2852B8441C51996B00591EAC /* Trees.swift in Sources */ = {isa = PBXBuildFile; fileRef = 2852B8431C51996B00591EAC /* Trees.swift */; };
		28532BE91C471FFB000072D9 /* ResultTests.swift in Sources */ = {isa = PBXBuildFile; fileRef = 2FEBABAE1AB3659000DB5728 /* ResultTests.swift */; };
		28532BEA1C472008000072D9 /* DeferredTests.swift in Sources */ = {isa = PBXBuildFile; fileRef = 28786E541AB0F5FA009EA9EF /* DeferredTests.swift */; };
		28532BEB1C472015000072D9 /* UtilsTests.swift in Sources */ = {isa = PBXBuildFile; fileRef = 28A6CE891AC082E200C1A2D4 /* UtilsTests.swift */; };
		28532D321C483E3D000072D9 /* CompletionOps.swift in Sources */ = {isa = PBXBuildFile; fileRef = 28532D311C483E3D000072D9 /* CompletionOps.swift */; };
		285D3B681B4380B70035FD22 /* Queue.swift in Sources */ = {isa = PBXBuildFile; fileRef = 285D3B671B4380B70035FD22 /* Queue.swift */; };
		285D3B901B4386520035FD22 /* SQLiteQueue.swift in Sources */ = {isa = PBXBuildFile; fileRef = 285D3B8F1B4386520035FD22 /* SQLiteQueue.swift */; };
		285F2DC11AF80B4600211843 /* SQLiteBookmarksSyncing.swift in Sources */ = {isa = PBXBuildFile; fileRef = 285F2DC01AF80B4600211843 /* SQLiteBookmarksSyncing.swift */; };
		288A2D9D1AB8B3260023ABC3 /* Shared.framework in Frameworks */ = {isa = PBXBuildFile; fileRef = 288A2D861AB8B3260023ABC3 /* Shared.framework */; };
		288A2DB51AB8B38D0023ABC3 /* Error.swift in Sources */ = {isa = PBXBuildFile; fileRef = 288A2DB31AB8B38D0023ABC3 /* Error.swift */; };
		288A2DB61AB8B38D0023ABC3 /* Result.swift in Sources */ = {isa = PBXBuildFile; fileRef = 288A2DB41AB8B38D0023ABC3 /* Result.swift */; };
		2891F2CB1F991185001B105E /* v33.db in Resources */ = {isa = PBXBuildFile; fileRef = 2891F2BA1F991185001B105E /* v33.db */; };
		289A4C131C4EB90600A460E3 /* StorageTestUtils.swift in Sources */ = {isa = PBXBuildFile; fileRef = 289A4C121C4EB90600A460E3 /* StorageTestUtils.swift */; };
		28B62ACE1BC745E7004A585A /* Syncable.swift in Sources */ = {isa = PBXBuildFile; fileRef = 28B62ACD1BC745E7004A585A /* Syncable.swift */; };
		28C4AB721AD42D4300D9ACE3 /* Clients.swift in Sources */ = {isa = PBXBuildFile; fileRef = 28C4AB711AD42D4300D9ACE3 /* Clients.swift */; };
		28C8B7851C852535006D8318 /* BookmarksPanelTests.swift in Sources */ = {isa = PBXBuildFile; fileRef = 28C8B7841C852535006D8318 /* BookmarksPanelTests.swift */; };
		28E08C991AF44EF9009BA2FA /* SQLiteHistory.swift in Sources */ = {isa = PBXBuildFile; fileRef = 2FCAE2551ABB531100877008 /* SQLiteHistory.swift */; };
		28E08C9A1AF44F00009BA2FA /* BrowserSchema.swift in Sources */ = {isa = PBXBuildFile; fileRef = 282915E51AF1A7920006EEB5 /* BrowserSchema.swift */; };
		28EADE5D1AFC3A78007FB2FB /* UIImageViewExtensions.swift in Sources */ = {isa = PBXBuildFile; fileRef = 28EADE381AFC3898007FB2FB /* UIImageViewExtensions.swift */; };
		28FDFF0C1C1F725800840F86 /* SeparatorTableCell.swift in Sources */ = {isa = PBXBuildFile; fileRef = 28FDFF0B1C1F725800840F86 /* SeparatorTableCell.swift */; };
		2C28F96C201B2D4C00ABA8A5 /* MailAppSettingsTests.swift in Sources */ = {isa = PBXBuildFile; fileRef = 2C28F96B201B2D4C00ABA8A5 /* MailAppSettingsTests.swift */; };
		2C2A5EF41E68469500F02659 /* PrivateBrowsingTest.swift in Sources */ = {isa = PBXBuildFile; fileRef = 2C2A5EF31E68469500F02659 /* PrivateBrowsingTest.swift */; };
		2C2A91291FA2410D002E36BD /* HistoryTests.swift in Sources */ = {isa = PBXBuildFile; fileRef = 2C2A91281FA2410D002E36BD /* HistoryTests.swift */; };
		2C31A8471E8D447F00DAC646 /* HomePageSettingsUITest.swift in Sources */ = {isa = PBXBuildFile; fileRef = 2C31A8461E8D447F00DAC646 /* HomePageSettingsUITest.swift */; };
		2C3406C81E719F00000FD889 /* SettingsTest.swift in Sources */ = {isa = PBXBuildFile; fileRef = 2C3406C71E719F00000FD889 /* SettingsTest.swift */; };
		2C49854E206173C800893DAE /* photon-colors.swift in Sources */ = {isa = PBXBuildFile; fileRef = 2C49854D206173C800893DAE /* photon-colors.swift */; };
		2C4A07DC20246EAD0083E320 /* DragAndDropTests.swift in Sources */ = {isa = PBXBuildFile; fileRef = 2C4A07DB20246EAD0083E320 /* DragAndDropTests.swift */; };
		2C4B6BF320349EB800A009C2 /* FirstRunTourTests.swift in Sources */ = {isa = PBXBuildFile; fileRef = 2C4B6BF220349EB800A009C2 /* FirstRunTourTests.swift */; };
		2C8C07771E7800EA00DC1237 /* FindInPageTest.swift in Sources */ = {isa = PBXBuildFile; fileRef = 2C8C07761E7800EA00DC1237 /* FindInPageTest.swift */; };
		2C97EC711E72C80E0092EC18 /* TopTabsTest.swift in Sources */ = {isa = PBXBuildFile; fileRef = 2C97EC701E72C80E0092EC18 /* TopTabsTest.swift */; };
		2CA16FDE1E5F089100332277 /* SearchTest.swift in Sources */ = {isa = PBXBuildFile; fileRef = 2CA16FDD1E5F089100332277 /* SearchTest.swift */; };
		2CB1A65A1FDEA8B60084E96D /* NewTabSettings.swift in Sources */ = {isa = PBXBuildFile; fileRef = 2CB1A6591FDEA8B60084E96D /* NewTabSettings.swift */; };
		2CB56E3F1E926BFB00AF7586 /* ToolbarTest.swift in Sources */ = {isa = PBXBuildFile; fileRef = 2CB56E3E1E926BFB00AF7586 /* ToolbarTest.swift */; };
		2CC1B3F01E9B861400814EEC /* DomainAutocompleteTest.swift in Sources */ = {isa = PBXBuildFile; fileRef = 2CC1B3EF1E9B861400814EEC /* DomainAutocompleteTest.swift */; };
		2CEA6F791E93E3A600D4100E /* SearchSettingsUITest.swift in Sources */ = {isa = PBXBuildFile; fileRef = 2CEA6F781E93E3A600D4100E /* SearchSettingsUITest.swift */; };
		2CF449A51E7BFE2C00FD7595 /* NavigationTest.swift in Sources */ = {isa = PBXBuildFile; fileRef = 2CF449A41E7BFE2C00FD7595 /* NavigationTest.swift */; };
		2CF9D9AA20067FA10083DF2A /* BrowsingPDFTests.swift in Sources */ = {isa = PBXBuildFile; fileRef = 2CF9D9A920067FA10083DF2A /* BrowsingPDFTests.swift */; };
		2F13E79B1AC0C02700D75081 /* StringExtensionsTests.swift in Sources */ = {isa = PBXBuildFile; fileRef = 2F13E79A1AC0C02700D75081 /* StringExtensionsTests.swift */; };
		2F44FA1B1A9D426A00FD20CC /* TestHashExtensions.swift in Sources */ = {isa = PBXBuildFile; fileRef = 2F44FA1A1A9D426A00FD20CC /* TestHashExtensions.swift */; };
		2F44FB2D1A9D5D8500FD20CC /* FiraSans-BoldItalic.ttf in Resources */ = {isa = PBXBuildFile; fileRef = E4B7B7421A793CF20022C5E0 /* FiraSans-BoldItalic.ttf */; };
		2F44FC721A9E840300FD20CC /* SettingsNavigationController.swift in Sources */ = {isa = PBXBuildFile; fileRef = 2F44FC711A9E840300FD20CC /* SettingsNavigationController.swift */; };
		2F44FCC51A9E85E900FD20CC /* SettingsTableSectionHeaderFooterView.swift in Sources */ = {isa = PBXBuildFile; fileRef = 2F44FCC41A9E85E900FD20CC /* SettingsTableSectionHeaderFooterView.swift */; };
		2F44FCC71A9E8CF500FD20CC /* SearchSettingsTableViewController.swift in Sources */ = {isa = PBXBuildFile; fileRef = 2F44FCC61A9E8CF500FD20CC /* SearchSettingsTableViewController.swift */; };
		2F44FCCB1A9E972E00FD20CC /* SearchEnginePicker.swift in Sources */ = {isa = PBXBuildFile; fileRef = 2F44FCCA1A9E972E00FD20CC /* SearchEnginePicker.swift */; };
		2F697F7E1A9FD22D009E03AE /* SearchEnginesTests.swift in Sources */ = {isa = PBXBuildFile; fileRef = 2F697F7D1A9FD22D009E03AE /* SearchEnginesTests.swift */; };
		2FCAE2251ABB51F800877008 /* Storage.framework in Frameworks */ = {isa = PBXBuildFile; fileRef = 2FCAE21A1ABB51F800877008 /* Storage.framework */; };
		2FCAE2311ABB51F800877008 /* Storage.framework in Frameworks */ = {isa = PBXBuildFile; fileRef = 2FCAE21A1ABB51F800877008 /* Storage.framework */; };
		2FCAE25D1ABB531100877008 /* Bookmarks.swift in Sources */ = {isa = PBXBuildFile; fileRef = 2FCAE23F1ABB531100877008 /* Bookmarks.swift */; };
		2FCAE25F1ABB531100877008 /* Cursor.swift in Sources */ = {isa = PBXBuildFile; fileRef = 2FCAE2411ABB531100877008 /* Cursor.swift */; };
		2FCAE2601ABB531100877008 /* Favicons.swift in Sources */ = {isa = PBXBuildFile; fileRef = 2FCAE2421ABB531100877008 /* Favicons.swift */; };
		2FCAE2611ABB531100877008 /* FileAccessor.swift in Sources */ = {isa = PBXBuildFile; fileRef = 2FCAE2431ABB531100877008 /* FileAccessor.swift */; };
		2FCAE2621ABB531100877008 /* History.swift in Sources */ = {isa = PBXBuildFile; fileRef = 2FCAE2441ABB531100877008 /* History.swift */; };
		2FCAE2651ABB531100877008 /* RemoteTabs.swift in Sources */ = {isa = PBXBuildFile; fileRef = 2FCAE2471ABB531100877008 /* RemoteTabs.swift */; };
		2FCAE2661ABB531100877008 /* Site.swift in Sources */ = {isa = PBXBuildFile; fileRef = 2FCAE2481ABB531100877008 /* Site.swift */; };
		2FCAE2681ABB531100877008 /* BrowserDB.swift in Sources */ = {isa = PBXBuildFile; fileRef = 2FCAE24B1ABB531100877008 /* BrowserDB.swift */; };
		2FCAE2751ABB531100877008 /* SQLiteRemoteClientsAndTabs.swift in Sources */ = {isa = PBXBuildFile; fileRef = 2FCAE2581ABB531100877008 /* SQLiteRemoteClientsAndTabs.swift */; };
		2FCAE2771ABB531100877008 /* SwiftData.swift in Sources */ = {isa = PBXBuildFile; fileRef = 2FCAE25B1ABB531100877008 /* SwiftData.swift */; };
		2FCAE2781ABB531100877008 /* Visit.swift in Sources */ = {isa = PBXBuildFile; fileRef = 2FCAE25C1ABB531100877008 /* Visit.swift */; };
		2FCAE2841ABB533A00877008 /* MockFiles.swift in Sources */ = {isa = PBXBuildFile; fileRef = 2FCAE2791ABB533A00877008 /* MockFiles.swift */; };
		2FCAE33E1ABB5F1800877008 /* Storage-Bridging-Header.h in Headers */ = {isa = PBXBuildFile; fileRef = 2FCAE33D1ABB5F1800877008 /* Storage-Bridging-Header.h */; settings = {ATTRIBUTES = (Public, ); }; };
		2FDB10931A9FBEC5006CF312 /* PrefsTests.swift in Sources */ = {isa = PBXBuildFile; fileRef = 2FDB10921A9FBEC5006CF312 /* PrefsTests.swift */; };
		318FB6EB1DB5600D0004E40F /* SQLiteHistoryFactories.swift in Sources */ = {isa = PBXBuildFile; fileRef = 318FB6EA1DB5600D0004E40F /* SQLiteHistoryFactories.swift */; };
		31ADB5DA1E58CEC300E87909 /* ClipboardBarDisplayHandler.swift in Sources */ = {isa = PBXBuildFile; fileRef = 31ADB5D91E58CEC300E87909 /* ClipboardBarDisplayHandler.swift */; };
		39012F281F8ED262002E3D31 /* ScreenGraphTest.swift in Sources */ = {isa = PBXBuildFile; fileRef = 39012F271F8ED262002E3D31 /* ScreenGraphTest.swift */; };
		391B4FFF1F9767F50094F841 /* FxScreenGraph.swift in Sources */ = {isa = PBXBuildFile; fileRef = 39EB46981E26DDB4006346E8 /* FxScreenGraph.swift */; };
		39236E721FCC600200A38F1B /* TabEventHandlerTests.swift in Sources */ = {isa = PBXBuildFile; fileRef = 39236E711FCC600200A38F1B /* TabEventHandlerTests.swift */; };
		392E18031FEC4D7B00EBA79C /* MappaMundi.framework in Frameworks */ = {isa = PBXBuildFile; fileRef = 392E18021FEC4D7B00EBA79C /* MappaMundi.framework */; };
		392E18041FEC4D9E00EBA79C /* MappaMundi.framework in Frameworks */ = {isa = PBXBuildFile; fileRef = 392E18021FEC4D7B00EBA79C /* MappaMundi.framework */; };
		392ED7E41D0AEF56009D9B62 /* NewTabAccessors.swift in Sources */ = {isa = PBXBuildFile; fileRef = 392ED7E31D0AEF56009D9B62 /* NewTabAccessors.swift */; };
		392ED7E61D0AEFEF009D9B62 /* HomePageAccessors.swift in Sources */ = {isa = PBXBuildFile; fileRef = 392ED7E51D0AEFEF009D9B62 /* HomePageAccessors.swift */; };
		39455F771FC83F430088A22C /* TabEventHandler.swift in Sources */ = {isa = PBXBuildFile; fileRef = 39455F761FC83F430088A22C /* TabEventHandler.swift */; };
		394CF6CF1BAA493C00906917 /* DefaultSuggestedSites.swift in Sources */ = {isa = PBXBuildFile; fileRef = 394CF6CE1BAA493C00906917 /* DefaultSuggestedSites.swift */; };
		3964B09A1EA8F06F00F2EEF4 /* FeatureSwitch.swift in Sources */ = {isa = PBXBuildFile; fileRef = 3964B0991EA8F06F00F2EEF4 /* FeatureSwitch.swift */; };
		3964B09C1EA8F32C00F2EEF4 /* FeatureSwitchTests.swift in Sources */ = {isa = PBXBuildFile; fileRef = 3964B09B1EA8F32C00F2EEF4 /* FeatureSwitchTests.swift */; };
		396CDB55203C5B870034A3A3 /* TabTrayController+KeyCommands.swift in Sources */ = {isa = PBXBuildFile; fileRef = 396CDB54203C5B870034A3A3 /* TabTrayController+KeyCommands.swift */; };
		39A359E41BFCCE94006B9E87 /* UserActivityHandler.swift in Sources */ = {isa = PBXBuildFile; fileRef = 39A359E31BFCCE94006B9E87 /* UserActivityHandler.swift */; };
		39A35AED1C0662A3006B9E87 /* SpotlightHelper.js in Resources */ = {isa = PBXBuildFile; fileRef = 39A35AEC1C0662A3006B9E87 /* SpotlightHelper.js */; };
		39C261CC2018DE21009D97BD /* FxScreenGraphTests.swift in Sources */ = {isa = PBXBuildFile; fileRef = 39C261CB2018DE20009D97BD /* FxScreenGraphTests.swift */; };
		39DD030D1CD53E1900BC09B3 /* HomePageHelper.swift in Sources */ = {isa = PBXBuildFile; fileRef = 39DD030C1CD53E1900BC09B3 /* HomePageHelper.swift */; };
		39E65D271CA5B92000C63CE3 /* AsyncReducerTests.swift in Sources */ = {isa = PBXBuildFile; fileRef = 39E65D261CA5B92000C63CE3 /* AsyncReducerTests.swift */; };
		39EB469A1E26DDB4006346E8 /* FxScreenGraph.swift in Sources */ = {isa = PBXBuildFile; fileRef = 39EB46981E26DDB4006346E8 /* FxScreenGraph.swift */; };
		39F4C0FA2045D87400746155 /* FocusHelper.js in Resources */ = {isa = PBXBuildFile; fileRef = 39F4C0F92045D87400746155 /* FocusHelper.js */; };
		39F4C10A2045DB2E00746155 /* FocusHelper.swift in Sources */ = {isa = PBXBuildFile; fileRef = 39F4C1092045DB2E00746155 /* FocusHelper.swift */; };
		39F819C61FD70F5D009E31E4 /* TabEventHandlers.swift in Sources */ = {isa = PBXBuildFile; fileRef = 39F819C51FD70F5D009E31E4 /* TabEventHandlers.swift */; };
		3B0943811D6CC4FC004F24E1 /* FilledPageControl.swift in Sources */ = {isa = PBXBuildFile; fileRef = 3B0943801D6CC4FC004F24E1 /* FilledPageControl.swift */; };
		3B43E3D31D95C48D00BBA9DB /* StoragePerfTests.swift in Sources */ = {isa = PBXBuildFile; fileRef = 3B43E3D21D95C48D00BBA9DB /* StoragePerfTests.swift */; };
		3B4988CE1E42B01800A12FDA /* SwiftyJSON.framework in Frameworks */ = {isa = PBXBuildFile; fileRef = 3B4988CD1E42B01800A12FDA /* SwiftyJSON.framework */; };
		3B4AA24B1D8B8C4C00A2E008 /* ArrayExtensionTests.swift in Sources */ = {isa = PBXBuildFile; fileRef = 3B4AA24A1D8B8C4C00A2E008 /* ArrayExtensionTests.swift */; };
		3B546EC01D95ECAE00BDBE36 /* ActivityStreamTest.swift in Sources */ = {isa = PBXBuildFile; fileRef = 3B546EBF1D95ECAE00BDBE36 /* ActivityStreamTest.swift */; };
		3B6889C51D66950E002AC85E /* UIImageColors.swift in Sources */ = {isa = PBXBuildFile; fileRef = 3B6889C41D66950E002AC85E /* UIImageColors.swift */; };
		3BA9A0231D2C208C00BD418C /* Fuzi.framework in Frameworks */ = {isa = PBXBuildFile; fileRef = 3BA9A0221D2C208C00BD418C /* Fuzi.framework */; };
		3BB54B311E68EB2B0021DAC4 /* AuthenticationKeychainInfoTests.swift in Sources */ = {isa = PBXBuildFile; fileRef = 3BB54B301E68EB2B0021DAC4 /* AuthenticationKeychainInfoTests.swift */; };
		3BC659491E5BA4AE006D560F /* TopSites in Resources */ = {isa = PBXBuildFile; fileRef = 3BC659481E5BA4AE006D560F /* TopSites */; };
		3BC659591E5BA505006D560F /* top_sites.json in Resources */ = {isa = PBXBuildFile; fileRef = 3BC659581E5BA505006D560F /* top_sites.json */; };
		3BCE6D3C1CEB9E4D0080928C /* ThirdPartySearchAlerts.swift in Sources */ = {isa = PBXBuildFile; fileRef = 3BCE6D3B1CEB9E4D0080928C /* ThirdPartySearchAlerts.swift */; };
		3BE7275D1CCFE8B60099189F /* CustomSearchHandler.swift in Sources */ = {isa = PBXBuildFile; fileRef = 3BE7275C1CCFE8B60099189F /* CustomSearchHandler.swift */; };
		3BF4B8E91D38497A00493393 /* BaseTestCase.swift in Sources */ = {isa = PBXBuildFile; fileRef = 3BF4B8E81D38497A00493393 /* BaseTestCase.swift */; };
		3BF56D271CDBBE1F00AC4D75 /* SimpleToast.swift in Sources */ = {isa = PBXBuildFile; fileRef = 3BF56D261CDBBE1F00AC4D75 /* SimpleToast.swift */; };
		3BFCBF201E04B1C50070C042 /* UIImageViewExtensionsTests.swift in Sources */ = {isa = PBXBuildFile; fileRef = 3BFCBF1F1E04B1C50070C042 /* UIImageViewExtensionsTests.swift */; };
		3BFE4B501D34673D00DDF53F /* ThirdPartySearchTest.swift in Sources */ = {isa = PBXBuildFile; fileRef = 3BFE4B4F1D34673D00DDF53F /* ThirdPartySearchTest.swift */; };
		3D71C89E1F5703A1008D8646 /* CopiedLinksTests.swift in Sources */ = {isa = PBXBuildFile; fileRef = 3D71C89D1F5703A1008D8646 /* CopiedLinksTests.swift */; };
		3D9CA9841EF456A8002434DD /* NightModeTests.swift in Sources */ = {isa = PBXBuildFile; fileRef = 3D9CA9831EF456A8002434DD /* NightModeTests.swift */; };
		3D9CA9A81EF84D04002434DD /* NoImageTests.swift in Sources */ = {isa = PBXBuildFile; fileRef = 3D9CA9A71EF84D04002434DD /* NoImageTests.swift */; };
		3D9CAA1C1EFCD655002434DD /* ClipBoardTests.swift in Sources */ = {isa = PBXBuildFile; fileRef = 3D9CAA1B1EFCD655002434DD /* ClipBoardTests.swift */; };
		3DEFED081F55EBE300F8620C /* TrackingProtectionTests.swift in Sources */ = {isa = PBXBuildFile; fileRef = 3DEFED071F55EBE300F8620C /* TrackingProtectionTests.swift */; };
		4F514FD41ACD8F2C0022D7EA /* HistoryTests.swift in Sources */ = {isa = PBXBuildFile; fileRef = 4F514FD31ACD8F2C0022D7EA /* HistoryTests.swift */; };
		4F97573B1AFA6F37006ECC24 /* readerContent.html in Resources */ = {isa = PBXBuildFile; fileRef = 4F9757391AFA6F37006ECC24 /* readerContent.html */; };
		55A747171DC46FC400CE1B57 /* HomePageUITest.swift in Sources */ = {isa = PBXBuildFile; fileRef = 55A747161DC46FC400CE1B57 /* HomePageUITest.swift */; };
		59A681BDFC95A19F05E07223 /* SearchViewController.swift in Sources */ = {isa = PBXBuildFile; fileRef = 59A68CCB63E2A565CB03F832 /* SearchViewController.swift */; };
		59A68D66379CFA85C4EAF00B /* TwoLineCell.swift in Sources */ = {isa = PBXBuildFile; fileRef = 59A68B1F857A8638598A63A0 /* TwoLineCell.swift */; };
		5D1DC51C20AC9AFB00905E5A /* Data.framework in Frameworks */ = {isa = PBXBuildFile; fileRef = 5D1DC51320AC9AF900905E5A /* Data.framework */; };
		5D1DC52520AC9AFB00905E5A /* Data.h in Headers */ = {isa = PBXBuildFile; fileRef = 5D1DC51520AC9AFA00905E5A /* Data.h */; settings = {ATTRIBUTES = (Public, ); }; };
		5D1DC52820AC9AFB00905E5A /* Data.framework in Frameworks */ = {isa = PBXBuildFile; fileRef = 5D1DC51320AC9AF900905E5A /* Data.framework */; };
		5D1DC52920AC9AFB00905E5A /* Data.framework in Copy Frameworks */ = {isa = PBXBuildFile; fileRef = 5D1DC51320AC9AF900905E5A /* Data.framework */; settings = {ATTRIBUTES = (CodeSignOnCopy, RemoveHeadersOnCopy, ); }; };
		5D1DC55420AE004600905E5A /* WebsitePresentable.swift in Sources */ = {isa = PBXBuildFile; fileRef = 5D1DC54120AE004600905E5A /* WebsitePresentable.swift */; };
		5D1DC55520AE004600905E5A /* TabMO.swift in Sources */ = {isa = PBXBuildFile; fileRef = 5D1DC54220AE004600905E5A /* TabMO.swift */; };
		5D1DC55620AE004600905E5A /* DataController.swift in Sources */ = {isa = PBXBuildFile; fileRef = 5D1DC54320AE004600905E5A /* DataController.swift */; };
		5D1DC55920AE004600905E5A /* Bookmark.swift in Sources */ = {isa = PBXBuildFile; fileRef = 5D1DC54620AE004600905E5A /* Bookmark.swift */; };
		5D1DC55A20AE004600905E5A /* FaviconMO.swift in Sources */ = {isa = PBXBuildFile; fileRef = 5D1DC54720AE004600905E5A /* FaviconMO.swift */; };
		5D1DC55B20AE004600905E5A /* Domain.swift in Sources */ = {isa = PBXBuildFile; fileRef = 5D1DC54820AE004600905E5A /* Domain.swift */; };
		5D1DC55C20AE004600905E5A /* Device.swift in Sources */ = {isa = PBXBuildFile; fileRef = 5D1DC54920AE004600905E5A /* Device.swift */; };
		5D1DC55D20AE004600905E5A /* History.swift in Sources */ = {isa = PBXBuildFile; fileRef = 5D1DC54A20AE004600905E5A /* History.swift */; };
		5D1DC55E20AE004600905E5A /* Syncable.swift in Sources */ = {isa = PBXBuildFile; fileRef = 5D1DC54B20AE004600905E5A /* Syncable.swift */; };
		5D1DC55F20AE004600905E5A /* Model.xcdatamodeld in Sources */ = {isa = PBXBuildFile; fileRef = 5D1DC54C20AE004600905E5A /* Model.xcdatamodeld */; };
		5D1DC56B20AE005400905E5A /* SyncCrypto.swift in Sources */ = {isa = PBXBuildFile; fileRef = 5D1DC56120AE005400905E5A /* SyncCrypto.swift */; };
		5D1DC56C20AE005400905E5A /* SyncShowCodewords.swift in Sources */ = {isa = PBXBuildFile; fileRef = 5D1DC56220AE005400905E5A /* SyncShowCodewords.swift */; };
		5D1DC56D20AE005400905E5A /* Sync.swift in Sources */ = {isa = PBXBuildFile; fileRef = 5D1DC56320AE005400905E5A /* Sync.swift */; };
		5D1DC56E20AE005400905E5A /* SyncBookmark.swift in Sources */ = {isa = PBXBuildFile; fileRef = 5D1DC56420AE005400905E5A /* SyncBookmark.swift */; };
		5D1DC56F20AE005400905E5A /* SyncResponse.swift in Sources */ = {isa = PBXBuildFile; fileRef = 5D1DC56520AE005400905E5A /* SyncResponse.swift */; };
		5D1DC57020AE005400905E5A /* SyncRecord.swift in Sources */ = {isa = PBXBuildFile; fileRef = 5D1DC56620AE005400905E5A /* SyncRecord.swift */; };
		5D1DC57120AE005400905E5A /* SyncDevice.swift in Sources */ = {isa = PBXBuildFile; fileRef = 5D1DC56720AE005400905E5A /* SyncDevice.swift */; };
		5D1DC57220AE005400905E5A /* JSInjector.swift in Sources */ = {isa = PBXBuildFile; fileRef = 5D1DC56820AE005400905E5A /* JSInjector.swift */; };
		5D1DC57320AE005400905E5A /* SyncSite.swift in Sources */ = {isa = PBXBuildFile; fileRef = 5D1DC56920AE005400905E5A /* SyncSite.swift */; };
		5D1DC57420AE005400905E5A /* ios-sync.js in Resources */ = {isa = PBXBuildFile; fileRef = 5D1DC56A20AE005400905E5A /* ios-sync.js */; };
		5D6DDEF3214003A6001FF0AE /* DAU.swift in Sources */ = {isa = PBXBuildFile; fileRef = 5D6DDEE6214003A6001FF0AE /* DAU.swift */; };
		5D6DDEFE2141B6A1001FF0AE /* Preferences.swift in Sources */ = {isa = PBXBuildFile; fileRef = 5D6DDEF62141B6A0001FF0AE /* Preferences.swift */; };
		5D6DDF0021428CF0001FF0AE /* DAUTests.swift in Sources */ = {isa = PBXBuildFile; fileRef = 5D6DDEFF21428CF0001FF0AE /* DAUTests.swift */; };
		5DE7688D20B3456E00FF5533 /* BraveShared.framework in Frameworks */ = {isa = PBXBuildFile; fileRef = 5DE7688420B3456C00FF5533 /* BraveShared.framework */; };
		5DE7689420B3456E00FF5533 /* BraveSharedTests.swift in Sources */ = {isa = PBXBuildFile; fileRef = 5DE7689320B3456E00FF5533 /* BraveSharedTests.swift */; };
		5DE7689620B3456E00FF5533 /* BraveShared.h in Headers */ = {isa = PBXBuildFile; fileRef = 5DE7688620B3456D00FF5533 /* BraveShared.h */; settings = {ATTRIBUTES = (Public, ); }; };
		5DE7689920B3456E00FF5533 /* BraveShared.framework in Frameworks */ = {isa = PBXBuildFile; fileRef = 5DE7688420B3456C00FF5533 /* BraveShared.framework */; };
		5DE7689A20B3456E00FF5533 /* BraveShared.framework in Copy Frameworks */ = {isa = PBXBuildFile; fileRef = 5DE7688420B3456C00FF5533 /* BraveShared.framework */; settings = {ATTRIBUTES = (CodeSignOnCopy, RemoveHeadersOnCopy, ); }; };
		5DE768A520B3458400FF5533 /* Shared.framework in Frameworks */ = {isa = PBXBuildFile; fileRef = 288A2D861AB8B3260023ABC3 /* Shared.framework */; };
		5DE768A620B345C300FF5533 /* SharedExtensions.swift in Sources */ = {isa = PBXBuildFile; fileRef = 5DE7687120B3417A00FF5533 /* SharedExtensions.swift */; };
		5DE768A720B345C600FF5533 /* BraveStrings.swift in Sources */ = {isa = PBXBuildFile; fileRef = 5DE7687C20B342E600FF5533 /* BraveStrings.swift */; };
		5DE768A920B3461300FF5533 /* BraveUX.swift in Sources */ = {isa = PBXBuildFile; fileRef = 5DE768A820B3461200FF5533 /* BraveUX.swift */; };
		5DE768AB20B346B800FF5533 /* BraveShieldState.swift in Sources */ = {isa = PBXBuildFile; fileRef = 5DE768AA20B346B700FF5533 /* BraveShieldState.swift */; };
		5DE768AC20B43F9000FF5533 /* BraveShared.framework in Frameworks */ = {isa = PBXBuildFile; fileRef = 5DE7688420B3456C00FF5533 /* BraveShared.framework */; };
		5DE768AE20B443E500FF5533 /* JSONSerializationExtensions.swift in Sources */ = {isa = PBXBuildFile; fileRef = 5DE768AD20B443E500FF5533 /* JSONSerializationExtensions.swift */; };
		5DE768B020B4601700FF5533 /* UIColorExtensions.swift in Sources */ = {isa = PBXBuildFile; fileRef = 5DE768AF20B4601600FF5533 /* UIColorExtensions.swift */; };
		5DE768B120B4713000FF5533 /* Storage.framework in Frameworks */ = {isa = PBXBuildFile; fileRef = 2FCAE21A1ABB51F800877008 /* Storage.framework */; };
		744B0FFE1B4F172E00100422 /* ToolbarTests.swift in Sources */ = {isa = PBXBuildFile; fileRef = 744B0FFD1B4F172E00100422 /* ToolbarTests.swift */; };
		744ED5611DBFEB8D00A2B5BE /* MailtoLinkHandler.swift in Sources */ = {isa = PBXBuildFile; fileRef = 744ED5601DBFEB8D00A2B5BE /* MailtoLinkHandler.swift */; };
		745DAB3F1CDAB09E00D44181 /* HistoryBackButton.swift in Sources */ = {isa = PBXBuildFile; fileRef = 745DAB3E1CDAB09E00D44181 /* HistoryBackButton.swift */; };
		7479B4EF1C5306A200DF000B /* Reachability.swift in Sources */ = {isa = PBXBuildFile; fileRef = 7479B4ED1C5306A200DF000B /* Reachability.swift */; };
		74821FFE1DB6D3AC00EEEA72 /* MailSchemes.plist in Resources */ = {isa = PBXBuildFile; fileRef = 74821FFD1DB6D3AC00EEEA72 /* MailSchemes.plist */; };
		7482205C1DBAB56300EEEA72 /* MailProviders.swift in Sources */ = {isa = PBXBuildFile; fileRef = 7482205B1DBAB56300EEEA72 /* MailProviders.swift */; };
		74B195441CF503FC007F36EF /* RecentlyClosedTabs.swift in Sources */ = {isa = PBXBuildFile; fileRef = 74B195431CF503FC007F36EF /* RecentlyClosedTabs.swift */; };
		74E36D781B71323500D69DA1 /* SettingsContentViewController.swift in Sources */ = {isa = PBXBuildFile; fileRef = 74E36D771B71323500D69DA1 /* SettingsContentViewController.swift */; };
		7B10AA9F1E3A15020002DD08 /* DataExtensions.swift in Sources */ = {isa = PBXBuildFile; fileRef = 7B10AA9E1E3A15020002DD08 /* DataExtensions.swift */; };
		7B10AABB1E3A1F650002DD08 /* URLRequestExtensions.swift in Sources */ = {isa = PBXBuildFile; fileRef = 7B10AABA1E3A1F650002DD08 /* URLRequestExtensions.swift */; };
		7B2142FE1E5E055000CDD3FC /* InfoPlist.strings in Resources */ = {isa = PBXBuildFile; fileRef = 7B2142FC1E5E055000CDD3FC /* InfoPlist.strings */; };
		7B24DC9C1B67B3590005766B /* ClearPrivateDataTests.swift in Sources */ = {isa = PBXBuildFile; fileRef = 7B24DC9B1B67B3590005766B /* ClearPrivateDataTests.swift */; };
		7B3631EA1C244FEE00D12AF9 /* Theme.swift in Sources */ = {isa = PBXBuildFile; fileRef = 7B3631E91C244FEE00D12AF9 /* Theme.swift */; };
		7B3D9E651E4CBFDB007A50DA /* NSCoderExtensions.swift in Sources */ = {isa = PBXBuildFile; fileRef = 7B3D9E641E4CBFDB007A50DA /* NSCoderExtensions.swift */; };
		7B604F861C494983006EEEC3 /* Alamofire.framework in Frameworks */ = {isa = PBXBuildFile; fileRef = 7B604F851C494983006EEEC3 /* Alamofire.framework */; };
		7B604F991C494F74006EEEC3 /* KIF.framework in Frameworks */ = {isa = PBXBuildFile; fileRef = 7B604F981C494F74006EEEC3 /* KIF.framework */; };
		7B604F9B1C4950F2006EEEC3 /* SDWebImage.framework in Frameworks */ = {isa = PBXBuildFile; fileRef = 7B604F9A1C4950F2006EEEC3 /* SDWebImage.framework */; };
		7B604FA21C495268006EEEC3 /* SnapKit.framework in Frameworks */ = {isa = PBXBuildFile; fileRef = 7B604FA11C495268006EEEC3 /* SnapKit.framework */; };
		7B604FBB1C495D8A006EEEC3 /* XCGLogger.framework in Frameworks */ = {isa = PBXBuildFile; fileRef = 7B604FBA1C495D8A006EEEC3 /* XCGLogger.framework */; };
		7B604FBC1C495E1E006EEEC3 /* XCGLogger.framework in Frameworks */ = {isa = PBXBuildFile; fileRef = 7B604FBA1C495D8A006EEEC3 /* XCGLogger.framework */; settings = {ATTRIBUTES = (Weak, ); }; };
		7B604FBD1C495E31006EEEC3 /* XCGLogger.framework in Frameworks */ = {isa = PBXBuildFile; fileRef = 7B604FBA1C495D8A006EEEC3 /* XCGLogger.framework */; };
		7B844E3D1BBDDB9D00E733A2 /* ChevronView.swift in Sources */ = {isa = PBXBuildFile; fileRef = 7B844E3C1BBDDB9D00E733A2 /* ChevronView.swift */; };
		7B8A47F61D01D3B400C07734 /* PassKit.framework in Frameworks */ = {isa = PBXBuildFile; fileRef = 7B8A47F51D01D3B400C07734 /* PassKit.framework */; };
		7B9BF91C1E43472E00CB24F4 /* JSONExtensions.swift in Sources */ = {isa = PBXBuildFile; fileRef = 7B9BF91B1E43472E00CB24F4 /* JSONExtensions.swift */; };
		7B9BF9301E449D2500CB24F4 /* MockLogins.swift in Sources */ = {isa = PBXBuildFile; fileRef = 0B3E7DB91B27AB4C00E2E84D /* MockLogins.swift */; };
		7BA0601B1C0F4DE200DFADB6 /* TabPeekViewController.swift in Sources */ = {isa = PBXBuildFile; fileRef = 7BA0601A1C0F4DE200DFADB6 /* TabPeekViewController.swift */; };
		7BA4A9471C4CED900091D032 /* GCDWebServers.framework in Frameworks */ = {isa = PBXBuildFile; fileRef = 7BA4A9451C4CED780091D032 /* GCDWebServers.framework */; };
		7BA4A94C1C4CF03B0091D032 /* SwiftKeychainWrapper.framework in Frameworks */ = {isa = PBXBuildFile; fileRef = 7BA4A94B1C4CF03B0091D032 /* SwiftKeychainWrapper.framework */; settings = {ATTRIBUTES = (Weak, ); }; };
		7BA4A9641C4CFE840091D032 /* Deferred.framework in Frameworks */ = {isa = PBXBuildFile; fileRef = 7BA4A9631C4CFE840091D032 /* Deferred.framework */; settings = {ATTRIBUTES = (Weak, ); }; };
		7BA4A9651C4D007B0091D032 /* Deferred.framework in Frameworks */ = {isa = PBXBuildFile; fileRef = 7BA4A9631C4CFE840091D032 /* Deferred.framework */; };
		7BA4A9661C4D008C0091D032 /* Deferred.framework in Frameworks */ = {isa = PBXBuildFile; fileRef = 7BA4A9631C4CFE840091D032 /* Deferred.framework */; };
		7BA8D1C71BA037F500C8AE9E /* OpenInHelper.swift in Sources */ = {isa = PBXBuildFile; fileRef = 7BA8D1C61BA037F500C8AE9E /* OpenInHelper.swift */; };
		7BBFEE741BB405D900A305AA /* TabManagerTests.swift in Sources */ = {isa = PBXBuildFile; fileRef = 7BBFEE731BB405D900A305AA /* TabManagerTests.swift */; };
		7BEB64441C7345600092C02E /* L10nSnapshotTests.swift in Sources */ = {isa = PBXBuildFile; fileRef = 7B3632D31C2983F000D12AF9 /* L10nSnapshotTests.swift */; };
		7BEB64451C7345600092C02E /* SnapshotHelper.swift in Sources */ = {isa = PBXBuildFile; fileRef = 7B60B0071BDE3AE10090C984 /* SnapshotHelper.swift */; };
		7BEB64511C7345990092C02E /* MarketingUITests.swift in Sources */ = {isa = PBXBuildFile; fileRef = 7B95CD191C3AB2EE00638E31 /* MarketingUITests.swift */; };
		7BEB64521C7345990092C02E /* SnapshotHelper.swift in Sources */ = {isa = PBXBuildFile; fileRef = 7B60B0071BDE3AE10090C984 /* SnapshotHelper.swift */; };
		7BEFC6801BFF68C30059C952 /* QuickActions.swift in Sources */ = {isa = PBXBuildFile; fileRef = 7BEFC67F1BFF68C30059C952 /* QuickActions.swift */; };
		7BF5A1EA1B41640500EA9DD8 /* SyncQueue.swift in Sources */ = {isa = PBXBuildFile; fileRef = 7BF5A1E91B41640500EA9DD8 /* SyncQueue.swift */; };
		A104E199210A384400D2323E /* ShieldsViewController.swift in Sources */ = {isa = PBXBuildFile; fileRef = A104E198210A384400D2323E /* ShieldsViewController.swift */; };
		A134B88A20DA98BB00A581D0 /* ClientPreferences.swift in Sources */ = {isa = PBXBuildFile; fileRef = A134B88920DA98BB00A581D0 /* ClientPreferences.swift */; };
		A13AC72520EC12360040D4BB /* Migration.swift in Sources */ = {isa = PBXBuildFile; fileRef = A13AC72420EC12360040D4BB /* Migration.swift */; };
		A1510DA120E409E9008BF1F4 /* URLCacheExtensions.swift in Sources */ = {isa = PBXBuildFile; fileRef = A1510DA020E409E9008BF1F4 /* URLCacheExtensions.swift */; };
		A1510DDF20E51EF4008BF1F4 /* UIDeviceExtensions.swift in Sources */ = {isa = PBXBuildFile; fileRef = A1510DDE20E51EF4008BF1F4 /* UIDeviceExtensions.swift */; };
		A16DC67F20E585D90069C8E1 /* PasscodeSettingsViewController.swift in Sources */ = {isa = PBXBuildFile; fileRef = A16DC67E20E585D90069C8E1 /* PasscodeSettingsViewController.swift */; };
		A1704D732110A1DC00717321 /* HTTPCookieStorageExtensions.swift in Sources */ = {isa = PBXBuildFile; fileRef = A1704D722110A1DC00717321 /* HTTPCookieStorageExtensions.swift */; };
		A176323820CF2A6000126F25 /* DeferredTestUtils.swift in Sources */ = {isa = PBXBuildFile; fileRef = A176323020CF2A6000126F25 /* DeferredTestUtils.swift */; };
		A176323920CF2AF200126F25 /* DeferredTestUtils.swift in Sources */ = {isa = PBXBuildFile; fileRef = A176323020CF2A6000126F25 /* DeferredTestUtils.swift */; };
		A176323A20CF2AF600126F25 /* DeferredTestUtils.swift in Sources */ = {isa = PBXBuildFile; fileRef = A176323020CF2A6000126F25 /* DeferredTestUtils.swift */; };
		A176323B20CF2AF800126F25 /* DeferredTestUtils.swift in Sources */ = {isa = PBXBuildFile; fileRef = A176323020CF2A6000126F25 /* DeferredTestUtils.swift */; };
		A176323C20CF2AF900126F25 /* DeferredTestUtils.swift in Sources */ = {isa = PBXBuildFile; fileRef = A176323020CF2A6000126F25 /* DeferredTestUtils.swift */; };
		A198E75120C701ED00334C11 /* HistoryViewController.swift in Sources */ = {isa = PBXBuildFile; fileRef = A198E75020C701ED00334C11 /* HistoryViewController.swift */; };
		A1AD4BCF20BF3E8C007A6EA1 /* BookmarksViewController.swift in Sources */ = {isa = PBXBuildFile; fileRef = A1AD4BCE20BF3E8C007A6EA1 /* BookmarksViewController.swift */; };
		A1AD4BD120BF3F4D007A6EA1 /* Eureka.framework in Frameworks */ = {isa = PBXBuildFile; fileRef = A1AD4BD020BF3F4D007A6EA1 /* Eureka.framework */; };
		A1AD4BD420BF4757007A6EA1 /* ImageCache.swift in Sources */ = {isa = PBXBuildFile; fileRef = A1AD4BD220BF4712007A6EA1 /* ImageCache.swift */; };
		A1AD4BD720BF4772007A6EA1 /* FastImageCache.framework in Frameworks */ = {isa = PBXBuildFile; fileRef = A1AD4BD520BF476E007A6EA1 /* FastImageCache.framework */; };
		A1AD4BE120C082EF007A6EA1 /* UIGestureRecognizerExtensions.swift in Sources */ = {isa = PBXBuildFile; fileRef = A1AD4BE020C082EF007A6EA1 /* UIGestureRecognizerExtensions.swift */; };
		A1AD4BE320C0861D007A6EA1 /* UIBarButtonItemExtensions.swift in Sources */ = {isa = PBXBuildFile; fileRef = A1AD4BE220C0861D007A6EA1 /* UIBarButtonItemExtensions.swift */; };
		A1CA29C420E1746A00CB9126 /* OptionSelectionViewController.swift in Sources */ = {isa = PBXBuildFile; fileRef = A1CA29C320E1746A00CB9126 /* OptionSelectionViewController.swift */; };
		A1CDF22B20BDD6B8005C6E58 /* POPExtensions.swift in Sources */ = {isa = PBXBuildFile; fileRef = A1CDF22A20BDD6B8005C6E58 /* POPExtensions.swift */; };
		A1CDF22D20BDDB66005C6E58 /* BasicAnimationController.swift in Sources */ = {isa = PBXBuildFile; fileRef = A1CDF22C20BDDB65005C6E58 /* BasicAnimationController.swift */; };
		A1D841FD20BC405E00BDAFF7 /* pop.framework in Frameworks */ = {isa = PBXBuildFile; fileRef = A1D841F420BC405E00BDAFF7 /* pop.framework */; };
		A1D8420220BC44F800BDAFF7 /* PopoverController.swift in Sources */ = {isa = PBXBuildFile; fileRef = A1D841FF20BC44F800BDAFF7 /* PopoverController.swift */; };
		A1D8420320BC44F800BDAFF7 /* PopoverContainerView.swift in Sources */ = {isa = PBXBuildFile; fileRef = A1D8420020BC44F800BDAFF7 /* PopoverContainerView.swift */; };
		A1D8420420BC44F800BDAFF7 /* PopoverContentComponent.swift in Sources */ = {isa = PBXBuildFile; fileRef = A1D8420120BC44F800BDAFF7 /* PopoverContentComponent.swift */; };
		A1F66A7320DD71C400303328 /* SettingsViewController.swift in Sources */ = {isa = PBXBuildFile; fileRef = A1F66A7220DD71C400303328 /* SettingsViewController.swift */; };
		A1F66A8020DD87CA00303328 /* Static.framework in Frameworks */ = {isa = PBXBuildFile; fileRef = A1F66A7F20DD87CA00303328 /* Static.framework */; };
		A1FEEE0320BEE6BF00298DA2 /* HomeMenuController.swift in Sources */ = {isa = PBXBuildFile; fileRef = A1FEEE0220BEE6BF00298DA2 /* HomeMenuController.swift */; };
		A1FEEE2020BF28D900298DA2 /* Then.swift in Sources */ = {isa = PBXBuildFile; fileRef = A1FEEE1F20BF28D900298DA2 /* Then.swift */; };
		A83E5AB71C1D993D0026D912 /* UIPasteboardExtensions.swift in Sources */ = {isa = PBXBuildFile; fileRef = A83E5AB61C1D993D0026D912 /* UIPasteboardExtensions.swift */; };
		A83E5B1A1C1DA8BF0026D912 /* image.gif in Resources */ = {isa = PBXBuildFile; fileRef = A83E5B181C1DA8BF0026D912 /* image.gif */; };
		A83E5B1B1C1DA8BF0026D912 /* image.png in Resources */ = {isa = PBXBuildFile; fileRef = A83E5B191C1DA8BF0026D912 /* image.png */; };
		A83E5B1D1C1DA8D80026D912 /* UIPasteboardExtensionsTests.swift in Sources */ = {isa = PBXBuildFile; fileRef = A83E5B1C1C1DA8D80026D912 /* UIPasteboardExtensionsTests.swift */; };
		A83E5B1E1C1DAAAA0026D912 /* UIPasteboardExtensions.swift in Sources */ = {isa = PBXBuildFile; fileRef = A83E5AB61C1D993D0026D912 /* UIPasteboardExtensions.swift */; };
		A9072B801D07B34100459960 /* NoImageModeHelper.swift in Sources */ = {isa = PBXBuildFile; fileRef = A9072B7F1D07B34100459960 /* NoImageModeHelper.swift */; };
		A93067E81D0FE18E00C49C6E /* NightModeHelper.swift in Sources */ = {isa = PBXBuildFile; fileRef = A93067E71D0FE18E00C49C6E /* NightModeHelper.swift */; };
		C400467C1CF4E43E00B08303 /* BackForwardListViewController.swift in Sources */ = {isa = PBXBuildFile; fileRef = C400467B1CF4E43E00B08303 /* BackForwardListViewController.swift */; };
		C40046FA1CF8E0B200B08303 /* BackForwardListAnimator.swift in Sources */ = {isa = PBXBuildFile; fileRef = C40046F91CF8E0B200B08303 /* BackForwardListAnimator.swift */; };
		C4E3984C1D21F2FD004E89BA /* TabTrayButtonExtensions.swift in Sources */ = {isa = PBXBuildFile; fileRef = C4E3984B1D21F2FD004E89BA /* TabTrayButtonExtensions.swift */; };
		C4EFEECF1CEBB6F2009762A4 /* BackForwardTableViewCell.swift in Sources */ = {isa = PBXBuildFile; fileRef = C4EFEECE1CEBB6F2009762A4 /* BackForwardTableViewCell.swift */; };
		C4F3B29A1CFCF93A00966259 /* ButtonToast.swift in Sources */ = {isa = PBXBuildFile; fileRef = C4F3B2991CFCF93A00966259 /* ButtonToast.swift */; };
		C615FACF2129FBD000A8168C /* ImageCacheProtocol.swift in Sources */ = {isa = PBXBuildFile; fileRef = C615FACE2129FBD000A8168C /* ImageCacheProtocol.swift */; };
		C615FAD9212A1E2600A8168C /* WebImageCache.swift in Sources */ = {isa = PBXBuildFile; fileRef = C615FAD8212A1E2600A8168C /* WebImageCache.swift */; };
		C615FADF212A319C00A8168C /* PrivacyProtection.swift in Sources */ = {isa = PBXBuildFile; fileRef = C615FADE212A319C00A8168C /* PrivacyProtection.swift */; };
		C615FAE5212AC5E000A8168C /* PrivacyProtectionProtocol.swift in Sources */ = {isa = PBXBuildFile; fileRef = C615FAE4212AC5E000A8168C /* PrivacyProtectionProtocol.swift */; };
		C615FAED212ACAD200A8168C /* BraveWebView.swift in Sources */ = {isa = PBXBuildFile; fileRef = C615FAEC212ACAD200A8168C /* BraveWebView.swift */; };
		C6345ECB2113B3A000CFB983 /* SearchPlugins in Resources */ = {isa = PBXBuildFile; fileRef = C6345ECA2113B3A000CFB983 /* SearchPlugins */; };
		C6620BBB213BCEC6009FE75A /* TabType.swift in Sources */ = {isa = PBXBuildFile; fileRef = C6620BB3213BCEC6009FE75A /* TabType.swift */; };
		C690C208212FF35100E6EEE9 /* WebImageCacheWithNoPrivacyProtectionManager.swift in Sources */ = {isa = PBXBuildFile; fileRef = C690C207212FF35100E6EEE9 /* WebImageCacheWithNoPrivacyProtectionManager.swift */; };
		C690C2142130121E00E6EEE9 /* WebImageCacheManager.swift in Sources */ = {isa = PBXBuildFile; fileRef = C690C2132130121E00E6EEE9 /* WebImageCacheManager.swift */; };
		C6B81B81212D6C1100996084 /* NoPrivacyProtection.swift in Sources */ = {isa = PBXBuildFile; fileRef = C6B81B80212D6C1100996084 /* NoPrivacyProtection.swift */; };
		C6B81B8A212D84BD00996084 /* ImageCacheType.swift in Sources */ = {isa = PBXBuildFile; fileRef = C6B81B89212D84BD00996084 /* ImageCacheType.swift */; };
		C6B81B8C212D989200996084 /* ImageCacheOptions.swift in Sources */ = {isa = PBXBuildFile; fileRef = C6B81B8B212D989200996084 /* ImageCacheOptions.swift */; };
		C6D267522136800100465DFA /* PrivateBrowsingManager.swift in Sources */ = {isa = PBXBuildFile; fileRef = C6D267512136800100465DFA /* PrivateBrowsingManager.swift */; };
		C817B34D1FC609500086018E /* UIScrollViewSwizzled.swift in Sources */ = {isa = PBXBuildFile; fileRef = C817B34C1FC609500086018E /* UIScrollViewSwizzled.swift */; };
		C8611C8E1F71904C00C3DE7D /* DiskImageStoreTests.swift in Sources */ = {isa = PBXBuildFile; fileRef = D3BF8CBC1B7472FA0007AFE6 /* DiskImageStoreTests.swift */; };
		C8611CB01F71AEBA00C3DE7D /* NoImageModeTests.swift in Sources */ = {isa = PBXBuildFile; fileRef = C8611CA11F71AEB900C3DE7D /* NoImageModeTests.swift */; };
		C8EB60C41F1FB12500F9B5B3 /* navigationDelegate.html in Resources */ = {isa = PBXBuildFile; fileRef = C8EB60C31F1FB12500F9B5B3 /* navigationDelegate.html */; };
		C8EB60DC1F1FB9AD00F9B5B3 /* NavigationDelegateTests.swift in Sources */ = {isa = PBXBuildFile; fileRef = C8EB60DB1F1FB9AD00F9B5B3 /* NavigationDelegateTests.swift */; };
		C8F457A81F1FD75A000CB895 /* BrowserViewController+WKNavigationDelegate.swift in Sources */ = {isa = PBXBuildFile; fileRef = C8F457A71F1FD75A000CB895 /* BrowserViewController+WKNavigationDelegate.swift */; };
		C8F457AA1F1FDD9B000CB895 /* BrowserViewController+KeyCommands.swift in Sources */ = {isa = PBXBuildFile; fileRef = C8F457A91F1FDD9B000CB895 /* BrowserViewController+KeyCommands.swift */; };
		CE7F11941F3CEEC800ABFC0B /* RemoteDevices.swift in Sources */ = {isa = PBXBuildFile; fileRef = CE7F115E1F3CCEF900ABFC0B /* RemoteDevices.swift */; };
		D0131B4D1F3CF7D8000CDE86 /* SQLiteFavicons.swift in Sources */ = {isa = PBXBuildFile; fileRef = D0131B4C1F3CF7D8000CDE86 /* SQLiteFavicons.swift */; };
		D018F93E1F44A71A0098F8CA /* Schema.swift in Sources */ = {isa = PBXBuildFile; fileRef = D018F93D1F44A7190098F8CA /* Schema.swift */; };
		D02816C21ECA5E2A00240CAA /* HistoryStateHelper.swift in Sources */ = {isa = PBXBuildFile; fileRef = D02816C11ECA5E2A00240CAA /* HistoryStateHelper.swift */; };
		D029A04920A62DB0001DB72F /* TemporaryDocument.swift in Sources */ = {isa = PBXBuildFile; fileRef = D029A04820A62DB0001DB72F /* TemporaryDocument.swift */; };
		D03F8EB22004014E003C2224 /* FaviconHandler.swift in Sources */ = {isa = PBXBuildFile; fileRef = D03F8EB12004014E003C2224 /* FaviconHandler.swift */; };
		D03F8F23200EAC1F003C2224 /* AllFramesAtDocumentStart.js in Resources */ = {isa = PBXBuildFile; fileRef = D03F8F22200EAC1E003C2224 /* AllFramesAtDocumentStart.js */; };
		D04D1B862097859B0074B35F /* DownloadToast.swift in Sources */ = {isa = PBXBuildFile; fileRef = D04D1B852097859B0074B35F /* DownloadToast.swift */; };
		D04D1B92209790B60074B35F /* Toast.swift in Sources */ = {isa = PBXBuildFile; fileRef = D04D1B91209790B60074B35F /* Toast.swift */; };
		D0625C98208E87F10081F3B2 /* DownloadQueue.swift in Sources */ = {isa = PBXBuildFile; fileRef = D0625C97208E87F10081F3B2 /* DownloadQueue.swift */; };
		D0625CA8208FC47A0081F3B2 /* BrowserViewController+DownloadQueueDelegate.swift in Sources */ = {isa = PBXBuildFile; fileRef = D0625CA7208FC47A0081F3B2 /* BrowserViewController+DownloadQueueDelegate.swift */; };
		D09A0CD81FAA23F6009A0273 /* Shared.framework in Frameworks */ = {isa = PBXBuildFile; fileRef = 288A2D861AB8B3260023ABC3 /* Shared.framework */; };
		D0B29EE01F460BDF00C7CEFC /* LoginsSchema.swift in Sources */ = {isa = PBXBuildFile; fileRef = D0B29EDF1F460BDF00C7CEFC /* LoginsSchema.swift */; };
		D0C95E0E200FD3B200E4E51C /* PrintHelper.swift in Sources */ = {isa = PBXBuildFile; fileRef = D0C95E0D200FD3B200E4E51C /* PrintHelper.swift */; };
		D0C95E36200FDC5500E4E51C /* MetadataParserHelper.swift in Sources */ = {isa = PBXBuildFile; fileRef = D0C95E35200FDC5400E4E51C /* MetadataParserHelper.swift */; };
		D0C95EF6201A55A800E4E51C /* BrowserViewController+UIDropInteractionDelegate.swift in Sources */ = {isa = PBXBuildFile; fileRef = D0C95EF5201A55A800E4E51C /* BrowserViewController+UIDropInteractionDelegate.swift */; };
		D0E55C4F1FB4FD23006DC274 /* FormPostHelper.swift in Sources */ = {isa = PBXBuildFile; fileRef = D0E55C4E1FB4FD23006DC274 /* FormPostHelper.swift */; };
		D0FCF7F51FE45842004A7995 /* UserScriptManager.swift in Sources */ = {isa = PBXBuildFile; fileRef = D0FCF7F41FE45842004A7995 /* UserScriptManager.swift */; };
		D0FCF8061FE4772D004A7995 /* AllFramesAtDocumentEnd.js in Resources */ = {isa = PBXBuildFile; fileRef = D0FCF8031FE4772C004A7995 /* AllFramesAtDocumentEnd.js */; };
		D0FCF8071FE4772D004A7995 /* MainFrameAtDocumentEnd.js in Resources */ = {isa = PBXBuildFile; fileRef = D0FCF8041FE4772D004A7995 /* MainFrameAtDocumentEnd.js */; };
		D0FCF8081FE4772D004A7995 /* MainFrameAtDocumentStart.js in Resources */ = {isa = PBXBuildFile; fileRef = D0FCF8051FE4772D004A7995 /* MainFrameAtDocumentStart.js */; };
		D301AAEE1A3A55B70078DD1D /* TabTrayController.swift in Sources */ = {isa = PBXBuildFile; fileRef = D301AAED1A3A55B70078DD1D /* TabTrayController.swift */; };
		D308E4E41A5306F500842685 /* SearchEngines.swift in Sources */ = {isa = PBXBuildFile; fileRef = D308E4E31A5306F500842685 /* SearchEngines.swift */; };
		D308EE561CBF0BF5006843F2 /* CertError.css in Resources */ = {isa = PBXBuildFile; fileRef = D308EE551CBF0BF5006843F2 /* CertError.css */; };
		D313BE981B2F5096009EF241 /* DomainAutocompleteTests.swift in Sources */ = {isa = PBXBuildFile; fileRef = D313BE971B2F5096009EF241 /* DomainAutocompleteTests.swift */; };
		D314E7F71A37B98700426A76 /* TabToolbar.swift in Sources */ = {isa = PBXBuildFile; fileRef = D314E7F51A37B98700426A76 /* TabToolbar.swift */; };
		D31A0FC71A65D6D000DC8C7E /* SearchSuggestClient.swift in Sources */ = {isa = PBXBuildFile; fileRef = D31A0FC61A65D6D000DC8C7E /* SearchSuggestClient.swift */; };
		D31CF65C1CC1959A001D0BD0 /* PrivilegedRequest.swift in Sources */ = {isa = PBXBuildFile; fileRef = D31CF65B1CC1959A001D0BD0 /* PrivilegedRequest.swift */; };
		D31EC05F1CC57ED80096F4AB /* localhostLoad.html in Resources */ = {isa = PBXBuildFile; fileRef = D31EC05E1CC57ED80096F4AB /* localhostLoad.html */; };
		D31F95E91AC226CB005C9F3B /* ScreenshotHelper.swift in Sources */ = {isa = PBXBuildFile; fileRef = D31F95E81AC226CB005C9F3B /* ScreenshotHelper.swift */; };
		D343DCFE1C446BDB00D7EEE8 /* findPage.html in Resources */ = {isa = PBXBuildFile; fileRef = D343DCFD1C446BDB00D7EEE8 /* findPage.html */; };
		D34510881ACF415700EC27F0 /* SearchLoader.swift in Sources */ = {isa = PBXBuildFile; fileRef = D34510871ACF415700EC27F0 /* SearchLoader.swift */; };
		D34DC8531A16C40C00D49B7B /* Profile.swift in Sources */ = {isa = PBXBuildFile; fileRef = D34DC84D1A16C40C00D49B7B /* Profile.swift */; };
		D34E33031BA793C2006135F0 /* loginForm.html in Resources */ = {isa = PBXBuildFile; fileRef = D34E33021BA793C2006135F0 /* loginForm.html */; };
		D36998891AD70A0A00650C6C /* IOKit.framework in Frameworks */ = {isa = PBXBuildFile; fileRef = D36998881AD70A0A00650C6C /* IOKit.framework */; };
		D37524871C6E8B5A00A5F6C2 /* topdomains.txt in Resources */ = {isa = PBXBuildFile; fileRef = D37524861C6E8B5A00A5F6C2 /* topdomains.txt */; };
		D375A9201AE71675001B30D5 /* ViewMemoryLeakTests.swift in Sources */ = {isa = PBXBuildFile; fileRef = D375A91F1AE71675001B30D5 /* ViewMemoryLeakTests.swift */; };
		D37DE2831CA2047500A5EC69 /* CertStore.swift in Sources */ = {isa = PBXBuildFile; fileRef = D37DE2821CA2047500A5EC69 /* CertStore.swift */; };
		D37DE2C71CA356D800A5EC69 /* CertTests.swift in Sources */ = {isa = PBXBuildFile; fileRef = D37DE2C61CA356D800A5EC69 /* CertTests.swift */; };
		D38A1BEE1A9FA2CA00F6A386 /* SiteTableViewController.swift in Sources */ = {isa = PBXBuildFile; fileRef = D38A1BEC1A9FA2CA00F6A386 /* SiteTableViewController.swift */; };
		D38A1EE01CB458EC0080C842 /* CertError.html in Resources */ = {isa = PBXBuildFile; fileRef = D38A1EDF1CB458EC0080C842 /* CertError.html */; };
		D38F02D11C05127100175932 /* Authenticator.swift in Sources */ = {isa = PBXBuildFile; fileRef = D38F02D01C05127100175932 /* Authenticator.swift */; };
		D38F03701C06387900175932 /* AuthenticationTests.swift in Sources */ = {isa = PBXBuildFile; fileRef = D38F036F1C06387900175932 /* AuthenticationTests.swift */; };
		D3968F251A38FE8500CEFD3B /* TabManager.swift in Sources */ = {isa = PBXBuildFile; fileRef = D3968F241A38FE8500CEFD3B /* TabManager.swift */; };
		D3972BF31C22412B00035B87 /* ShareExtensionHelper.swift in Sources */ = {isa = PBXBuildFile; fileRef = D3972BF11C22412B00035B87 /* ShareExtensionHelper.swift */; };
		D3972BF41C22412B00035B87 /* TitleActivityItemProvider.swift in Sources */ = {isa = PBXBuildFile; fileRef = D3972BF21C22412B00035B87 /* TitleActivityItemProvider.swift */; };
		D39FA16C1A83E17800EE869C /* CoreGraphics.framework in Frameworks */ = {isa = PBXBuildFile; fileRef = D39FA16B1A83E17800EE869C /* CoreGraphics.framework */; };
		D39FA1811A83E84900EE869C /* Global.swift in Sources */ = {isa = PBXBuildFile; fileRef = D39FA1801A83E84900EE869C /* Global.swift */; };
		D3A14C221CB3145E00253BC6 /* Strings.swift in Sources */ = {isa = PBXBuildFile; fileRef = D35210E01CB2F16600FC5DCB /* Strings.swift */; };
		D3A9949C1A3686BD008AD1AC /* BrowserViewController.swift in Sources */ = {isa = PBXBuildFile; fileRef = D3A994951A3686BD008AD1AC /* BrowserViewController.swift */; };
		D3A9949D1A3686BD008AD1AC /* Tab.swift in Sources */ = {isa = PBXBuildFile; fileRef = D3A994961A3686BD008AD1AC /* Tab.swift */; };
		D3B6923D1B9F9444004B87A4 /* FindInPageBar.swift in Sources */ = {isa = PBXBuildFile; fileRef = D3B6923C1B9F9444004B87A4 /* FindInPageBar.swift */; };
		D3B6923F1B9F9A58004B87A4 /* FindInPageHelper.swift in Sources */ = {isa = PBXBuildFile; fileRef = D3B6923E1B9F9A58004B87A4 /* FindInPageHelper.swift */; };
		D3BA41681BD82F2200DA5457 /* XCTestCaseExtensions.swift in Sources */ = {isa = PBXBuildFile; fileRef = D3BA41671BD82F2200DA5457 /* XCTestCaseExtensions.swift */; };
		D3BA7E0E1B0E934F00153782 /* ContextMenuHelper.swift in Sources */ = {isa = PBXBuildFile; fileRef = D3BA7E0D1B0E934F00153782 /* ContextMenuHelper.swift */; };
		D3BE7B261B054D4400641031 /* main.swift in Sources */ = {isa = PBXBuildFile; fileRef = D3BE7B251B054D4400641031 /* main.swift */; };
		D3BE7B461B054F8600641031 /* TestAppDelegate.swift in Sources */ = {isa = PBXBuildFile; fileRef = D3BE7B451B054F8600641031 /* TestAppDelegate.swift */; };
		D3BF8CBB1B7425570007AFE6 /* DiskImageStore.swift in Sources */ = {isa = PBXBuildFile; fileRef = D3BF8CBA1B7425570007AFE6 /* DiskImageStore.swift */; };
		D3C3696E1CC6B78800348A61 /* LocalRequestHelper.swift in Sources */ = {isa = PBXBuildFile; fileRef = D3C3696D1CC6B78800348A61 /* LocalRequestHelper.swift */; };
		D3C3EB651B6FF44000388E9A /* SessionRestoreTests.swift in Sources */ = {isa = PBXBuildFile; fileRef = D3C3EB641B6FF44000388E9A /* SessionRestoreTests.swift */; };
		D3C744CD1A687D6C004CE85D /* URIFixup.swift in Sources */ = {isa = PBXBuildFile; fileRef = D3C744CC1A687D6C004CE85D /* URIFixup.swift */; };
		D3CFD3641CC5605B0064AB4A /* SecurityTests.swift in Sources */ = {isa = PBXBuildFile; fileRef = D3CFD3631CC5605B0064AB4A /* SecurityTests.swift */; };
		D3D488591ABB54CD00A93597 /* FileAccessorTests.swift in Sources */ = {isa = PBXBuildFile; fileRef = D3D488581ABB54CD00A93597 /* FileAccessorTests.swift */; };
		D3E171C21A841EAD00AB44CD /* KIFHelper.js in Resources */ = {isa = PBXBuildFile; fileRef = D3E171C11A841EAD00AB44CD /* KIFHelper.js */; };
		D3E8EF101B97BE69001900FB /* ClearPrivateDataTableViewController.swift in Sources */ = {isa = PBXBuildFile; fileRef = D3E8EEE71B97A87A001900FB /* ClearPrivateDataTableViewController.swift */; };
		D3FA777B1A43B2990010CD32 /* SearchTests.swift in Sources */ = {isa = PBXBuildFile; fileRef = D3FA777A1A43B2990010CD32 /* SearchTests.swift */; };
		D3FEC38D1AC4B42F00494F45 /* AutocompleteTextField.swift in Sources */ = {isa = PBXBuildFile; fileRef = D3FEC38C1AC4B42F00494F45 /* AutocompleteTextField.swift */; };
		D81127D81F84023B0050841D /* PhotonActionSheetTest.swift in Sources */ = {isa = PBXBuildFile; fileRef = D81127D71F84023B0050841D /* PhotonActionSheetTest.swift */; };
		D82ED2641FEB3C420059570B /* DefaultSearchPrefsTests.swift in Sources */ = {isa = PBXBuildFile; fileRef = D82ED2631FEB3C420059570B /* DefaultSearchPrefsTests.swift */; };
		D83822001FC7961D00303C12 /* DispatchQueueExtensions.swift in Sources */ = {isa = PBXBuildFile; fileRef = D83821FF1FC7961D00303C12 /* DispatchQueueExtensions.swift */; };
		D863C8F21F68BFC20058D95F /* GradientProgressBar.swift in Sources */ = {isa = PBXBuildFile; fileRef = D863C8E31F68BFC20058D95F /* GradientProgressBar.swift */; };
		D8C75DF3207584C400BB8AD0 /* UIImageViewAligned.m in Sources */ = {isa = PBXBuildFile; fileRef = D8C75DF2207584C300BB8AD0 /* UIImageViewAligned.m */; };
		D8D33A7D1FBD080300A20A28 /* SnapKitExtensions.swift in Sources */ = {isa = PBXBuildFile; fileRef = D8D33A7C1FBD080300A20A28 /* SnapKitExtensions.swift */; };
		D8EFFA0C1FF5B1FA001D3A09 /* NavigationRouter.swift in Sources */ = {isa = PBXBuildFile; fileRef = D8EFFA0B1FF5B1FA001D3A09 /* NavigationRouter.swift */; };
		D8EFFA261FF702A8001D3A09 /* NavigationRouterTests.swift in Sources */ = {isa = PBXBuildFile; fileRef = D8EFFA251FF702A8001D3A09 /* NavigationRouterTests.swift */; };
		DD31E0FB1B382B520077078A /* TabPrintPageRenderer.swift in Sources */ = {isa = PBXBuildFile; fileRef = DD31E0FA1B382B520077078A /* TabPrintPageRenderer.swift */; };
		DDA24A431FD84D630098F159 /* DefaultSearchPrefs.swift in Sources */ = {isa = PBXBuildFile; fileRef = DDA24A341FD84D620098F159 /* DefaultSearchPrefs.swift */; };
		E402000A1E6493C800B45AFF /* LaunchArguments.swift in Sources */ = {isa = PBXBuildFile; fileRef = E65075861E37F7AB006961AC /* LaunchArguments.swift */; };
		E40AFC541DD0E93300DA5651 /* L10nPermissionStringsSnapshotTests.swift in Sources */ = {isa = PBXBuildFile; fileRef = E40AFC531DD0E93300DA5651 /* L10nPermissionStringsSnapshotTests.swift */; };
		E40AFC651DD0F25500DA5651 /* L10nBaseSnapshotTests.swift in Sources */ = {isa = PBXBuildFile; fileRef = E40AFC641DD0F25500DA5651 /* L10nBaseSnapshotTests.swift */; };
		E40AFC6C1DD128DA00DA5651 /* L10nIntroSnapshotTests.swift in Sources */ = {isa = PBXBuildFile; fileRef = E40AFC6B1DD128DA00DA5651 /* L10nIntroSnapshotTests.swift */; };
		E40FAB0C1A7ABB77009CB80D /* WebServer.swift in Sources */ = {isa = PBXBuildFile; fileRef = E40FAB0B1A7ABB77009CB80D /* WebServer.swift */; };
		E4424B3C1AC71FB400F44C38 /* FiraSans-Book.ttf in Resources */ = {isa = PBXBuildFile; fileRef = E4424B3B1AC71FB400F44C38 /* FiraSans-Book.ttf */; };
		E47616C71AB74CA600E7DD25 /* ReaderModeBarView.swift in Sources */ = {isa = PBXBuildFile; fileRef = E47616C61AB74CA600E7DD25 /* ReaderModeBarView.swift */; };
		E4791B9C1CC035FD00C6D77B /* testcert1.pem in Resources */ = {isa = PBXBuildFile; fileRef = D37DE2C81CA356F900A5EC69 /* testcert1.pem */; };
		E4791BAA1CC0360200C6D77B /* testcert2.pem in Resources */ = {isa = PBXBuildFile; fileRef = D37DE2C91CA356F900A5EC69 /* testcert2.pem */; };
		E4A960061ABB9C450069AD6F /* ReaderModeUtils.swift in Sources */ = {isa = PBXBuildFile; fileRef = E4A960051ABB9C450069AD6F /* ReaderModeUtils.swift */; };
		E4A961181AC041C40069AD6F /* ReadabilityService.swift in Sources */ = {isa = PBXBuildFile; fileRef = E4A961171AC041C40069AD6F /* ReadabilityService.swift */; };
		E4A961381AC06FA50069AD6F /* ReaderViewLoading.html in Resources */ = {isa = PBXBuildFile; fileRef = E4A961371AC06FA50069AD6F /* ReaderViewLoading.html */; };
		E4B334881BBF23F3004E2BFF /* iAd.framework in Frameworks */ = {isa = PBXBuildFile; fileRef = E4B334871BBF23F3004E2BFF /* iAd.framework */; };
		E4B3348A1BBF23F9004E2BFF /* AdSupport.framework in Frameworks */ = {isa = PBXBuildFile; fileRef = E4B334891BBF23F9004E2BFF /* AdSupport.framework */; };
		E4B423BE1AB9FE6A007E66C8 /* ReaderModeCache.swift in Sources */ = {isa = PBXBuildFile; fileRef = E4B423BD1AB9FE6A007E66C8 /* ReaderModeCache.swift */; };
		E4B423DD1ABA0318007E66C8 /* ReaderModeHandlers.swift in Sources */ = {isa = PBXBuildFile; fileRef = E4B423DC1ABA0318007E66C8 /* ReaderModeHandlers.swift */; };
		E4B7B7611A793CF20022C5E0 /* CharisSILB.ttf in Resources */ = {isa = PBXBuildFile; fileRef = E4B7B73A1A793CF20022C5E0 /* CharisSILB.ttf */; };
		E4B7B7621A793CF20022C5E0 /* CharisSILBI.ttf in Resources */ = {isa = PBXBuildFile; fileRef = E4B7B73B1A793CF20022C5E0 /* CharisSILBI.ttf */; };
		E4B7B7631A793CF20022C5E0 /* CharisSILI.ttf in Resources */ = {isa = PBXBuildFile; fileRef = E4B7B73C1A793CF20022C5E0 /* CharisSILI.ttf */; };
		E4B7B7641A793CF20022C5E0 /* CharisSILR.ttf in Resources */ = {isa = PBXBuildFile; fileRef = E4B7B73D1A793CF20022C5E0 /* CharisSILR.ttf */; };
		E4B7B7681A793CF20022C5E0 /* FiraSans-Bold.ttf in Resources */ = {isa = PBXBuildFile; fileRef = E4B7B7411A793CF20022C5E0 /* FiraSans-Bold.ttf */; };
		E4B7B7781A793CF20022C5E0 /* FiraSans-Italic.ttf in Resources */ = {isa = PBXBuildFile; fileRef = E4B7B7511A793CF20022C5E0 /* FiraSans-Italic.ttf */; };
		E4B7B7791A793CF20022C5E0 /* FiraSans-Light.ttf in Resources */ = {isa = PBXBuildFile; fileRef = E4B7B7521A793CF20022C5E0 /* FiraSans-Light.ttf */; };
		E4B7B77D1A793CF20022C5E0 /* FiraSans-Regular.ttf in Resources */ = {isa = PBXBuildFile; fileRef = E4B7B7561A793CF20022C5E0 /* FiraSans-Regular.ttf */; };
		E4B7B77E1A793CF20022C5E0 /* FiraSans-SemiBold.ttf in Resources */ = {isa = PBXBuildFile; fileRef = E4B7B7571A793CF20022C5E0 /* FiraSans-SemiBold.ttf */; };
		E4B7B7861A793CF20022C5E0 /* FiraSans-UltraLight.ttf in Resources */ = {isa = PBXBuildFile; fileRef = E4B7B75F1A793CF20022C5E0 /* FiraSans-UltraLight.ttf */; };
		E4CD9E911A6897FB00318571 /* ReaderMode.swift in Sources */ = {isa = PBXBuildFile; fileRef = E4CD9E901A6897FB00318571 /* ReaderMode.swift */; };
		E4CD9F1D1A6D9C2800318571 /* WebServerTests.swift in Sources */ = {isa = PBXBuildFile; fileRef = E4CD9F1C1A6D9C2800318571 /* WebServerTests.swift */; };
		E4CD9F2D1A6DC91200318571 /* TabLocationView.swift in Sources */ = {isa = PBXBuildFile; fileRef = E4CD9F2C1A6DC91200318571 /* TabLocationView.swift */; };
		E4CD9F541A71506400318571 /* Reader.html in Resources */ = {isa = PBXBuildFile; fileRef = E4CD9F531A71506400318571 /* Reader.html */; };
		E4CD9F5B1A71506C00318571 /* Reader.css in Resources */ = {isa = PBXBuildFile; fileRef = E4CD9F5A1A71506C00318571 /* Reader.css */; };
		E4CD9F6D1A77DD2800318571 /* ReaderModeStyleViewController.swift in Sources */ = {isa = PBXBuildFile; fileRef = E4CD9F6C1A77DD2800318571 /* ReaderModeStyleViewController.swift */; };
		E4D6BEB91A0930EC00F538BD /* LaunchScreen.xib in Resources */ = {isa = PBXBuildFile; fileRef = E4D6BEB81A0930EC00F538BD /* LaunchScreen.xib */; };
		E4E25CCB1CA99E7400D0F088 /* HexExtensionsTests.swift in Sources */ = {isa = PBXBuildFile; fileRef = E4E25CCA1CA99E7400D0F088 /* HexExtensionsTests.swift */; };
		E4E7EB6D1C4AED5E0094275D /* SupportUtilsTests.swift in Sources */ = {isa = PBXBuildFile; fileRef = E4E7EB6C1C4AED5E0094275D /* SupportUtilsTests.swift */; };
		E4ECCDAE1AB131770005E717 /* FiraSans-Medium.ttf in Resources */ = {isa = PBXBuildFile; fileRef = E4ECCDAD1AB131770005E717 /* FiraSans-Medium.ttf */; };
		E60138651C89EB7600DF9756 /* Shared.framework in Copy Frameworks */ = {isa = PBXBuildFile; fileRef = 288A2D861AB8B3260023ABC3 /* Shared.framework */; settings = {ATTRIBUTES = (CodeSignOnCopy, RemoveHeadersOnCopy, ); }; };
		E60138661C89EB7D00DF9756 /* Storage.framework in Copy Frameworks */ = {isa = PBXBuildFile; fileRef = 2FCAE21A1ABB51F800877008 /* Storage.framework */; settings = {ATTRIBUTES = (CodeSignOnCopy, RemoveHeadersOnCopy, ); }; };
		E6108FF91C84E91C005D25E8 /* BasePasscodeViewController.swift in Sources */ = {isa = PBXBuildFile; fileRef = E6108FF81C84E91C005D25E8 /* BasePasscodeViewController.swift */; };
		E61453BE1B750A1700C3F9D7 /* RollingFileLoggerTests.swift in Sources */ = {isa = PBXBuildFile; fileRef = E61453BD1B750A1700C3F9D7 /* RollingFileLoggerTests.swift */; };
		E6231C011B90A44F005ABB0D /* libz.tbd in Frameworks */ = {isa = PBXBuildFile; fileRef = E6231C001B90A44F005ABB0D /* libz.tbd */; };
		E6231C051B90A472005ABB0D /* libxml2.2.tbd in Frameworks */ = {isa = PBXBuildFile; fileRef = E6231C041B90A472005ABB0D /* libxml2.2.tbd */; };
		E6231C071B90A712005ABB0D /* libz.tbd in Frameworks */ = {isa = PBXBuildFile; fileRef = E6231C001B90A44F005ABB0D /* libz.tbd */; };
		E6231C081B90A71E005ABB0D /* libz.tbd in Frameworks */ = {isa = PBXBuildFile; fileRef = E6231C001B90A44F005ABB0D /* libz.tbd */; };
		E6327A641BF6438E008D12E0 /* DebugSettingsBundleOptions.swift in Sources */ = {isa = PBXBuildFile; fileRef = E6327A631BF6438E008D12E0 /* DebugSettingsBundleOptions.swift */; };
		E633E2DA1C21EAF8001FFF6C /* LoginDetailViewController.swift in Sources */ = {isa = PBXBuildFile; fileRef = E633E2D91C21EAF8001FFF6C /* LoginDetailViewController.swift */; };
		E633E37A1C2204BE001FFF6C /* LoginManagerTests.swift in Sources */ = {isa = PBXBuildFile; fileRef = E633E3791C2204BE001FFF6C /* LoginManagerTests.swift */; };
		E63ED7D81BFCD9990097D08E /* LoginTableViewCell.swift in Sources */ = {isa = PBXBuildFile; fileRef = E63ED7D71BFCD9990097D08E /* LoginTableViewCell.swift */; };
		E63ED8E11BFD25580097D08E /* LoginListViewController.swift in Sources */ = {isa = PBXBuildFile; fileRef = E63ED8E01BFD25580097D08E /* LoginListViewController.swift */; };
		E640E85E1C73A45A00C5F072 /* PasscodeEntryViewController.swift in Sources */ = {isa = PBXBuildFile; fileRef = E640E85D1C73A45A00C5F072 /* PasscodeEntryViewController.swift */; };
		E640E86A1C73A47C00C5F072 /* PasscodeViews.swift in Sources */ = {isa = PBXBuildFile; fileRef = E640E8691C73A47C00C5F072 /* PasscodeViews.swift */; };
		E64ED8FA1BC55AE300DAF864 /* UIAlertControllerExtensions.swift in Sources */ = {isa = PBXBuildFile; fileRef = E64ED8F91BC55AE300DAF864 /* UIAlertControllerExtensions.swift */; };
		E650754E1E37F6AE006961AC /* GeometryExtensions.swift in Sources */ = {isa = PBXBuildFile; fileRef = E650754D1E37F6AE006961AC /* GeometryExtensions.swift */; };
		E65075511E37F6D1006961AC /* NSURLExtensionsMailTo.swift in Sources */ = {isa = PBXBuildFile; fileRef = E650754F1E37F6D1006961AC /* NSURLExtensionsMailTo.swift */; };
		E65075521E37F6D1006961AC /* UIViewExtensions.swift in Sources */ = {isa = PBXBuildFile; fileRef = E65075501E37F6D1006961AC /* UIViewExtensions.swift */; };
		E65075541E37F6FC006961AC /* DynamicFontHelper.swift in Sources */ = {isa = PBXBuildFile; fileRef = E65075531E37F6FC006961AC /* DynamicFontHelper.swift */; };
		E65075571E37F714006961AC /* FaviconFetcher.swift in Sources */ = {isa = PBXBuildFile; fileRef = E65075561E37F714006961AC /* FaviconFetcher.swift */; };
		E650755C1E37F747006961AC /* Swizzling.m in Sources */ = {isa = PBXBuildFile; fileRef = E650755B1E37F747006961AC /* Swizzling.m */; };
		E650755F1E37F756006961AC /* Try.m in Sources */ = {isa = PBXBuildFile; fileRef = E650755E1E37F756006961AC /* Try.m */; };
		E65075611E37F77D006961AC /* MenuHelper.swift in Sources */ = {isa = PBXBuildFile; fileRef = E65075601E37F77D006961AC /* MenuHelper.swift */; };
		E65075921E37F7AB006961AC /* Accessibility.swift in Sources */ = {isa = PBXBuildFile; fileRef = E65075621E37F7AB006961AC /* Accessibility.swift */; };
		E65075931E37F7AB006961AC /* AppConstants.swift in Sources */ = {isa = PBXBuildFile; fileRef = E65075631E37F7AB006961AC /* AppConstants.swift */; };
		E65075941E37F7AB006961AC /* AppInfo.swift in Sources */ = {isa = PBXBuildFile; fileRef = E65075641E37F7AB006961AC /* AppInfo.swift */; };
		E65075951E37F7AB006961AC /* GeneralUtils.swift in Sources */ = {isa = PBXBuildFile; fileRef = E65075651E37F7AB006961AC /* GeneralUtils.swift */; };
		E65075961E37F7AB006961AC /* AsyncReducer.swift in Sources */ = {isa = PBXBuildFile; fileRef = E65075661E37F7AB006961AC /* AsyncReducer.swift */; };
		E65075971E37F7AB006961AC /* AuthenticationKeychainInfo.swift in Sources */ = {isa = PBXBuildFile; fileRef = E65075671E37F7AB006961AC /* AuthenticationKeychainInfo.swift */; };
		E65075981E37F7AB006961AC /* Bytes.swift in Sources */ = {isa = PBXBuildFile; fileRef = E65075681E37F7AB006961AC /* Bytes.swift */; };
		E65075991E37F7AB006961AC /* Cancellable.swift in Sources */ = {isa = PBXBuildFile; fileRef = E65075691E37F7AB006961AC /* Cancellable.swift */; };
		E650759A1E37F7AB006961AC /* CrashSimulator.h in Headers */ = {isa = PBXBuildFile; fileRef = E650756A1E37F7AB006961AC /* CrashSimulator.h */; };
		E650759B1E37F7AB006961AC /* CrashSimulator.m in Sources */ = {isa = PBXBuildFile; fileRef = E650756B1E37F7AB006961AC /* CrashSimulator.m */; };
		E650759C1E37F7AB006961AC /* DeferredUtils.swift in Sources */ = {isa = PBXBuildFile; fileRef = E650756C1E37F7AB006961AC /* DeferredUtils.swift */; };
		E650759D1E37F7AB006961AC /* DeviceInfo.swift in Sources */ = {isa = PBXBuildFile; fileRef = E650756D1E37F7AB006961AC /* DeviceInfo.swift */; };
		E650759E1E37F7AB006961AC /* effective_tld_names.dat in Resources */ = {isa = PBXBuildFile; fileRef = E650756E1E37F7AB006961AC /* effective_tld_names.dat */; };
		E65075A01E37F7AB006961AC /* ArrayExtensions.swift in Sources */ = {isa = PBXBuildFile; fileRef = E65075711E37F7AB006961AC /* ArrayExtensions.swift */; };
		E65075A11E37F7AB006961AC /* HashExtensions.swift in Sources */ = {isa = PBXBuildFile; fileRef = E65075721E37F7AB006961AC /* HashExtensions.swift */; };
		E65075A21E37F7AB006961AC /* HexExtensions.swift in Sources */ = {isa = PBXBuildFile; fileRef = E65075731E37F7AB006961AC /* HexExtensions.swift */; };
		E65075A31E37F7AB006961AC /* KeychainWrapperExtensions.swift in Sources */ = {isa = PBXBuildFile; fileRef = E65075741E37F7AB006961AC /* KeychainWrapperExtensions.swift */; };
		E65075A41E37F7AB006961AC /* NSCharacterSetExtensions.swift in Sources */ = {isa = PBXBuildFile; fileRef = E65075751E37F7AB006961AC /* NSCharacterSetExtensions.swift */; };
		E65075A51E37F7AB006961AC /* NSFileManagerExtensions.swift in Sources */ = {isa = PBXBuildFile; fileRef = E65075761E37F7AB006961AC /* NSFileManagerExtensions.swift */; };
		E65075A71E37F7AB006961AC /* ScannerExtensions.swift in Sources */ = {isa = PBXBuildFile; fileRef = E65075781E37F7AB006961AC /* ScannerExtensions.swift */; };
		E65075A91E37F7AB006961AC /* URLExtensions.swift in Sources */ = {isa = PBXBuildFile; fileRef = E650757A1E37F7AB006961AC /* URLExtensions.swift */; };
		E65075AA1E37F7AB006961AC /* URLProtectionSpaceExtensions.swift in Sources */ = {isa = PBXBuildFile; fileRef = E650757B1E37F7AB006961AC /* URLProtectionSpaceExtensions.swift */; };
		E65075AB1E37F7AB006961AC /* SetExtensions.swift in Sources */ = {isa = PBXBuildFile; fileRef = E650757C1E37F7AB006961AC /* SetExtensions.swift */; };
		E65075AC1E37F7AB006961AC /* StringExtensions.swift in Sources */ = {isa = PBXBuildFile; fileRef = E650757D1E37F7AB006961AC /* StringExtensions.swift */; };
		E65075AD1E37F7AB006961AC /* UIColorExtensions.swift in Sources */ = {isa = PBXBuildFile; fileRef = E650757E1E37F7AB006961AC /* UIColorExtensions.swift */; };
		E65075AE1E37F7AB006961AC /* UIImageExtensions.swift in Sources */ = {isa = PBXBuildFile; fileRef = E650757F1E37F7AB006961AC /* UIImageExtensions.swift */; };
		E65075B01E37F7AB006961AC /* FSUtils.h in Headers */ = {isa = PBXBuildFile; fileRef = E65075811E37F7AB006961AC /* FSUtils.h */; };
		E65075B11E37F7AB006961AC /* FSUtils.m in Sources */ = {isa = PBXBuildFile; fileRef = E65075821E37F7AB006961AC /* FSUtils.m */; };
		E65075B21E37F7AB006961AC /* Functions.swift in Sources */ = {isa = PBXBuildFile; fileRef = E65075831E37F7AB006961AC /* Functions.swift */; };
		E65075B31E37F7AB006961AC /* KeyboardHelper.swift in Sources */ = {isa = PBXBuildFile; fileRef = E65075841E37F7AB006961AC /* KeyboardHelper.swift */; };
		E65075B41E37F7AB006961AC /* KeychainCache.swift in Sources */ = {isa = PBXBuildFile; fileRef = E65075851E37F7AB006961AC /* KeychainCache.swift */; };
		E65075B51E37F7AB006961AC /* LaunchArguments.swift in Sources */ = {isa = PBXBuildFile; fileRef = E65075861E37F7AB006961AC /* LaunchArguments.swift */; };
		E65075B61E37F7AB006961AC /* Loader.swift in Sources */ = {isa = PBXBuildFile; fileRef = E65075871E37F7AB006961AC /* Loader.swift */; };
		E65075B71E37F7AB006961AC /* Logger.swift in Sources */ = {isa = PBXBuildFile; fileRef = E65075881E37F7AB006961AC /* Logger.swift */; };
		E65075B81E37F7AB006961AC /* NotificationConstants.swift in Sources */ = {isa = PBXBuildFile; fileRef = E65075891E37F7AB006961AC /* NotificationConstants.swift */; };
		E65075BA1E37F7AB006961AC /* Prefs.swift in Sources */ = {isa = PBXBuildFile; fileRef = E650758B1E37F7AB006961AC /* Prefs.swift */; };
		E65075BB1E37F7AB006961AC /* RollingFileLogger.swift in Sources */ = {isa = PBXBuildFile; fileRef = E650758C1E37F7AB006961AC /* RollingFileLogger.swift */; };
		E65075BC1E37F7AB006961AC /* SupportUtils.swift in Sources */ = {isa = PBXBuildFile; fileRef = E650758D1E37F7AB006961AC /* SupportUtils.swift */; };
		E65075BD1E37F7AB006961AC /* SystemUtils.swift in Sources */ = {isa = PBXBuildFile; fileRef = E650758E1E37F7AB006961AC /* SystemUtils.swift */; };
		E65075BE1E37F7AB006961AC /* TimeConstants.swift in Sources */ = {isa = PBXBuildFile; fileRef = E650758F1E37F7AB006961AC /* TimeConstants.swift */; };
		E65075BF1E37F7AB006961AC /* UserAgent.swift in Sources */ = {isa = PBXBuildFile; fileRef = E65075901E37F7AB006961AC /* UserAgent.swift */; };
		E65075C01E37F7AB006961AC /* WeakList.swift in Sources */ = {isa = PBXBuildFile; fileRef = E65075911E37F7AB006961AC /* WeakList.swift */; };
		E65075C21E37F956006961AC /* ExtensionUtils.swift in Sources */ = {isa = PBXBuildFile; fileRef = E65075C11E37F956006961AC /* ExtensionUtils.swift */; };
		E653422D1C5944F90039DD9E /* BrowserPrompts.swift in Sources */ = {isa = PBXBuildFile; fileRef = E653422C1C5944F90039DD9E /* BrowserPrompts.swift */; };
		E65607611C08B4E200534B02 /* SearchInputView.swift in Sources */ = {isa = PBXBuildFile; fileRef = E65607601C08B4E200534B02 /* SearchInputView.swift */; };
		E65D89181C8647420006EA35 /* AppAuthenticator.swift in Sources */ = {isa = PBXBuildFile; fileRef = E65D89171C8647420006EA35 /* AppAuthenticator.swift */; };
		E660BDD91BB06521009AC090 /* TabsButton.swift in Sources */ = {isa = PBXBuildFile; fileRef = E660BDD81BB06521009AC090 /* TabsButton.swift */; };
		E660BE061BB0666D009AC090 /* InnerStrokedView.swift in Sources */ = {isa = PBXBuildFile; fileRef = E660BE051BB0666D009AC090 /* InnerStrokedView.swift */; };
		E663D5781BB341C4001EF30E /* ToggleButton.swift in Sources */ = {isa = PBXBuildFile; fileRef = E663D5771BB341C4001EF30E /* ToggleButton.swift */; };
		E66C5B481BDA81050051AA93 /* UIImage+ImageEffects.m in Sources */ = {isa = PBXBuildFile; fileRef = E66C5B471BDA81050051AA93 /* UIImage+ImageEffects.m */; };
		E67422C51CFF2D39009E8373 /* youtube.ico in Resources */ = {isa = PBXBuildFile; fileRef = E67422C41CFF2D39009E8373 /* youtube.ico */; };
		E677F0451D9423FB00ECF1FB /* SQLiteMetadata.swift in Sources */ = {isa = PBXBuildFile; fileRef = E677F0441D9423FB00ECF1FB /* SQLiteMetadata.swift */; };
		E677F0541D94247300ECF1FB /* Metadata.swift in Sources */ = {isa = PBXBuildFile; fileRef = E677F0531D94247300ECF1FB /* Metadata.swift */; };
		E683F0A61E92E0820035D990 /* MockableHistory.swift in Sources */ = {isa = PBXBuildFile; fileRef = E683F0A51E92E0820035D990 /* MockableHistory.swift */; };
		E683F0C21E93D4E90035D990 /* DictionaryExtensions.swift in Sources */ = {isa = PBXBuildFile; fileRef = E683F0C11E93D4E90035D990 /* DictionaryExtensions.swift */; };
		E689C7301E0C7617008BAADB /* NSAttributedStringExtensions.swift in Sources */ = {isa = PBXBuildFile; fileRef = E689C72F1E0C7617008BAADB /* NSAttributedStringExtensions.swift */; };
		E68AEDB01B18F81A00133D99 /* SwipeAnimator.swift in Sources */ = {isa = PBXBuildFile; fileRef = E68AEDAF1B18F81A00133D99 /* SwipeAnimator.swift */; };
		E68E7ACB1CAC1D4500FDCA76 /* PagingPasscodeViewController.swift in Sources */ = {isa = PBXBuildFile; fileRef = E68E7ACA1CAC1D4500FDCA76 /* PagingPasscodeViewController.swift */; };
		E68E7ADA1CAC207400FDCA76 /* ChangePasscodeViewController.swift in Sources */ = {isa = PBXBuildFile; fileRef = E68E7AD91CAC207400FDCA76 /* ChangePasscodeViewController.swift */; };
		E68E7ADC1CAC208200FDCA76 /* SetupPasscodeViewController.swift in Sources */ = {isa = PBXBuildFile; fileRef = E68E7ADB1CAC208200FDCA76 /* SetupPasscodeViewController.swift */; };
		E68E7ADE1CAC208A00FDCA76 /* RemovePasscodeViewController.swift in Sources */ = {isa = PBXBuildFile; fileRef = E68E7ADD1CAC208A00FDCA76 /* RemovePasscodeViewController.swift */; };
		E68F36981EA694000048CF44 /* PanelDataObservers.swift in Sources */ = {isa = PBXBuildFile; fileRef = E68F36971EA694000048CF44 /* PanelDataObservers.swift */; };
		E6927EC01C7B6FB800D03F75 /* ErrorToast.swift in Sources */ = {isa = PBXBuildFile; fileRef = E6927EBF1C7B6FB800D03F75 /* ErrorToast.swift */; };
		E693F0D91E9D64BD0086DC17 /* OptionalExtensions.swift in Sources */ = {isa = PBXBuildFile; fileRef = E693F0D81E9D64BD0086DC17 /* OptionalExtensions.swift */; };
		E696FE511C47F86E00EC007C /* AuthenticatorTests.swift in Sources */ = {isa = PBXBuildFile; fileRef = E696FE501C47F86E00EC007C /* AuthenticatorTests.swift */; };
		E698FFDA1B4AADF40001F623 /* TabScrollController.swift in Sources */ = {isa = PBXBuildFile; fileRef = E698FFD91B4AADF40001F623 /* TabScrollController.swift */; };
		E69922171B94E3EF007C480D /* Licenses.html in Resources */ = {isa = PBXBuildFile; fileRef = E69922121B94E3EF007C480D /* Licenses.html */; };
		E69E06C91C76198000D0F926 /* AuthenticationManagerConstants.swift in Sources */ = {isa = PBXBuildFile; fileRef = E69E06C81C76198000D0F926 /* AuthenticationManagerConstants.swift */; };
		E6A92ADB1C52A8DA00743291 /* LoginInputTests.swift in Sources */ = {isa = PBXBuildFile; fileRef = E6A92ADA1C52A8DA00743291 /* LoginInputTests.swift */; };
		E6B4C3D81C68F55C001F97E8 /* JSPrompt.html in Resources */ = {isa = PBXBuildFile; fileRef = E6B4C3D71C68F55C001F97E8 /* JSPrompt.html */; };
		E6B4C4031C68F58B001F97E8 /* BrowserTests.swift in Sources */ = {isa = PBXBuildFile; fileRef = E6B4C4021C68F58B001F97E8 /* BrowserTests.swift */; };
		E6D8D5E71B569D70009E5A58 /* BrowserTrayAnimators.swift in Sources */ = {isa = PBXBuildFile; fileRef = E6D8D5E61B569D70009E5A58 /* BrowserTrayAnimators.swift */; };
		E6EAC5961B29CB3A00E1DE1E /* scrollablePage.html in Resources */ = {isa = PBXBuildFile; fileRef = E6EAC5951B29CB3A00E1DE1E /* scrollablePage.html */; };
		E6EC6EED1E53548A0067985D /* EarlGrey.framework in Frameworks */ = {isa = PBXBuildFile; fileRef = 0B21E8051E26CCB7000C8779 /* EarlGrey.framework */; };
		E6ECF2381C974E0F00B0DC93 /* KIF.framework in CopyFiles */ = {isa = PBXBuildFile; fileRef = D30EBB6A1C75503800105AE9 /* KIF.framework */; settings = {ATTRIBUTES = (CodeSignOnCopy, RemoveHeadersOnCopy, ); }; };
		E6F368291D7F594F008CDD67 /* SQLiteHistoryRecommendations.swift in Sources */ = {isa = PBXBuildFile; fileRef = E6F368281D7F594F008CDD67 /* SQLiteHistoryRecommendations.swift */; };
		E6F965121B2F1CF20034B023 /* Shared.framework in Frameworks */ = {isa = PBXBuildFile; fileRef = 288A2D861AB8B3260023ABC3 /* Shared.framework */; };
		E6F9653C1B2F1D5D0034B023 /* NSURLExtensionsTests.swift in Sources */ = {isa = PBXBuildFile; fileRef = E6F9653B1B2F1D5D0034B023 /* NSURLExtensionsTests.swift */; };
		E6FF6ACA1D873CFF0070C294 /* PageMetadata.swift in Sources */ = {isa = PBXBuildFile; fileRef = E6FF6AC91D873CFF0070C294 /* PageMetadata.swift */; };
		EB11A1042044A90E0018F749 /* ContentBlockerHelper+Whitelist.swift in Sources */ = {isa = PBXBuildFile; fileRef = EB11A1012044A90D0018F749 /* ContentBlockerHelper+Whitelist.swift */; };
		EB11A1052044A90E0018F749 /* TrackingProtectionPageStats.swift in Sources */ = {isa = PBXBuildFile; fileRef = EB11A1022044A90D0018F749 /* TrackingProtectionPageStats.swift */; };
		EB11A1062044A90E0018F749 /* ContentBlockerHelper+TabContentScript.swift in Sources */ = {isa = PBXBuildFile; fileRef = EB11A1032044A90E0018F749 /* ContentBlockerHelper+TabContentScript.swift */; };
		EB2A63341F3B49A7004EF8B0 /* ContentBlockerHelper.swift in Sources */ = {isa = PBXBuildFile; fileRef = EB2A63251F3B49A7004EF8B0 /* ContentBlockerHelper.swift */; };
		EB3A38A02032673E004C6E67 /* DatabaseFixtureTest.swift in Sources */ = {isa = PBXBuildFile; fileRef = EB3A38912032673D004C6E67 /* DatabaseFixtureTest.swift */; };
		EB54A8762028CE4000018880 /* disconnect-advertising.json in Resources */ = {isa = PBXBuildFile; fileRef = EB54A8722028CE4000018880 /* disconnect-advertising.json */; };
		EB54A8772028CE4000018880 /* disconnect-analytics.json in Resources */ = {isa = PBXBuildFile; fileRef = EB54A8732028CE4000018880 /* disconnect-analytics.json */; };
		EB54A8782028CE4000018880 /* disconnect-content.json in Resources */ = {isa = PBXBuildFile; fileRef = EB54A8742028CE4000018880 /* disconnect-content.json */; };
		EB54A8792028CE4000018880 /* disconnect-social.json in Resources */ = {isa = PBXBuildFile; fileRef = EB54A8752028CE4000018880 /* disconnect-social.json */; };
		EB7FFFC820A9D38D003E1E34 /* AlertController.swift in Sources */ = {isa = PBXBuildFile; fileRef = EB7FFFBF20A9D38C003E1E34 /* AlertController.swift */; };
		EB8A0A77206ABCE000A9859A /* WebPagesForTesting.swift in Sources */ = {isa = PBXBuildFile; fileRef = EB7A651020699BD200B52A5F /* WebPagesForTesting.swift */; };
		F35B8D2B1D6380EA008E3D61 /* SessionRestore.html in Resources */ = {isa = PBXBuildFile; fileRef = F35B8D2A1D6380EA008E3D61 /* SessionRestore.html */; };
		F35B8D2D1D6383E9008E3D61 /* SessionRestoreHelper.swift in Sources */ = {isa = PBXBuildFile; fileRef = F35B8D2C1D6383E9008E3D61 /* SessionRestoreHelper.swift */; };
		F35B8D2F1D638408008E3D61 /* SessionRestoreHandler.swift in Sources */ = {isa = PBXBuildFile; fileRef = F35B8D2E1D638408008E3D61 /* SessionRestoreHandler.swift */; };
		F84B21DA1A090F8100AAB793 /* ClientTests.swift in Sources */ = {isa = PBXBuildFile; fileRef = F84B21D91A090F8100AAB793 /* ClientTests.swift */; };
		F84B22041A0910F600AAB793 /* AppDelegate.swift in Sources */ = {isa = PBXBuildFile; fileRef = F84B21E51A0910F600AAB793 /* AppDelegate.swift */; };
		F84B220B1A0910F600AAB793 /* Images.xcassets in Resources */ = {isa = PBXBuildFile; fileRef = F84B21EF1A0910F600AAB793 /* Images.xcassets */; };
		FA6B2AC21D41F02D00429414 /* Punycode.swift in Sources */ = {isa = PBXBuildFile; fileRef = FA6B2AC11D41F02D00429414 /* Punycode.swift */; };
		FA9293D41D6580E100AC8D33 /* QRCodeViewController.swift in Sources */ = {isa = PBXBuildFile; fileRef = FA9293D31D6580E100AC8D33 /* QRCodeViewController.swift */; };
		FA9294011D6584A200AC8D33 /* QRCode.xcassets in Resources */ = {isa = PBXBuildFile; fileRef = FA9294001D6584A200AC8D33 /* QRCode.xcassets */; };
/* End PBXBuildFile section */

/* Begin PBXContainerItemProxy section */
		0A6231E82121F761007B429B /* PBXContainerItemProxy */ = {
			isa = PBXContainerItemProxy;
			containerPortal = F84B21B61A090F8100AAB793 /* Project object */;
			proxyType = 1;
			remoteGlobalIDString = F84B21BD1A090F8100AAB793;
			remoteInfo = Client;
		};
		0B742CCB1B32491400EE9264 /* PBXContainerItemProxy */ = {
			isa = PBXContainerItemProxy;
			containerPortal = 0B742CC61B32491400EE9264 /* sqlcipher.xcodeproj */;
			proxyType = 2;
			remoteGlobalIDString = D2AAC046055464E500DB518D;
			remoteInfo = sqlcipher;
		};
		0B742CCD1B32493800EE9264 /* PBXContainerItemProxy */ = {
			isa = PBXContainerItemProxy;
			containerPortal = 0B742CC61B32491400EE9264 /* sqlcipher.xcodeproj */;
			proxyType = 1;
			remoteGlobalIDString = D2AAC045055464E500DB518D;
			remoteInfo = sqlcipher;
		};
		27F4439D2135E11200296C58 /* PBXContainerItemProxy */ = {
			isa = PBXContainerItemProxy;
			containerPortal = F84B21B61A090F8100AAB793 /* Project object */;
			proxyType = 1;
			remoteGlobalIDString = 27F443942135E11200296C58;
			remoteInfo = BraveShareTo;
		};
		288A2D9B1AB8B3260023ABC3 /* PBXContainerItemProxy */ = {
			isa = PBXContainerItemProxy;
			containerPortal = F84B21B61A090F8100AAB793 /* Project object */;
			proxyType = 1;
			remoteGlobalIDString = 288A2D851AB8B3260023ABC3;
			remoteInfo = Shared;
		};
		2FCAE2261ABB51F800877008 /* PBXContainerItemProxy */ = {
			isa = PBXContainerItemProxy;
			containerPortal = F84B21B61A090F8100AAB793 /* Project object */;
			proxyType = 1;
			remoteGlobalIDString = 2FCAE2191ABB51F800877008;
			remoteInfo = Storage;
		};
		2FCAE2281ABB51F800877008 /* PBXContainerItemProxy */ = {
			isa = PBXContainerItemProxy;
			containerPortal = F84B21B61A090F8100AAB793 /* Project object */;
			proxyType = 1;
			remoteGlobalIDString = F84B21BD1A090F8100AAB793;
			remoteInfo = Client;
		};
		2FCAE22F1ABB51F800877008 /* PBXContainerItemProxy */ = {
			isa = PBXContainerItemProxy;
			containerPortal = F84B21B61A090F8100AAB793 /* Project object */;
			proxyType = 1;
			remoteGlobalIDString = 2FCAE2191ABB51F800877008;
			remoteInfo = Storage;
		};
		2FCAE23B1ABB520700877008 /* PBXContainerItemProxy */ = {
			isa = PBXContainerItemProxy;
			containerPortal = F84B21B61A090F8100AAB793 /* Project object */;
			proxyType = 1;
			remoteGlobalIDString = 288A2D851AB8B3260023ABC3;
			remoteInfo = Shared;
		};
		3B43E3D51D95C48D00BBA9DB /* PBXContainerItemProxy */ = {
			isa = PBXContainerItemProxy;
			containerPortal = F84B21B61A090F8100AAB793 /* Project object */;
			proxyType = 1;
			remoteGlobalIDString = F84B21BD1A090F8100AAB793;
			remoteInfo = Client;
		};
		3BFE4B0C1D342FB900DDF53F /* PBXContainerItemProxy */ = {
			isa = PBXContainerItemProxy;
			containerPortal = F84B21B61A090F8100AAB793 /* Project object */;
			proxyType = 1;
			remoteGlobalIDString = F84B21BD1A090F8100AAB793;
			remoteInfo = Client;
		};
		5D1DC51D20AC9AFB00905E5A /* PBXContainerItemProxy */ = {
			isa = PBXContainerItemProxy;
			containerPortal = F84B21B61A090F8100AAB793 /* Project object */;
			proxyType = 1;
			remoteGlobalIDString = 5D1DC51220AC9AF900905E5A;
			remoteInfo = Data;
		};
		5D1DC51F20AC9AFB00905E5A /* PBXContainerItemProxy */ = {
			isa = PBXContainerItemProxy;
			containerPortal = F84B21B61A090F8100AAB793 /* Project object */;
			proxyType = 1;
			remoteGlobalIDString = F84B21BD1A090F8100AAB793;
			remoteInfo = Client;
		};
		5D1DC52620AC9AFB00905E5A /* PBXContainerItemProxy */ = {
			isa = PBXContainerItemProxy;
			containerPortal = F84B21B61A090F8100AAB793 /* Project object */;
			proxyType = 1;
			remoteGlobalIDString = 5D1DC51220AC9AF900905E5A;
			remoteInfo = Data;
		};
		5D977A1A20DA9D1200D6ADF3 /* PBXContainerItemProxy */ = {
			isa = PBXContainerItemProxy;
			containerPortal = F84B21B61A090F8100AAB793 /* Project object */;
			proxyType = 1;
			remoteGlobalIDString = 288A2D851AB8B3260023ABC3;
			remoteInfo = Shared;
		};
		5D977A2320DA9D2200D6ADF3 /* PBXContainerItemProxy */ = {
			isa = PBXContainerItemProxy;
			containerPortal = F84B21B61A090F8100AAB793 /* Project object */;
			proxyType = 1;
			remoteGlobalIDString = 2FCAE2191ABB51F800877008;
			remoteInfo = Storage;
		};
		5D977A2520DAA0E300D6ADF3 /* PBXContainerItemProxy */ = {
			isa = PBXContainerItemProxy;
			containerPortal = F84B21B61A090F8100AAB793 /* Project object */;
			proxyType = 1;
			remoteGlobalIDString = 2FCAE2191ABB51F800877008;
			remoteInfo = Storage;
		};
		5DE7688E20B3456E00FF5533 /* PBXContainerItemProxy */ = {
			isa = PBXContainerItemProxy;
			containerPortal = F84B21B61A090F8100AAB793 /* Project object */;
			proxyType = 1;
			remoteGlobalIDString = 5DE7688320B3456C00FF5533;
			remoteInfo = BraveShared;
		};
		5DE7689020B3456E00FF5533 /* PBXContainerItemProxy */ = {
			isa = PBXContainerItemProxy;
			containerPortal = F84B21B61A090F8100AAB793 /* Project object */;
			proxyType = 1;
			remoteGlobalIDString = F84B21BD1A090F8100AAB793;
			remoteInfo = Client;
		};
		5DE7689720B3456E00FF5533 /* PBXContainerItemProxy */ = {
			isa = PBXContainerItemProxy;
			containerPortal = F84B21B61A090F8100AAB793 /* Project object */;
			proxyType = 1;
			remoteGlobalIDString = 5DE7688320B3456C00FF5533;
			remoteInfo = BraveShared;
		};
		7B9BF92E1E435DE400CB24F4 /* PBXContainerItemProxy */ = {
			isa = PBXContainerItemProxy;
			containerPortal = F84B21B61A090F8100AAB793 /* Project object */;
			proxyType = 1;
			remoteGlobalIDString = 2FCAE2231ABB51F800877008;
			remoteInfo = StorageTests;
		};
		7BEB64421C7345600092C02E /* PBXContainerItemProxy */ = {
			isa = PBXContainerItemProxy;
			containerPortal = F84B21B61A090F8100AAB793 /* Project object */;
			proxyType = 1;
			remoteGlobalIDString = F84B21BD1A090F8100AAB793;
			remoteInfo = Client;
		};
		7BEB645C1C7346100092C02E /* PBXContainerItemProxy */ = {
			isa = PBXContainerItemProxy;
			containerPortal = F84B21B61A090F8100AAB793 /* Project object */;
			proxyType = 1;
			remoteGlobalIDString = F84B21BD1A090F8100AAB793;
			remoteInfo = Client;
		};
		D30EBB631C75503800105AE9 /* PBXContainerItemProxy */ = {
			isa = PBXContainerItemProxy;
			containerPortal = D30EBB5A1C75503800105AE9 /* KIF.xcodeproj */;
			proxyType = 2;
			remoteGlobalIDString = EABD46AA1857A0C700A5F081;
			remoteInfo = KIF;
		};
		D30EBB651C75503800105AE9 /* PBXContainerItemProxy */ = {
			isa = PBXContainerItemProxy;
			containerPortal = D30EBB5A1C75503800105AE9 /* KIF.xcodeproj */;
			proxyType = 2;
			remoteGlobalIDString = EB60ECC1177F8C83005A041A;
			remoteInfo = "Test Host";
		};
		D30EBB671C75503800105AE9 /* PBXContainerItemProxy */ = {
			isa = PBXContainerItemProxy;
			containerPortal = D30EBB5A1C75503800105AE9 /* KIF.xcodeproj */;
			proxyType = 2;
			remoteGlobalIDString = EABD46CD1857A0F300A5F081;
			remoteInfo = "KIF Tests";
		};
		D30EBB691C75503800105AE9 /* PBXContainerItemProxy */ = {
			isa = PBXContainerItemProxy;
			containerPortal = D30EBB5A1C75503800105AE9 /* KIF.xcodeproj */;
			proxyType = 2;
			remoteGlobalIDString = 9CC9673B1AD4B1B600576D13;
			remoteInfo = KIFFramework;
		};
		D39FA1651A83E0EC00EE869C /* PBXContainerItemProxy */ = {
			isa = PBXContainerItemProxy;
			containerPortal = F84B21B61A090F8100AAB793 /* Project object */;
			proxyType = 1;
			remoteGlobalIDString = F84B21BD1A090F8100AAB793;
			remoteInfo = Client;
		};
		E63CD1B11B31B66400A63AFF /* PBXContainerItemProxy */ = {
			isa = PBXContainerItemProxy;
			containerPortal = F84B21B61A090F8100AAB793 /* Project object */;
			proxyType = 1;
			remoteGlobalIDString = 288A2D851AB8B3260023ABC3;
			remoteInfo = Shared;
		};
		E63CD1B21B31B66400A63AFF /* PBXContainerItemProxy */ = {
			isa = PBXContainerItemProxy;
			containerPortal = F84B21B61A090F8100AAB793 /* Project object */;
			proxyType = 1;
			remoteGlobalIDString = F84B21BD1A090F8100AAB793;
			remoteInfo = Client;
		};
		E6CB64CB1DA42C2900887098 /* PBXContainerItemProxy */ = {
			isa = PBXContainerItemProxy;
			containerPortal = D30EBB5A1C75503800105AE9 /* KIF.xcodeproj */;
			proxyType = 2;
			remoteGlobalIDString = FAB89FFC1CAC546900C6DFC1;
			remoteInfo = KIFFrameworkConsumer;
		};
		E6CB64CD1DA42C2900887098 /* PBXContainerItemProxy */ = {
			isa = PBXContainerItemProxy;
			containerPortal = D30EBB5A1C75503800105AE9 /* KIF.xcodeproj */;
			proxyType = 2;
			remoteGlobalIDString = FAB8A0141CAC546A00C6DFC1;
			remoteInfo = KIFFrameworkConsumerTests;
		};
		F84B21D41A090F8100AAB793 /* PBXContainerItemProxy */ = {
			isa = PBXContainerItemProxy;
			containerPortal = F84B21B61A090F8100AAB793 /* Project object */;
			proxyType = 1;
			remoteGlobalIDString = F84B21BD1A090F8100AAB793;
			remoteInfo = Client;
		};
/* End PBXContainerItemProxy section */

/* Begin PBXCopyFilesBuildPhase section */
		0B21E8011E26C5D3000C8779 /* CopyFiles */ = {
			isa = PBXCopyFilesBuildPhase;
			buildActionMask = 2147483647;
			dstPath = "$(TEST_HOST)/..";
			dstSubfolderSpec = 0;
			files = (
				0B21E8061E26CCB7000C8779 /* EarlGrey.framework in CopyFiles */,
			);
			runOnlyForDeploymentPostprocessing = 0;
		};
		2F3444EC1AB2378200FD9731 /* Copy Files */ = {
			isa = PBXCopyFilesBuildPhase;
			buildActionMask = 2147483647;
			dstPath = "";
			dstSubfolderSpec = 7;
			files = (
			);
			name = "Copy Files";
			runOnlyForDeploymentPostprocessing = 0;
		};
		E6B09CD31C74EEDB00C63FA1 /* Copy Frameworks */ = {
			isa = PBXCopyFilesBuildPhase;
			buildActionMask = 2147483647;
			dstPath = "";
			dstSubfolderSpec = 10;
			files = (
				5D1DC52920AC9AFB00905E5A /* Data.framework in Copy Frameworks */,
				E60138661C89EB7D00DF9756 /* Storage.framework in Copy Frameworks */,
				5DE7689A20B3456E00FF5533 /* BraveShared.framework in Copy Frameworks */,
				E60138651C89EB7600DF9756 /* Shared.framework in Copy Frameworks */,
			);
			name = "Copy Frameworks";
			runOnlyForDeploymentPostprocessing = 0;
		};
		E6ECF2371C974E0600B0DC93 /* CopyFiles */ = {
			isa = PBXCopyFilesBuildPhase;
			buildActionMask = 2147483647;
			dstPath = "";
			dstSubfolderSpec = 10;
			files = (
				E6ECF2381C974E0F00B0DC93 /* KIF.framework in CopyFiles */,
			);
			runOnlyForDeploymentPostprocessing = 0;
		};
		F84B22531A0920C600AAB793 /* Embed App Extensions */ = {
			isa = PBXCopyFilesBuildPhase;
			buildActionMask = 2147483647;
			dstPath = "";
			dstSubfolderSpec = 13;
			files = (
				27F4439F2135E11200296C58 /* BraveShareTo.appex in Embed App Extensions */,
			);
			name = "Embed App Extensions";
			runOnlyForDeploymentPostprocessing = 0;
		};
/* End PBXCopyFilesBuildPhase section */

/* Begin PBXFileReference section */
		03CCC9171AF05E7300DBF30D /* RelativeDatesTests.swift */ = {isa = PBXFileReference; fileEncoding = 4; lastKnownFileType = sourcecode.swift; path = RelativeDatesTests.swift; sourceTree = "<group>"; };
		0A1E841B219095410042F782 /* README.md */ = {isa = PBXFileReference; lastKnownFileType = net.daringfireball.markdown; path = README.md; sourceTree = "<group>"; };
		0A1E842C21909CA70042F782 /* crypto.js */ = {isa = PBXFileReference; fileEncoding = 4; lastKnownFileType = sourcecode.javascript; name = crypto.js; path = "node_modules/brave-sync/node_modules/brave-crypto/browser/crypto.js"; sourceTree = SOURCE_ROOT; };
		0A1E842E21909CBB0042F782 /* bundle.js */ = {isa = PBXFileReference; fileEncoding = 4; lastKnownFileType = sourcecode.javascript; name = bundle.js; path = "node_modules/brave-sync/bundles/bundle.js"; sourceTree = SOURCE_ROOT; };
		0A1E843021909CC30042F782 /* fetch.js */ = {isa = PBXFileReference; fileEncoding = 4; lastKnownFileType = sourcecode.javascript; name = fetch.js; path = "node_modules/brave-sync/client/polyfill/fetch.js"; sourceTree = SOURCE_ROOT; };
		0A1E84332190A57D0042F782 /* SyncSettingsTableViewController.swift */ = {isa = PBXFileReference; fileEncoding = 4; lastKnownFileType = sourcecode.swift; path = SyncSettingsTableViewController.swift; sourceTree = "<group>"; };
		0A1E84342190A57D0042F782 /* SyncCodewordsView.swift */ = {isa = PBXFileReference; fileEncoding = 4; lastKnownFileType = sourcecode.swift; path = SyncCodewordsView.swift; sourceTree = "<group>"; };
		0A1E84352190A57E0042F782 /* SyncQRCodeView.swift */ = {isa = PBXFileReference; fileEncoding = 4; lastKnownFileType = sourcecode.swift; path = SyncQRCodeView.swift; sourceTree = "<group>"; };
		0A1E84362190A57E0042F782 /* SyncSelectDeviceTypeViewController.swift */ = {isa = PBXFileReference; fileEncoding = 4; lastKnownFileType = sourcecode.swift; path = SyncSelectDeviceTypeViewController.swift; sourceTree = "<group>"; };
		0A1E84372190A57E0042F782 /* SyncViewController.swift */ = {isa = PBXFileReference; fileEncoding = 4; lastKnownFileType = sourcecode.swift; path = SyncViewController.swift; sourceTree = "<group>"; };
		0A1E84382190A57E0042F782 /* SyncPairCameraViewController.swift */ = {isa = PBXFileReference; fileEncoding = 4; lastKnownFileType = sourcecode.swift; path = SyncPairCameraViewController.swift; sourceTree = "<group>"; };
		0A1E84392190A57E0042F782 /* SyncWelcomeViewController.swift */ = {isa = PBXFileReference; fileEncoding = 4; lastKnownFileType = sourcecode.swift; path = SyncWelcomeViewController.swift; sourceTree = "<group>"; };
		0A1E843A2190A57F0042F782 /* SyncCameraView.swift */ = {isa = PBXFileReference; fileEncoding = 4; lastKnownFileType = sourcecode.swift; path = SyncCameraView.swift; sourceTree = "<group>"; };
		0A1E843B2190A57F0042F782 /* SyncPairWordsViewController.swift */ = {isa = PBXFileReference; fileEncoding = 4; lastKnownFileType = sourcecode.swift; path = SyncPairWordsViewController.swift; sourceTree = "<group>"; };
		0A1E843C2190A57F0042F782 /* SyncAddDeviceViewController.swift */ = {isa = PBXFileReference; fileEncoding = 4; lastKnownFileType = sourcecode.swift; path = SyncAddDeviceViewController.swift; sourceTree = "<group>"; };
		0A38EA7F216532DB00142710 /* CRUDProtocolsTests.swift */ = {isa = PBXFileReference; fileEncoding = 4; lastKnownFileType = sourcecode.swift; path = CRUDProtocolsTests.swift; sourceTree = "<group>"; };
		0A39D56C21930B89008B2772 /* ScriptOpener.swift */ = {isa = PBXFileReference; lastKnownFileType = sourcecode.swift; path = ScriptOpener.swift; sourceTree = "<group>"; };
		0A4B011F20D02EC4004D4011 /* TabsBarViewController.swift */ = {isa = PBXFileReference; lastKnownFileType = sourcecode.swift; path = TabsBarViewController.swift; sourceTree = "<group>"; };
		0A4B012120D02F26004D4011 /* TabBarCell.swift */ = {isa = PBXFileReference; lastKnownFileType = sourcecode.swift; path = TabBarCell.swift; sourceTree = "<group>"; };
		0A4B012320D0321A004D4011 /* UX.swift */ = {isa = PBXFileReference; lastKnownFileType = sourcecode.swift; path = UX.swift; sourceTree = "<group>"; };
		0A6231E32121F761007B429B /* UnitTests.xctest */ = {isa = PBXFileReference; explicitFileType = wrapper.cfbundle; includeInIndex = 0; path = UnitTests.xctest; sourceTree = BUILT_PRODUCTS_DIR; };
		0A771D34218C8FDC00336E0D /* Bookmark+Sync.swift */ = {isa = PBXFileReference; lastKnownFileType = sourcecode.swift; path = "Bookmark+Sync.swift"; sourceTree = "<group>"; };
		0A9B6A3420E6453400712BC9 /* Model8.xcdatamodel */ = {isa = PBXFileReference; lastKnownFileType = wrapper.xcdatamodel; path = Model8.xcdatamodel; sourceTree = "<group>"; };
		0AA4FC382109D685000B173A /* CRUDProtocols.swift */ = {isa = PBXFileReference; lastKnownFileType = sourcecode.swift; path = CRUDProtocols.swift; sourceTree = "<group>"; };
		0AADC4C720D2A55A00FDE368 /* FavoritesViewController.swift */ = {isa = PBXFileReference; lastKnownFileType = sourcecode.swift; path = FavoritesViewController.swift; sourceTree = "<group>"; };
		0AADC4C920D2A66E00FDE368 /* FavoriteCell.swift */ = {isa = PBXFileReference; lastKnownFileType = sourcecode.swift; path = FavoriteCell.swift; sourceTree = "<group>"; };
		0AADC4CE20D2A6A200FDE368 /* FavoritesHelper.swift */ = {isa = PBXFileReference; fileEncoding = 4; lastKnownFileType = sourcecode.swift; path = FavoritesHelper.swift; sourceTree = "<group>"; };
		0AADC4CF20D2A6A200FDE368 /* FavoritesTileDecorator.swift */ = {isa = PBXFileReference; fileEncoding = 4; lastKnownFileType = sourcecode.swift; path = FavoritesTileDecorator.swift; sourceTree = "<group>"; };
		0AADC4D020D2A6A200FDE368 /* FavoritesDataSource.swift */ = {isa = PBXFileReference; fileEncoding = 4; lastKnownFileType = sourcecode.swift; path = FavoritesDataSource.swift; sourceTree = "<group>"; };
		0AADC4D120D2A6A200FDE368 /* PreloadedFavorites.swift */ = {isa = PBXFileReference; fileEncoding = 4; lastKnownFileType = sourcecode.swift; path = PreloadedFavorites.swift; sourceTree = "<group>"; };
		0AADC4D620D2B03900FDE368 /* BraveShieldStatsView.swift */ = {isa = PBXFileReference; fileEncoding = 4; lastKnownFileType = sourcecode.swift; path = BraveShieldStatsView.swift; sourceTree = "<group>"; };
		0AF3B4E5213D8E3200695962 /* CoreDataTestCase.swift */ = {isa = PBXFileReference; fileEncoding = 4; lastKnownFileType = sourcecode.swift; path = CoreDataTestCase.swift; sourceTree = "<group>"; };
		0AF3B4E6213D8E3200695962 /* HistoryTests.swift */ = {isa = PBXFileReference; fileEncoding = 4; lastKnownFileType = sourcecode.swift; path = HistoryTests.swift; sourceTree = "<group>"; };
		0AF3B4E7213D8E3200695962 /* DomainTests.swift */ = {isa = PBXFileReference; fileEncoding = 4; lastKnownFileType = sourcecode.swift; path = DomainTests.swift; sourceTree = "<group>"; };
		0AF3B4E8213D8E3200695962 /* FaviconMOTests.swift */ = {isa = PBXFileReference; fileEncoding = 4; lastKnownFileType = sourcecode.swift; path = FaviconMOTests.swift; sourceTree = "<group>"; };
		0AF3B4E9213D8E3200695962 /* DataControllerTests.swift */ = {isa = PBXFileReference; fileEncoding = 4; lastKnownFileType = sourcecode.swift; path = DataControllerTests.swift; sourceTree = "<group>"; };
		0AF3B4EA213D8E3200695962 /* BookmarkTests.swift */ = {isa = PBXFileReference; fileEncoding = 4; lastKnownFileType = sourcecode.swift; path = BookmarkTests.swift; sourceTree = "<group>"; };
		0AF3B4EB213D8E3300695962 /* DeviceTests.swift */ = {isa = PBXFileReference; fileEncoding = 4; lastKnownFileType = sourcecode.swift; path = DeviceTests.swift; sourceTree = "<group>"; };
		0AF3B4EC213D8E3300695962 /* TabMOTests.swift */ = {isa = PBXFileReference; fileEncoding = 4; lastKnownFileType = sourcecode.swift; path = TabMOTests.swift; sourceTree = "<group>"; };
		0AF6845A2191D6470079EC77 /* bookmark_util.js */ = {isa = PBXFileReference; fileEncoding = 4; lastKnownFileType = sourcecode.javascript; path = bookmark_util.js; sourceTree = "<group>"; };
		0B21E8051E26CCB7000C8779 /* EarlGrey.framework */ = {isa = PBXFileReference; lastKnownFileType = wrapper.framework; name = EarlGrey.framework; path = Carthage/Build/iOS/EarlGrey.framework; sourceTree = "<group>"; };
		0B305E1A1E3A98A900BE0767 /* BookmarkingTests.swift */ = {isa = PBXFileReference; fileEncoding = 4; lastKnownFileType = sourcecode.swift; path = BookmarkingTests.swift; sourceTree = "<group>"; };
		0B3D670D1E09B90B00C1EFC7 /* AuthenticationTest.swift */ = {isa = PBXFileReference; fileEncoding = 4; lastKnownFileType = sourcecode.swift; path = AuthenticationTest.swift; sourceTree = "<group>"; };
		0B3E7D931B27A7CE00E2E84D /* AboutHomeHandler.swift */ = {isa = PBXFileReference; fileEncoding = 4; lastKnownFileType = sourcecode.swift; path = AboutHomeHandler.swift; sourceTree = "<group>"; };
		0B3E7DB91B27AB4C00E2E84D /* MockLogins.swift */ = {isa = PBXFileReference; fileEncoding = 4; lastKnownFileType = sourcecode.swift; lineEnding = 0; path = MockLogins.swift; sourceTree = "<group>"; xcLanguageSpecificationIdentifier = xcode.lang.swift; };
		0B54BD181B698B7C004C822C /* SuggestedSites.swift */ = {isa = PBXFileReference; fileEncoding = 4; lastKnownFileType = sourcecode.swift; path = SuggestedSites.swift; sourceTree = "<group>"; };
		0B5A93411B1EB572004F47A2 /* readablePage.html */ = {isa = PBXFileReference; fileEncoding = 4; lastKnownFileType = text.html; path = readablePage.html; sourceTree = "<group>"; };
		0B62EFD11AD63CD100ACB9CD /* Clearables.swift */ = {isa = PBXFileReference; fileEncoding = 4; lastKnownFileType = sourcecode.swift; path = Clearables.swift; sourceTree = "<group>"; };
		0B6FBAB11AC1F830007EC669 /* numberedPage.html */ = {isa = PBXFileReference; fileEncoding = 4; lastKnownFileType = text.html; path = numberedPage.html; sourceTree = "<group>"; };
		0B729D361E047D6A008E6859 /* HomePageSettingsTest.swift */ = {isa = PBXFileReference; fileEncoding = 4; lastKnownFileType = sourcecode.swift; path = HomePageSettingsTest.swift; sourceTree = "<group>"; };
		0B742CC61B32491400EE9264 /* sqlcipher.xcodeproj */ = {isa = PBXFileReference; lastKnownFileType = "wrapper.pb-project"; name = sqlcipher.xcodeproj; path = ThirdParty/sqlcipher/sqlcipher.xcodeproj; sourceTree = "<group>"; };
		0B7C1E941F6097AD006A8869 /* TrackingProtectionTests.swift */ = {isa = PBXFileReference; lastKnownFileType = sourcecode.swift; path = TrackingProtectionTests.swift; sourceTree = "<group>"; };
		0B8E0FF31A932BD500161DC3 /* ImageIO.framework */ = {isa = PBXFileReference; lastKnownFileType = wrapper.framework; name = ImageIO.framework; path = System/Library/Frameworks/ImageIO.framework; sourceTree = SDKROOT; };
		0B9D40781E8D5AC80059E664 /* XCUITests-Bridging-Header.h */ = {isa = PBXFileReference; lastKnownFileType = sourcecode.c.h; path = "XCUITests-Bridging-Header.h"; sourceTree = "<group>"; };
		0BA1E00D1B03FB0B007675AF /* NetError.html */ = {isa = PBXFileReference; fileEncoding = 4; lastKnownFileType = text.html; path = NetError.html; sourceTree = "<group>"; };
		0BA1E02D1B046F1E007675AF /* ErrorPageHelper.swift */ = {isa = PBXFileReference; fileEncoding = 4; lastKnownFileType = sourcecode.swift; path = ErrorPageHelper.swift; sourceTree = "<group>"; };
		0BA1E02F1B051A07007675AF /* NetError.css */ = {isa = PBXFileReference; fileEncoding = 4; lastKnownFileType = text.css; path = NetError.css; sourceTree = "<group>"; };
		0BA896491A250E6500C1010C /* ProfileTest.swift */ = {isa = PBXFileReference; fileEncoding = 4; lastKnownFileType = sourcecode.swift; path = ProfileTest.swift; sourceTree = "<group>"; };
		0BB5B2861AC0A2B90052877D /* SnackBar.swift */ = {isa = PBXFileReference; fileEncoding = 4; lastKnownFileType = sourcecode.swift; path = SnackBar.swift; sourceTree = "<group>"; };
		0BB5B30A1AC0AD1F0052877D /* LoginsHelper.swift */ = {isa = PBXFileReference; fileEncoding = 4; lastKnownFileType = sourcecode.swift; lineEnding = 0; path = LoginsHelper.swift; sourceTree = "<group>"; xcLanguageSpecificationIdentifier = xcode.lang.swift; };
		0BC9C9C31F26F54D000E8AB5 /* SiteLoadTest.swift */ = {isa = PBXFileReference; fileEncoding = 4; lastKnownFileType = sourcecode.swift; path = SiteLoadTest.swift; sourceTree = "<group>"; };
		0BD19A661A25309B0084FBA7 /* NSUserDefaultsPrefs.swift */ = {isa = PBXFileReference; fileEncoding = 4; lastKnownFileType = sourcecode.swift; path = NSUserDefaultsPrefs.swift; sourceTree = "<group>"; };
		0BDA56AE1B26B1D5008C9B96 /* TestLogins.swift */ = {isa = PBXFileReference; fileEncoding = 4; lastKnownFileType = sourcecode.swift; path = TestLogins.swift; sourceTree = "<group>"; };
		0BDA56B11B26B1E4008C9B96 /* Logins.swift */ = {isa = PBXFileReference; fileEncoding = 4; lastKnownFileType = sourcecode.swift; lineEnding = 0; path = Logins.swift; sourceTree = "<group>"; xcLanguageSpecificationIdentifier = xcode.lang.swift; };
		0BDA56B31B26B203008C9B96 /* SQLiteLogins.swift */ = {isa = PBXFileReference; fileEncoding = 4; lastKnownFileType = sourcecode.swift; path = SQLiteLogins.swift; sourceTree = "<group>"; };
		0BEF44621E31165700187C32 /* EarlGrey.swift */ = {isa = PBXFileReference; fileEncoding = 4; lastKnownFileType = sourcecode.swift; path = EarlGrey.swift; sourceTree = "<group>"; };
		0BF0DB931A8545800039F300 /* URLBarView.swift */ = {isa = PBXFileReference; fileEncoding = 4; lastKnownFileType = sourcecode.swift; path = URLBarView.swift; sourceTree = "<group>"; };
		0BF1B7E21AC60DEA00A7B407 /* InsetButton.swift */ = {isa = PBXFileReference; fileEncoding = 4; lastKnownFileType = sourcecode.swift; path = InsetButton.swift; sourceTree = "<group>"; };
		0BF42D4E1A7CD09600889E28 /* TestFavicons.swift */ = {isa = PBXFileReference; fileEncoding = 4; lastKnownFileType = sourcecode.swift; path = TestFavicons.swift; sourceTree = "<group>"; };
		0BF8F8D91AEFF1C900E90BC2 /* noTitle.html */ = {isa = PBXFileReference; fileEncoding = 4; lastKnownFileType = text.html; path = noTitle.html; sourceTree = "<group>"; };
		27187807216526090006036E /* AlertPopupView.swift */ = {isa = PBXFileReference; lastKnownFileType = sourcecode.swift; path = AlertPopupView.swift; sourceTree = "<group>"; };
		27187809216526240006036E /* PopupView.swift */ = {isa = PBXFileReference; lastKnownFileType = sourcecode.swift; path = PopupView.swift; sourceTree = "<group>"; };
		2760D2BE215ACCE20068E131 /* BundleExtensions.swift */ = {isa = PBXFileReference; lastKnownFileType = sourcecode.swift; path = BundleExtensions.swift; sourceTree = "<group>"; };
		2765825C2171263A00754B2F /* UserReferralProgram.swift */ = {isa = PBXFileReference; lastKnownFileType = sourcecode.swift; path = UserReferralProgram.swift; sourceTree = "<group>"; };
		276582652171266900754B2F /* ReferralData.swift */ = {isa = PBXFileReference; fileEncoding = 4; lastKnownFileType = sourcecode.swift; path = ReferralData.swift; sourceTree = "<group>"; };
		276582662171266900754B2F /* UrpService.swift */ = {isa = PBXFileReference; fileEncoding = 4; lastKnownFileType = sourcecode.swift; path = UrpService.swift; sourceTree = "<group>"; };
		276582672171266900754B2F /* CustomHeaderData.swift */ = {isa = PBXFileReference; fileEncoding = 4; lastKnownFileType = sourcecode.swift; path = CustomHeaderData.swift; sourceTree = "<group>"; };
		276582682171266900754B2F /* UrpLogsViewController.swift */ = {isa = PBXFileReference; fileEncoding = 4; lastKnownFileType = sourcecode.swift; path = UrpLogsViewController.swift; sourceTree = "<group>"; };
		2765826E217130D900754B2F /* GlobalSign_r1.cer */ = {isa = PBXFileReference; lastKnownFileType = file; path = GlobalSign_r1.cer; sourceTree = "<group>"; };
		2765826F217130D900754B2F /* GlobalSign_r3.cer */ = {isa = PBXFileReference; lastKnownFileType = file; path = GlobalSign_r3.cer; sourceTree = "<group>"; };
		27658270217130D900754B2F /* DigiCertHighAssurance.cer */ = {isa = PBXFileReference; lastKnownFileType = file; path = DigiCertHighAssurance.cer; sourceTree = "<group>"; };
		2798E015213EFC3F003EDBB1 /* FavoriteTests.swift */ = {isa = PBXFileReference; fileEncoding = 4; lastKnownFileType = sourcecode.swift; path = FavoriteTests.swift; sourceTree = "<group>"; };
		27A586E0214C0DDD000CAE3C /* PreferencesTest.swift */ = {isa = PBXFileReference; lastKnownFileType = sourcecode.swift; path = PreferencesTest.swift; sourceTree = "<group>"; };
		27C461DD211B76500088A441 /* ShieldsView.swift */ = {isa = PBXFileReference; lastKnownFileType = sourcecode.swift; path = ShieldsView.swift; sourceTree = "<group>"; };
		27D87C2D2152B50200FB55C6 /* GradientView.swift */ = {isa = PBXFileReference; lastKnownFileType = sourcecode.swift; path = GradientView.swift; sourceTree = "<group>"; };
		27F443952135E11200296C58 /* BraveShareTo.appex */ = {isa = PBXFileReference; explicitFileType = "wrapper.app-extension"; includeInIndex = 0; path = BraveShareTo.appex; sourceTree = BUILT_PRODUCTS_DIR; };
		27F4439C2135E11200296C58 /* BraveShareToInfo.plist */ = {isa = PBXFileReference; lastKnownFileType = text.plist.xml; path = BraveShareToInfo.plist; sourceTree = "<group>"; };
		27F443AC2135E25300296C58 /* ShareToBraveViewController.swift */ = {isa = PBXFileReference; lastKnownFileType = sourcecode.swift; path = ShareToBraveViewController.swift; sourceTree = "<group>"; };
		27F443F32138843400296C58 /* en */ = {isa = PBXFileReference; lastKnownFileType = text.plist.strings; name = en; path = Localizations/en.lproj/BraveShareToInfoPlist.strings; sourceTree = "<group>"; };
		27F94A3921909A5900F4FADF /* SearchSuggestionsPromptView.swift */ = {isa = PBXFileReference; lastKnownFileType = sourcecode.swift; path = SearchSuggestionsPromptView.swift; sourceTree = "<group>"; };
		27FD2CA12146C31C00A5A779 /* RequestDesktopSiteActivity.swift */ = {isa = PBXFileReference; fileEncoding = 4; lastKnownFileType = sourcecode.swift; path = RequestDesktopSiteActivity.swift; sourceTree = "<group>"; };
		27FD2CA92146C31C00A5A779 /* FindInPageActivity.swift */ = {isa = PBXFileReference; fileEncoding = 4; lastKnownFileType = sourcecode.swift; path = FindInPageActivity.swift; sourceTree = "<group>"; };
		27FD2CAA2146C31C00A5A779 /* AddToFavoritesActivity.swift */ = {isa = PBXFileReference; fileEncoding = 4; lastKnownFileType = sourcecode.swift; path = AddToFavoritesActivity.swift; sourceTree = "<group>"; };
		28126F471C2F948E006466CC /* SQLiteBookmarksHelpers.swift */ = {isa = PBXFileReference; fileEncoding = 4; lastKnownFileType = sourcecode.swift; path = SQLiteBookmarksHelpers.swift; sourceTree = "<group>"; };
		28126F6D1C2F94F9006466CC /* SQLiteBookmarksModel.swift */ = {isa = PBXFileReference; fileEncoding = 4; lastKnownFileType = sourcecode.swift; path = SQLiteBookmarksModel.swift; sourceTree = "<group>"; };
		28126F731C2F96F1006466CC /* SQLiteBookmarksResetting.swift */ = {isa = PBXFileReference; fileEncoding = 4; lastKnownFileType = sourcecode.swift; path = SQLiteBookmarksResetting.swift; sourceTree = "<group>"; };
		28126F761C2F9833006466CC /* SQLiteBookmarksBase.swift */ = {isa = PBXFileReference; fileEncoding = 4; lastKnownFileType = sourcecode.swift; path = SQLiteBookmarksBase.swift; sourceTree = "<group>"; };
		2816EFFF1B33E05400522243 /* UIConstants.swift */ = {isa = PBXFileReference; fileEncoding = 4; lastKnownFileType = sourcecode.swift; path = UIConstants.swift; sourceTree = "<group>"; };
		281B2BE91ADF4D90002917DC /* MockProfile.swift */ = {isa = PBXFileReference; fileEncoding = 4; lastKnownFileType = sourcecode.swift; lineEnding = 0; path = MockProfile.swift; sourceTree = "<group>"; xcLanguageSpecificationIdentifier = xcode.lang.swift; };
		282915E51AF1A7920006EEB5 /* BrowserSchema.swift */ = {isa = PBXFileReference; fileEncoding = 4; lastKnownFileType = sourcecode.swift; path = BrowserSchema.swift; sourceTree = "<group>"; };
		2829D3791C2F0A7F00DCF931 /* BookmarksModel.swift */ = {isa = PBXFileReference; fileEncoding = 4; lastKnownFileType = sourcecode.swift; name = BookmarksModel.swift; path = Bookmarks/BookmarksModel.swift; sourceTree = "<group>"; };
		2829D39F1C2F0AD400DCF931 /* Sharing.swift */ = {isa = PBXFileReference; fileEncoding = 4; lastKnownFileType = sourcecode.swift; path = Sharing.swift; sourceTree = "<group>"; };
		28302E3F1AF0747800521E2E /* DatabaseError.swift */ = {isa = PBXFileReference; fileEncoding = 4; lastKnownFileType = sourcecode.swift; path = DatabaseError.swift; sourceTree = "<group>"; };
		283586FC1C73F18E00A55435 /* CachingItemSource.swift */ = {isa = PBXFileReference; fileEncoding = 4; lastKnownFileType = sourcecode.swift; name = CachingItemSource.swift; path = Bookmarks/CachingItemSource.swift; sourceTree = "<group>"; };
		2852B8431C51996B00591EAC /* Trees.swift */ = {isa = PBXFileReference; fileEncoding = 4; lastKnownFileType = sourcecode.swift; name = Trees.swift; path = Bookmarks/Trees.swift; sourceTree = "<group>"; };
		28532D311C483E3D000072D9 /* CompletionOps.swift */ = {isa = PBXFileReference; fileEncoding = 4; lastKnownFileType = sourcecode.swift; path = CompletionOps.swift; sourceTree = "<group>"; };
		285D3B671B4380B70035FD22 /* Queue.swift */ = {isa = PBXFileReference; fileEncoding = 4; lastKnownFileType = sourcecode.swift; lineEnding = 0; path = Queue.swift; sourceTree = "<group>"; xcLanguageSpecificationIdentifier = xcode.lang.swift; };
		285D3B8F1B4386520035FD22 /* SQLiteQueue.swift */ = {isa = PBXFileReference; fileEncoding = 4; lastKnownFileType = sourcecode.swift; path = SQLiteQueue.swift; sourceTree = "<group>"; };
		285F2DC01AF80B4600211843 /* SQLiteBookmarksSyncing.swift */ = {isa = PBXFileReference; fileEncoding = 4; lastKnownFileType = sourcecode.swift; path = SQLiteBookmarksSyncing.swift; sourceTree = "<group>"; };
		28786E541AB0F5FA009EA9EF /* DeferredTests.swift */ = {isa = PBXFileReference; fileEncoding = 4; lastKnownFileType = sourcecode.swift; path = DeferredTests.swift; sourceTree = "<group>"; };
		288A2D861AB8B3260023ABC3 /* Shared.framework */ = {isa = PBXFileReference; explicitFileType = wrapper.framework; includeInIndex = 0; path = Shared.framework; sourceTree = BUILT_PRODUCTS_DIR; };
		288A2DB31AB8B38D0023ABC3 /* Error.swift */ = {isa = PBXFileReference; fileEncoding = 4; lastKnownFileType = sourcecode.swift; name = Error.swift; path = ThirdParty/Result/Error.swift; sourceTree = "<group>"; };
		288A2DB41AB8B38D0023ABC3 /* Result.swift */ = {isa = PBXFileReference; fileEncoding = 4; lastKnownFileType = sourcecode.swift; name = Result.swift; path = ThirdParty/Result/Result.swift; sourceTree = "<group>"; };
		2891F2BA1F991185001B105E /* v33.db */ = {isa = PBXFileReference; lastKnownFileType = file; path = v33.db; sourceTree = "<group>"; };
		289A4C121C4EB90600A460E3 /* StorageTestUtils.swift */ = {isa = PBXFileReference; fileEncoding = 4; lastKnownFileType = sourcecode.swift; path = StorageTestUtils.swift; sourceTree = "<group>"; };
		28A6CE891AC082E200C1A2D4 /* UtilsTests.swift */ = {isa = PBXFileReference; fileEncoding = 4; lastKnownFileType = sourcecode.swift; path = UtilsTests.swift; sourceTree = "<group>"; };
		28B62ACD1BC745E7004A585A /* Syncable.swift */ = {isa = PBXFileReference; fileEncoding = 4; lastKnownFileType = sourcecode.swift; path = Syncable.swift; sourceTree = "<group>"; };
		28C4AB711AD42D4300D9ACE3 /* Clients.swift */ = {isa = PBXFileReference; fileEncoding = 4; lastKnownFileType = sourcecode.swift; path = Clients.swift; sourceTree = "<group>"; };
		28C8B7841C852535006D8318 /* BookmarksPanelTests.swift */ = {isa = PBXFileReference; fileEncoding = 4; lastKnownFileType = sourcecode.swift; path = BookmarksPanelTests.swift; sourceTree = "<group>"; };
		28CE83E81A1D206D00576538 /* Client-Bridging-Header.h */ = {isa = PBXFileReference; fileEncoding = 4; lastKnownFileType = sourcecode.c.h; name = "Client-Bridging-Header.h"; path = "../../Client-Bridging-Header.h"; sourceTree = "<group>"; };
		28EADE381AFC3898007FB2FB /* UIImageViewExtensions.swift */ = {isa = PBXFileReference; fileEncoding = 4; lastKnownFileType = sourcecode.swift; name = UIImageViewExtensions.swift; path = Extensions/UIImageViewExtensions.swift; sourceTree = "<group>"; };
		28FDFF0B1C1F725800840F86 /* SeparatorTableCell.swift */ = {isa = PBXFileReference; fileEncoding = 4; lastKnownFileType = sourcecode.swift; path = SeparatorTableCell.swift; sourceTree = "<group>"; };
		2C28F96B201B2D4C00ABA8A5 /* MailAppSettingsTests.swift */ = {isa = PBXFileReference; lastKnownFileType = sourcecode.swift; path = MailAppSettingsTests.swift; sourceTree = "<group>"; };
		2C2A5EF31E68469500F02659 /* PrivateBrowsingTest.swift */ = {isa = PBXFileReference; fileEncoding = 4; lastKnownFileType = sourcecode.swift; path = PrivateBrowsingTest.swift; sourceTree = "<group>"; };
		2C2A91281FA2410D002E36BD /* HistoryTests.swift */ = {isa = PBXFileReference; lastKnownFileType = sourcecode.swift; path = HistoryTests.swift; sourceTree = "<group>"; };
		2C31A8461E8D447F00DAC646 /* HomePageSettingsUITest.swift */ = {isa = PBXFileReference; fileEncoding = 4; lastKnownFileType = sourcecode.swift; path = HomePageSettingsUITest.swift; sourceTree = "<group>"; };
		2C3406C71E719F00000FD889 /* SettingsTest.swift */ = {isa = PBXFileReference; fileEncoding = 4; lastKnownFileType = sourcecode.swift; path = SettingsTest.swift; sourceTree = "<group>"; };
		2C49854D206173C800893DAE /* photon-colors.swift */ = {isa = PBXFileReference; lastKnownFileType = sourcecode.swift; path = "photon-colors.swift"; sourceTree = "<group>"; };
		2C4A07DB20246EAD0083E320 /* DragAndDropTests.swift */ = {isa = PBXFileReference; lastKnownFileType = sourcecode.swift; path = DragAndDropTests.swift; sourceTree = "<group>"; };
		2C4B6BF220349EB800A009C2 /* FirstRunTourTests.swift */ = {isa = PBXFileReference; lastKnownFileType = sourcecode.swift; path = FirstRunTourTests.swift; sourceTree = "<group>"; };
		2C8C07761E7800EA00DC1237 /* FindInPageTest.swift */ = {isa = PBXFileReference; fileEncoding = 4; lastKnownFileType = sourcecode.swift; path = FindInPageTest.swift; sourceTree = "<group>"; };
		2C97EC701E72C80E0092EC18 /* TopTabsTest.swift */ = {isa = PBXFileReference; fileEncoding = 4; lastKnownFileType = sourcecode.swift; path = TopTabsTest.swift; sourceTree = "<group>"; };
		2CA16FDD1E5F089100332277 /* SearchTest.swift */ = {isa = PBXFileReference; fileEncoding = 4; lastKnownFileType = sourcecode.swift; path = SearchTest.swift; sourceTree = "<group>"; };
		2CB1A6591FDEA8B60084E96D /* NewTabSettings.swift */ = {isa = PBXFileReference; lastKnownFileType = sourcecode.swift; path = NewTabSettings.swift; sourceTree = "<group>"; };
		2CB56E3E1E926BFB00AF7586 /* ToolbarTest.swift */ = {isa = PBXFileReference; fileEncoding = 4; lastKnownFileType = sourcecode.swift; path = ToolbarTest.swift; sourceTree = "<group>"; };
		2CC1B3EF1E9B861400814EEC /* DomainAutocompleteTest.swift */ = {isa = PBXFileReference; fileEncoding = 4; lastKnownFileType = sourcecode.swift; path = DomainAutocompleteTest.swift; sourceTree = "<group>"; };
		2CEA6F781E93E3A600D4100E /* SearchSettingsUITest.swift */ = {isa = PBXFileReference; fileEncoding = 4; lastKnownFileType = sourcecode.swift; path = SearchSettingsUITest.swift; sourceTree = "<group>"; };
		2CF449A41E7BFE2C00FD7595 /* NavigationTest.swift */ = {isa = PBXFileReference; fileEncoding = 4; lastKnownFileType = sourcecode.swift; path = NavigationTest.swift; sourceTree = "<group>"; };
		2CF9D9A920067FA10083DF2A /* BrowsingPDFTests.swift */ = {isa = PBXFileReference; lastKnownFileType = sourcecode.swift; path = BrowsingPDFTests.swift; sourceTree = "<group>"; };
		2F13E79A1AC0C02700D75081 /* StringExtensionsTests.swift */ = {isa = PBXFileReference; fileEncoding = 4; lastKnownFileType = sourcecode.swift; path = StringExtensionsTests.swift; sourceTree = "<group>"; };
		2F44FA1A1A9D426A00FD20CC /* TestHashExtensions.swift */ = {isa = PBXFileReference; fileEncoding = 4; lastKnownFileType = sourcecode.swift; path = TestHashExtensions.swift; sourceTree = "<group>"; };
		2F44FC711A9E840300FD20CC /* SettingsNavigationController.swift */ = {isa = PBXFileReference; fileEncoding = 4; lastKnownFileType = sourcecode.swift; path = SettingsNavigationController.swift; sourceTree = "<group>"; };
		2F44FCC41A9E85E900FD20CC /* SettingsTableSectionHeaderFooterView.swift */ = {isa = PBXFileReference; fileEncoding = 4; lastKnownFileType = sourcecode.swift; path = SettingsTableSectionHeaderFooterView.swift; sourceTree = "<group>"; };
		2F44FCC61A9E8CF500FD20CC /* SearchSettingsTableViewController.swift */ = {isa = PBXFileReference; fileEncoding = 4; lastKnownFileType = sourcecode.swift; path = SearchSettingsTableViewController.swift; sourceTree = "<group>"; };
		2F44FCCA1A9E972E00FD20CC /* SearchEnginePicker.swift */ = {isa = PBXFileReference; fileEncoding = 4; lastKnownFileType = sourcecode.swift; path = SearchEnginePicker.swift; sourceTree = "<group>"; };
		2F697F7D1A9FD22D009E03AE /* SearchEnginesTests.swift */ = {isa = PBXFileReference; fileEncoding = 4; lastKnownFileType = sourcecode.swift; path = SearchEnginesTests.swift; sourceTree = "<group>"; };
		2FCAE21A1ABB51F800877008 /* Storage.framework */ = {isa = PBXFileReference; explicitFileType = wrapper.framework; includeInIndex = 0; path = Storage.framework; sourceTree = BUILT_PRODUCTS_DIR; };
		2FCAE2241ABB51F800877008 /* StorageTests.xctest */ = {isa = PBXFileReference; explicitFileType = wrapper.cfbundle; includeInIndex = 0; path = StorageTests.xctest; sourceTree = BUILT_PRODUCTS_DIR; };
		2FCAE22C1ABB51F800877008 /* Info.plist */ = {isa = PBXFileReference; lastKnownFileType = text.plist.xml; path = Info.plist; sourceTree = "<group>"; };
		2FCAE23F1ABB531100877008 /* Bookmarks.swift */ = {isa = PBXFileReference; fileEncoding = 4; lastKnownFileType = sourcecode.swift; name = Bookmarks.swift; path = Bookmarks/Bookmarks.swift; sourceTree = "<group>"; };
		2FCAE2411ABB531100877008 /* Cursor.swift */ = {isa = PBXFileReference; fileEncoding = 4; lastKnownFileType = sourcecode.swift; path = Cursor.swift; sourceTree = "<group>"; };
		2FCAE2421ABB531100877008 /* Favicons.swift */ = {isa = PBXFileReference; fileEncoding = 4; lastKnownFileType = sourcecode.swift; path = Favicons.swift; sourceTree = "<group>"; };
		2FCAE2431ABB531100877008 /* FileAccessor.swift */ = {isa = PBXFileReference; fileEncoding = 4; lastKnownFileType = sourcecode.swift; path = FileAccessor.swift; sourceTree = "<group>"; };
		2FCAE2441ABB531100877008 /* History.swift */ = {isa = PBXFileReference; fileEncoding = 4; lastKnownFileType = sourcecode.swift; lineEnding = 0; path = History.swift; sourceTree = "<group>"; xcLanguageSpecificationIdentifier = xcode.lang.swift; };
		2FCAE2471ABB531100877008 /* RemoteTabs.swift */ = {isa = PBXFileReference; fileEncoding = 4; lastKnownFileType = sourcecode.swift; path = RemoteTabs.swift; sourceTree = "<group>"; };
		2FCAE2481ABB531100877008 /* Site.swift */ = {isa = PBXFileReference; fileEncoding = 4; lastKnownFileType = sourcecode.swift; path = Site.swift; sourceTree = "<group>"; };
		2FCAE24B1ABB531100877008 /* BrowserDB.swift */ = {isa = PBXFileReference; fileEncoding = 4; lastKnownFileType = sourcecode.swift; path = BrowserDB.swift; sourceTree = "<group>"; };
		2FCAE2551ABB531100877008 /* SQLiteHistory.swift */ = {isa = PBXFileReference; fileEncoding = 4; lastKnownFileType = sourcecode.swift; path = SQLiteHistory.swift; sourceTree = "<group>"; };
		2FCAE2581ABB531100877008 /* SQLiteRemoteClientsAndTabs.swift */ = {isa = PBXFileReference; fileEncoding = 4; lastKnownFileType = sourcecode.swift; path = SQLiteRemoteClientsAndTabs.swift; sourceTree = "<group>"; };
		2FCAE25B1ABB531100877008 /* SwiftData.swift */ = {isa = PBXFileReference; fileEncoding = 4; lastKnownFileType = sourcecode.swift; path = SwiftData.swift; sourceTree = "<group>"; };
		2FCAE25C1ABB531100877008 /* Visit.swift */ = {isa = PBXFileReference; fileEncoding = 4; lastKnownFileType = sourcecode.swift; path = Visit.swift; sourceTree = "<group>"; };
		2FCAE2791ABB533A00877008 /* MockFiles.swift */ = {isa = PBXFileReference; fileEncoding = 4; lastKnownFileType = sourcecode.swift; path = MockFiles.swift; sourceTree = "<group>"; };
		2FCAE33D1ABB5F1800877008 /* Storage-Bridging-Header.h */ = {isa = PBXFileReference; fileEncoding = 4; lastKnownFileType = sourcecode.c.h; path = "Storage-Bridging-Header.h"; sourceTree = "<group>"; };
		2FDB10921A9FBEC5006CF312 /* PrefsTests.swift */ = {isa = PBXFileReference; fileEncoding = 4; lastKnownFileType = sourcecode.swift; path = PrefsTests.swift; sourceTree = "<group>"; };
		2FEBABAE1AB3659000DB5728 /* ResultTests.swift */ = {isa = PBXFileReference; fileEncoding = 4; lastKnownFileType = sourcecode.swift; path = ResultTests.swift; sourceTree = "<group>"; };
		318FB6EA1DB5600D0004E40F /* SQLiteHistoryFactories.swift */ = {isa = PBXFileReference; fileEncoding = 4; lastKnownFileType = sourcecode.swift; path = SQLiteHistoryFactories.swift; sourceTree = "<group>"; };
		31ADB5D91E58CEC300E87909 /* ClipboardBarDisplayHandler.swift */ = {isa = PBXFileReference; fileEncoding = 4; lastKnownFileType = sourcecode.swift; path = ClipboardBarDisplayHandler.swift; sourceTree = "<group>"; };
		39012F271F8ED262002E3D31 /* ScreenGraphTest.swift */ = {isa = PBXFileReference; lastKnownFileType = sourcecode.swift; path = ScreenGraphTest.swift; sourceTree = "<group>"; };
		3905274B1C874D35007E0BB7 /* NotificationCenter.framework */ = {isa = PBXFileReference; lastKnownFileType = wrapper.framework; name = NotificationCenter.framework; path = System/Library/Frameworks/NotificationCenter.framework; sourceTree = SDKROOT; };
		39236E711FCC600200A38F1B /* TabEventHandlerTests.swift */ = {isa = PBXFileReference; lastKnownFileType = sourcecode.swift; path = TabEventHandlerTests.swift; sourceTree = "<group>"; };
		392E18021FEC4D7B00EBA79C /* MappaMundi.framework */ = {isa = PBXFileReference; lastKnownFileType = wrapper.framework; name = MappaMundi.framework; path = Carthage/Build/iOS/MappaMundi.framework; sourceTree = "<group>"; };
		392ED7E31D0AEF56009D9B62 /* NewTabAccessors.swift */ = {isa = PBXFileReference; fileEncoding = 4; lastKnownFileType = sourcecode.swift; name = NewTabAccessors.swift; path = Accessors/NewTabAccessors.swift; sourceTree = "<group>"; };
		392ED7E51D0AEFEF009D9B62 /* HomePageAccessors.swift */ = {isa = PBXFileReference; fileEncoding = 4; lastKnownFileType = sourcecode.swift; name = HomePageAccessors.swift; path = Accessors/HomePageAccessors.swift; sourceTree = "<group>"; };
		39455F761FC83F430088A22C /* TabEventHandler.swift */ = {isa = PBXFileReference; lastKnownFileType = sourcecode.swift; name = TabEventHandler.swift; path = Helpers/TabEventHandler.swift; sourceTree = "<group>"; };
		394CF6CE1BAA493C00906917 /* DefaultSuggestedSites.swift */ = {isa = PBXFileReference; fileEncoding = 4; lastKnownFileType = sourcecode.swift; path = DefaultSuggestedSites.swift; sourceTree = "<group>"; };
		395C8F201E796AD600A68E8C /* PushCrypto.swift */ = {isa = PBXFileReference; fileEncoding = 4; lastKnownFileType = sourcecode.swift; path = PushCrypto.swift; sourceTree = "<group>"; };
		3964B0991EA8F06F00F2EEF4 /* FeatureSwitch.swift */ = {isa = PBXFileReference; fileEncoding = 4; lastKnownFileType = sourcecode.swift; path = FeatureSwitch.swift; sourceTree = "<group>"; };
		3964B09B1EA8F32C00F2EEF4 /* FeatureSwitchTests.swift */ = {isa = PBXFileReference; fileEncoding = 4; lastKnownFileType = sourcecode.swift; path = FeatureSwitchTests.swift; sourceTree = "<group>"; };
		396CDB54203C5B870034A3A3 /* TabTrayController+KeyCommands.swift */ = {isa = PBXFileReference; lastKnownFileType = sourcecode.swift; path = "TabTrayController+KeyCommands.swift"; sourceTree = "<group>"; };
		39A359E31BFCCE94006B9E87 /* UserActivityHandler.swift */ = {isa = PBXFileReference; fileEncoding = 4; lastKnownFileType = sourcecode.swift; name = UserActivityHandler.swift; path = Helpers/UserActivityHandler.swift; sourceTree = "<group>"; };
		39A35AEC1C0662A3006B9E87 /* SpotlightHelper.js */ = {isa = PBXFileReference; fileEncoding = 4; lastKnownFileType = sourcecode.javascript; path = SpotlightHelper.js; sourceTree = "<group>"; };
		39B0647C1E7ADAC2000BE173 /* PushCryptoTests.swift */ = {isa = PBXFileReference; fileEncoding = 4; lastKnownFileType = sourcecode.swift; name = PushCryptoTests.swift; path = PushTests/PushCryptoTests.swift; sourceTree = "<group>"; };
		39C22C2C1E897B9A000C0E56 /* LivePushClientTests.swift */ = {isa = PBXFileReference; fileEncoding = 4; lastKnownFileType = sourcecode.swift; name = LivePushClientTests.swift; path = PushTests/LivePushClientTests.swift; sourceTree = "<group>"; };
		39C261CB2018DE20009D97BD /* FxScreenGraphTests.swift */ = {isa = PBXFileReference; lastKnownFileType = sourcecode.swift; path = FxScreenGraphTests.swift; sourceTree = "<group>"; };
		39DD030C1CD53E1900BC09B3 /* HomePageHelper.swift */ = {isa = PBXFileReference; fileEncoding = 4; lastKnownFileType = sourcecode.swift; path = HomePageHelper.swift; sourceTree = "<group>"; };
		39E65D261CA5B92000C63CE3 /* AsyncReducerTests.swift */ = {isa = PBXFileReference; fileEncoding = 4; lastKnownFileType = sourcecode.swift; path = AsyncReducerTests.swift; sourceTree = "<group>"; };
		39EB46981E26DDB4006346E8 /* FxScreenGraph.swift */ = {isa = PBXFileReference; fileEncoding = 4; lastKnownFileType = sourcecode.swift; path = FxScreenGraph.swift; sourceTree = "<group>"; };
		39F4C0F92045D87400746155 /* FocusHelper.js */ = {isa = PBXFileReference; lastKnownFileType = sourcecode.javascript; path = FocusHelper.js; sourceTree = "<group>"; };
		39F4C1092045DB2E00746155 /* FocusHelper.swift */ = {isa = PBXFileReference; lastKnownFileType = sourcecode.swift; path = FocusHelper.swift; sourceTree = "<group>"; };
		39F819C51FD70F5D009E31E4 /* TabEventHandlers.swift */ = {isa = PBXFileReference; lastKnownFileType = sourcecode.swift; path = TabEventHandlers.swift; sourceTree = "<group>"; };
		39F99FD91E3A6DE300F353B4 /* PushClient.swift */ = {isa = PBXFileReference; fileEncoding = 4; lastKnownFileType = sourcecode.swift; path = PushClient.swift; sourceTree = "<group>"; };
		39F99FDA1E3A6DE300F353B4 /* PushConfiguration.swift */ = {isa = PBXFileReference; fileEncoding = 4; lastKnownFileType = sourcecode.swift; path = PushConfiguration.swift; sourceTree = "<group>"; };
		39F99FDB1E3A6DE300F353B4 /* PushRegistration.swift */ = {isa = PBXFileReference; fileEncoding = 4; lastKnownFileType = sourcecode.swift; path = PushRegistration.swift; sourceTree = "<group>"; };
		3B0943801D6CC4FC004F24E1 /* FilledPageControl.swift */ = {isa = PBXFileReference; fileEncoding = 4; lastKnownFileType = sourcecode.swift; name = FilledPageControl.swift; path = ThirdParty/FilledPageControl.swift; sourceTree = "<group>"; };
		3B43E3D01D95C48D00BBA9DB /* StoragePerfTests.xctest */ = {isa = PBXFileReference; explicitFileType = wrapper.cfbundle; includeInIndex = 0; path = StoragePerfTests.xctest; sourceTree = BUILT_PRODUCTS_DIR; };
		3B43E3D21D95C48D00BBA9DB /* StoragePerfTests.swift */ = {isa = PBXFileReference; lastKnownFileType = sourcecode.swift; path = StoragePerfTests.swift; sourceTree = "<group>"; };
		3B43E3D41D95C48D00BBA9DB /* Info.plist */ = {isa = PBXFileReference; lastKnownFileType = text.plist.xml; path = Info.plist; sourceTree = "<group>"; };
		3B4988CD1E42B01800A12FDA /* SwiftyJSON.framework */ = {isa = PBXFileReference; lastKnownFileType = wrapper.framework; name = SwiftyJSON.framework; path = Carthage/Build/iOS/SwiftyJSON.framework; sourceTree = "<group>"; };
		3B4AA24A1D8B8C4C00A2E008 /* ArrayExtensionTests.swift */ = {isa = PBXFileReference; fileEncoding = 4; lastKnownFileType = sourcecode.swift; path = ArrayExtensionTests.swift; sourceTree = "<group>"; };
		3B546EBF1D95ECAE00BDBE36 /* ActivityStreamTest.swift */ = {isa = PBXFileReference; fileEncoding = 4; lastKnownFileType = sourcecode.swift; path = ActivityStreamTest.swift; sourceTree = "<group>"; };
		3B6889C41D66950E002AC85E /* UIImageColors.swift */ = {isa = PBXFileReference; fileEncoding = 4; lastKnownFileType = sourcecode.swift; name = UIImageColors.swift; path = ThirdParty/UIImageColors.swift; sourceTree = "<group>"; };
		3BA9A0221D2C208C00BD418C /* Fuzi.framework */ = {isa = PBXFileReference; lastKnownFileType = wrapper.framework; name = Fuzi.framework; path = Carthage/Build/iOS/Fuzi.framework; sourceTree = "<group>"; };
		3BB54B301E68EB2B0021DAC4 /* AuthenticationKeychainInfoTests.swift */ = {isa = PBXFileReference; fileEncoding = 4; lastKnownFileType = sourcecode.swift; path = AuthenticationKeychainInfoTests.swift; sourceTree = "<group>"; };
		3BC659481E5BA4AE006D560F /* TopSites */ = {isa = PBXFileReference; lastKnownFileType = folder; path = TopSites; sourceTree = "<group>"; };
		3BC659581E5BA505006D560F /* top_sites.json */ = {isa = PBXFileReference; fileEncoding = 4; lastKnownFileType = text.json; path = top_sites.json; sourceTree = "<group>"; };
		3BCE6D3B1CEB9E4D0080928C /* ThirdPartySearchAlerts.swift */ = {isa = PBXFileReference; fileEncoding = 4; lastKnownFileType = sourcecode.swift; path = ThirdPartySearchAlerts.swift; sourceTree = "<group>"; };
		3BE7275C1CCFE8B60099189F /* CustomSearchHandler.swift */ = {isa = PBXFileReference; fileEncoding = 4; lastKnownFileType = sourcecode.swift; path = CustomSearchHandler.swift; sourceTree = "<group>"; };
		3BF4B8E81D38497A00493393 /* BaseTestCase.swift */ = {isa = PBXFileReference; fileEncoding = 4; lastKnownFileType = sourcecode.swift; path = BaseTestCase.swift; sourceTree = "<group>"; };
		3BF56D261CDBBE1F00AC4D75 /* SimpleToast.swift */ = {isa = PBXFileReference; fileEncoding = 4; lastKnownFileType = sourcecode.swift; path = SimpleToast.swift; sourceTree = "<group>"; };
		3BFCBF1F1E04B1C50070C042 /* UIImageViewExtensionsTests.swift */ = {isa = PBXFileReference; fileEncoding = 4; lastKnownFileType = sourcecode.swift; path = UIImageViewExtensionsTests.swift; sourceTree = "<group>"; };
		3BFE4B071D342FB800DDF53F /* XCUITests.xctest */ = {isa = PBXFileReference; explicitFileType = wrapper.cfbundle; includeInIndex = 0; path = XCUITests.xctest; sourceTree = BUILT_PRODUCTS_DIR; };
		3BFE4B0B1D342FB900DDF53F /* Info.plist */ = {isa = PBXFileReference; lastKnownFileType = text.plist.xml; path = Info.plist; sourceTree = "<group>"; };
		3BFE4B4F1D34673D00DDF53F /* ThirdPartySearchTest.swift */ = {isa = PBXFileReference; fileEncoding = 4; lastKnownFileType = sourcecode.swift; path = ThirdPartySearchTest.swift; sourceTree = "<group>"; };
		3D71C89D1F5703A1008D8646 /* CopiedLinksTests.swift */ = {isa = PBXFileReference; lastKnownFileType = sourcecode.swift; path = CopiedLinksTests.swift; sourceTree = "<group>"; };
		3D9CA9831EF456A8002434DD /* NightModeTests.swift */ = {isa = PBXFileReference; fileEncoding = 4; lastKnownFileType = sourcecode.swift; path = NightModeTests.swift; sourceTree = "<group>"; };
		3D9CA9A71EF84D04002434DD /* NoImageTests.swift */ = {isa = PBXFileReference; fileEncoding = 4; lastKnownFileType = sourcecode.swift; path = NoImageTests.swift; sourceTree = "<group>"; };
		3D9CAA1B1EFCD655002434DD /* ClipBoardTests.swift */ = {isa = PBXFileReference; fileEncoding = 4; lastKnownFileType = sourcecode.swift; path = ClipBoardTests.swift; sourceTree = "<group>"; };
		3DEFED071F55EBE300F8620C /* TrackingProtectionTests.swift */ = {isa = PBXFileReference; lastKnownFileType = sourcecode.swift; path = TrackingProtectionTests.swift; sourceTree = "<group>"; };
		4F514FD31ACD8F2C0022D7EA /* HistoryTests.swift */ = {isa = PBXFileReference; fileEncoding = 4; lastKnownFileType = sourcecode.swift; path = HistoryTests.swift; sourceTree = "<group>"; };
		4F9757391AFA6F37006ECC24 /* readerContent.html */ = {isa = PBXFileReference; fileEncoding = 4; lastKnownFileType = text.html; path = readerContent.html; sourceTree = "<group>"; };
		55A747161DC46FC400CE1B57 /* HomePageUITest.swift */ = {isa = PBXFileReference; fileEncoding = 4; lastKnownFileType = sourcecode.swift; path = HomePageUITest.swift; sourceTree = "<group>"; };
		59A68B1F857A8638598A63A0 /* TwoLineCell.swift */ = {isa = PBXFileReference; fileEncoding = 4; lastKnownFileType = sourcecode.swift; path = TwoLineCell.swift; sourceTree = "<group>"; };
		59A68CCB63E2A565CB03F832 /* SearchViewController.swift */ = {isa = PBXFileReference; fileEncoding = 4; lastKnownFileType = sourcecode.swift; path = SearchViewController.swift; sourceTree = "<group>"; };
		5D1DC51320AC9AF900905E5A /* Data.framework */ = {isa = PBXFileReference; explicitFileType = wrapper.framework; includeInIndex = 0; path = Data.framework; sourceTree = BUILT_PRODUCTS_DIR; };
		5D1DC51520AC9AFA00905E5A /* Data.h */ = {isa = PBXFileReference; lastKnownFileType = sourcecode.c.h; path = Data.h; sourceTree = "<group>"; };
		5D1DC51620AC9AFA00905E5A /* Info.plist */ = {isa = PBXFileReference; lastKnownFileType = text.plist.xml; path = Info.plist; sourceTree = "<group>"; };
		5D1DC51B20AC9AFA00905E5A /* DataTests.xctest */ = {isa = PBXFileReference; explicitFileType = wrapper.cfbundle; includeInIndex = 0; path = DataTests.xctest; sourceTree = BUILT_PRODUCTS_DIR; };
		5D1DC52420AC9AFB00905E5A /* Info.plist */ = {isa = PBXFileReference; lastKnownFileType = text.plist.xml; path = Info.plist; sourceTree = "<group>"; };
		5D1DC54120AE004600905E5A /* WebsitePresentable.swift */ = {isa = PBXFileReference; fileEncoding = 4; lastKnownFileType = sourcecode.swift; path = WebsitePresentable.swift; sourceTree = "<group>"; };
		5D1DC54220AE004600905E5A /* TabMO.swift */ = {isa = PBXFileReference; fileEncoding = 4; lastKnownFileType = sourcecode.swift; path = TabMO.swift; sourceTree = "<group>"; };
		5D1DC54320AE004600905E5A /* DataController.swift */ = {isa = PBXFileReference; fileEncoding = 4; lastKnownFileType = sourcecode.swift; path = DataController.swift; sourceTree = "<group>"; };
		5D1DC54620AE004600905E5A /* Bookmark.swift */ = {isa = PBXFileReference; fileEncoding = 4; lastKnownFileType = sourcecode.swift; path = Bookmark.swift; sourceTree = "<group>"; };
		5D1DC54720AE004600905E5A /* FaviconMO.swift */ = {isa = PBXFileReference; fileEncoding = 4; lastKnownFileType = sourcecode.swift; path = FaviconMO.swift; sourceTree = "<group>"; };
		5D1DC54820AE004600905E5A /* Domain.swift */ = {isa = PBXFileReference; fileEncoding = 4; lastKnownFileType = sourcecode.swift; path = Domain.swift; sourceTree = "<group>"; };
		5D1DC54920AE004600905E5A /* Device.swift */ = {isa = PBXFileReference; fileEncoding = 4; lastKnownFileType = sourcecode.swift; path = Device.swift; sourceTree = "<group>"; };
		5D1DC54A20AE004600905E5A /* History.swift */ = {isa = PBXFileReference; fileEncoding = 4; lastKnownFileType = sourcecode.swift; path = History.swift; sourceTree = "<group>"; };
		5D1DC54B20AE004600905E5A /* Syncable.swift */ = {isa = PBXFileReference; fileEncoding = 4; lastKnownFileType = sourcecode.swift; path = Syncable.swift; sourceTree = "<group>"; };
		5D1DC54D20AE004600905E5A /* Model7.xcdatamodel */ = {isa = PBXFileReference; lastKnownFileType = wrapper.xcdatamodel; path = Model7.xcdatamodel; sourceTree = "<group>"; };
		5D1DC54E20AE004600905E5A /* Model2.xcdatamodel */ = {isa = PBXFileReference; lastKnownFileType = wrapper.xcdatamodel; path = Model2.xcdatamodel; sourceTree = "<group>"; };
		5D1DC54F20AE004600905E5A /* Model4.xcdatamodel */ = {isa = PBXFileReference; lastKnownFileType = wrapper.xcdatamodel; path = Model4.xcdatamodel; sourceTree = "<group>"; };
		5D1DC55020AE004600905E5A /* Model3.xcdatamodel */ = {isa = PBXFileReference; lastKnownFileType = wrapper.xcdatamodel; path = Model3.xcdatamodel; sourceTree = "<group>"; };
		5D1DC55120AE004600905E5A /* Model6.xcdatamodel */ = {isa = PBXFileReference; lastKnownFileType = wrapper.xcdatamodel; path = Model6.xcdatamodel; sourceTree = "<group>"; };
		5D1DC55220AE004600905E5A /* Model5.xcdatamodel */ = {isa = PBXFileReference; lastKnownFileType = wrapper.xcdatamodel; path = Model5.xcdatamodel; sourceTree = "<group>"; };
		5D1DC55320AE004600905E5A /* Model.xcdatamodel */ = {isa = PBXFileReference; lastKnownFileType = wrapper.xcdatamodel; path = Model.xcdatamodel; sourceTree = "<group>"; };
		5D1DC56120AE005400905E5A /* SyncCrypto.swift */ = {isa = PBXFileReference; fileEncoding = 4; lastKnownFileType = sourcecode.swift; path = SyncCrypto.swift; sourceTree = "<group>"; };
		5D1DC56220AE005400905E5A /* SyncShowCodewords.swift */ = {isa = PBXFileReference; fileEncoding = 4; lastKnownFileType = sourcecode.swift; path = SyncShowCodewords.swift; sourceTree = "<group>"; };
		5D1DC56320AE005400905E5A /* Sync.swift */ = {isa = PBXFileReference; fileEncoding = 4; lastKnownFileType = sourcecode.swift; path = Sync.swift; sourceTree = "<group>"; };
		5D1DC56420AE005400905E5A /* SyncBookmark.swift */ = {isa = PBXFileReference; fileEncoding = 4; lastKnownFileType = sourcecode.swift; path = SyncBookmark.swift; sourceTree = "<group>"; };
		5D1DC56520AE005400905E5A /* SyncResponse.swift */ = {isa = PBXFileReference; fileEncoding = 4; lastKnownFileType = sourcecode.swift; path = SyncResponse.swift; sourceTree = "<group>"; };
		5D1DC56620AE005400905E5A /* SyncRecord.swift */ = {isa = PBXFileReference; fileEncoding = 4; lastKnownFileType = sourcecode.swift; path = SyncRecord.swift; sourceTree = "<group>"; };
		5D1DC56720AE005400905E5A /* SyncDevice.swift */ = {isa = PBXFileReference; fileEncoding = 4; lastKnownFileType = sourcecode.swift; path = SyncDevice.swift; sourceTree = "<group>"; };
		5D1DC56820AE005400905E5A /* JSInjector.swift */ = {isa = PBXFileReference; fileEncoding = 4; lastKnownFileType = sourcecode.swift; path = JSInjector.swift; sourceTree = "<group>"; };
		5D1DC56920AE005400905E5A /* SyncSite.swift */ = {isa = PBXFileReference; fileEncoding = 4; lastKnownFileType = sourcecode.swift; path = SyncSite.swift; sourceTree = "<group>"; };
		5D1DC56A20AE005400905E5A /* ios-sync.js */ = {isa = PBXFileReference; fileEncoding = 4; lastKnownFileType = sourcecode.javascript; path = "ios-sync.js"; sourceTree = "<group>"; };
		5D6DDEE6214003A6001FF0AE /* DAU.swift */ = {isa = PBXFileReference; fileEncoding = 4; lastKnownFileType = sourcecode.swift; path = DAU.swift; sourceTree = "<group>"; };
		5D6DDEF62141B6A0001FF0AE /* Preferences.swift */ = {isa = PBXFileReference; fileEncoding = 4; lastKnownFileType = sourcecode.swift; path = Preferences.swift; sourceTree = "<group>"; };
		5D6DDEFF21428CF0001FF0AE /* DAUTests.swift */ = {isa = PBXFileReference; lastKnownFileType = sourcecode.swift; path = DAUTests.swift; sourceTree = "<group>"; };
		5DE7687120B3417A00FF5533 /* SharedExtensions.swift */ = {isa = PBXFileReference; lastKnownFileType = sourcecode.swift; path = SharedExtensions.swift; sourceTree = "<group>"; };
		5DE7687C20B342E600FF5533 /* BraveStrings.swift */ = {isa = PBXFileReference; lastKnownFileType = sourcecode.swift; path = BraveStrings.swift; sourceTree = "<group>"; };
		5DE7688420B3456C00FF5533 /* BraveShared.framework */ = {isa = PBXFileReference; explicitFileType = wrapper.framework; includeInIndex = 0; path = BraveShared.framework; sourceTree = BUILT_PRODUCTS_DIR; };
		5DE7688620B3456D00FF5533 /* BraveShared.h */ = {isa = PBXFileReference; lastKnownFileType = sourcecode.c.h; path = BraveShared.h; sourceTree = "<group>"; };
		5DE7688720B3456D00FF5533 /* Info.plist */ = {isa = PBXFileReference; lastKnownFileType = text.plist.xml; path = Info.plist; sourceTree = "<group>"; };
		5DE7688C20B3456E00FF5533 /* BraveSharedTests.xctest */ = {isa = PBXFileReference; explicitFileType = wrapper.cfbundle; includeInIndex = 0; path = BraveSharedTests.xctest; sourceTree = BUILT_PRODUCTS_DIR; };
		5DE7689320B3456E00FF5533 /* BraveSharedTests.swift */ = {isa = PBXFileReference; lastKnownFileType = sourcecode.swift; path = BraveSharedTests.swift; sourceTree = "<group>"; };
		5DE7689520B3456E00FF5533 /* Info.plist */ = {isa = PBXFileReference; lastKnownFileType = text.plist.xml; path = Info.plist; sourceTree = "<group>"; };
		5DE768A820B3461200FF5533 /* BraveUX.swift */ = {isa = PBXFileReference; fileEncoding = 4; lastKnownFileType = sourcecode.swift; path = BraveUX.swift; sourceTree = "<group>"; };
		5DE768AA20B346B700FF5533 /* BraveShieldState.swift */ = {isa = PBXFileReference; fileEncoding = 4; lastKnownFileType = sourcecode.swift; path = BraveShieldState.swift; sourceTree = "<group>"; };
		5DE768AD20B443E500FF5533 /* JSONSerializationExtensions.swift */ = {isa = PBXFileReference; fileEncoding = 4; lastKnownFileType = sourcecode.swift; path = JSONSerializationExtensions.swift; sourceTree = "<group>"; };
		5DE768AF20B4601600FF5533 /* UIColorExtensions.swift */ = {isa = PBXFileReference; fileEncoding = 4; lastKnownFileType = sourcecode.swift; path = UIColorExtensions.swift; sourceTree = "<group>"; };
		744B0FFD1B4F172E00100422 /* ToolbarTests.swift */ = {isa = PBXFileReference; fileEncoding = 4; lastKnownFileType = sourcecode.swift; path = ToolbarTests.swift; sourceTree = "<group>"; };
		744ED5601DBFEB8D00A2B5BE /* MailtoLinkHandler.swift */ = {isa = PBXFileReference; fileEncoding = 4; lastKnownFileType = sourcecode.swift; path = MailtoLinkHandler.swift; sourceTree = "<group>"; };
		745DAB3E1CDAB09E00D44181 /* HistoryBackButton.swift */ = {isa = PBXFileReference; fileEncoding = 4; lastKnownFileType = sourcecode.swift; path = HistoryBackButton.swift; sourceTree = "<group>"; };
		7479B4ED1C5306A200DF000B /* Reachability.swift */ = {isa = PBXFileReference; fileEncoding = 4; lastKnownFileType = sourcecode.swift; name = Reachability.swift; path = ThirdParty/Reachability.swift; sourceTree = "<group>"; };
		74821FFD1DB6D3AC00EEEA72 /* MailSchemes.plist */ = {isa = PBXFileReference; fileEncoding = 4; lastKnownFileType = text.plist.xml; path = MailSchemes.plist; sourceTree = "<group>"; };
		7482205B1DBAB56300EEEA72 /* MailProviders.swift */ = {isa = PBXFileReference; fileEncoding = 4; lastKnownFileType = sourcecode.swift; path = MailProviders.swift; sourceTree = "<group>"; };
		74B195431CF503FC007F36EF /* RecentlyClosedTabs.swift */ = {isa = PBXFileReference; fileEncoding = 4; lastKnownFileType = sourcecode.swift; path = RecentlyClosedTabs.swift; sourceTree = "<group>"; };
		74C027441B2A348C001B1E88 /* SessionData.swift */ = {isa = PBXFileReference; fileEncoding = 4; lastKnownFileType = sourcecode.swift; path = SessionData.swift; sourceTree = "<group>"; };
		74E36D771B71323500D69DA1 /* SettingsContentViewController.swift */ = {isa = PBXFileReference; fileEncoding = 4; lastKnownFileType = sourcecode.swift; path = SettingsContentViewController.swift; sourceTree = "<group>"; };
		7B10AA9E1E3A15020002DD08 /* DataExtensions.swift */ = {isa = PBXFileReference; fileEncoding = 4; lastKnownFileType = sourcecode.swift; path = DataExtensions.swift; sourceTree = "<group>"; };
		7B10AABA1E3A1F650002DD08 /* URLRequestExtensions.swift */ = {isa = PBXFileReference; fileEncoding = 4; lastKnownFileType = sourcecode.swift; path = URLRequestExtensions.swift; sourceTree = "<group>"; };
		7B2142FD1E5E055000CDD3FC /* en */ = {isa = PBXFileReference; lastKnownFileType = text.plist.strings; name = en; path = en.lproj/InfoPlist.strings; sourceTree = "<group>"; };
		7B24DC9B1B67B3590005766B /* ClearPrivateDataTests.swift */ = {isa = PBXFileReference; fileEncoding = 4; lastKnownFileType = sourcecode.swift; path = ClearPrivateDataTests.swift; sourceTree = "<group>"; };
		7B3631E91C244FEE00D12AF9 /* Theme.swift */ = {isa = PBXFileReference; fileEncoding = 4; lastKnownFileType = sourcecode.swift; path = Theme.swift; sourceTree = "<group>"; };
		7B3632D31C2983F000D12AF9 /* L10nSnapshotTests.swift */ = {isa = PBXFileReference; lastKnownFileType = sourcecode.swift; path = L10nSnapshotTests.swift; sourceTree = "<group>"; };
		7B3D9E641E4CBFDB007A50DA /* NSCoderExtensions.swift */ = {isa = PBXFileReference; fileEncoding = 4; lastKnownFileType = sourcecode.swift; path = NSCoderExtensions.swift; sourceTree = "<group>"; };
		7B604F851C494983006EEEC3 /* Alamofire.framework */ = {isa = PBXFileReference; lastKnownFileType = wrapper.framework; name = Alamofire.framework; path = Carthage/Build/iOS/Alamofire.framework; sourceTree = "<group>"; };
		7B604F981C494F74006EEEC3 /* KIF.framework */ = {isa = PBXFileReference; lastKnownFileType = wrapper.framework; name = KIF.framework; path = Carthage/Build/iOS/KIF.framework; sourceTree = "<group>"; };
		7B604F9A1C4950F2006EEEC3 /* SDWebImage.framework */ = {isa = PBXFileReference; lastKnownFileType = wrapper.framework; name = SDWebImage.framework; path = Carthage/Build/iOS/SDWebImage.framework; sourceTree = "<group>"; };
		7B604FA11C495268006EEEC3 /* SnapKit.framework */ = {isa = PBXFileReference; lastKnownFileType = wrapper.framework; name = SnapKit.framework; path = Carthage/Build/iOS/SnapKit.framework; sourceTree = "<group>"; };
		7B604FBA1C495D8A006EEEC3 /* XCGLogger.framework */ = {isa = PBXFileReference; lastKnownFileType = wrapper.framework; name = XCGLogger.framework; path = Carthage/Build/iOS/XCGLogger.framework; sourceTree = "<group>"; };
		7B60B0071BDE3AE10090C984 /* SnapshotHelper.swift */ = {isa = PBXFileReference; fileEncoding = 4; lastKnownFileType = sourcecode.swift; name = SnapshotHelper.swift; path = fastlane/SnapshotHelper.swift; sourceTree = SOURCE_ROOT; };
		7B844E3C1BBDDB9D00E733A2 /* ChevronView.swift */ = {isa = PBXFileReference; fileEncoding = 4; lastKnownFileType = sourcecode.swift; path = ChevronView.swift; sourceTree = "<group>"; };
		7B8A47F51D01D3B400C07734 /* PassKit.framework */ = {isa = PBXFileReference; lastKnownFileType = wrapper.framework; name = PassKit.framework; path = System/Library/Frameworks/PassKit.framework; sourceTree = SDKROOT; };
		7B95CD191C3AB2EE00638E31 /* MarketingUITests.swift */ = {isa = PBXFileReference; lastKnownFileType = sourcecode.swift; path = MarketingUITests.swift; sourceTree = "<group>"; };
		7B9BF91B1E43472E00CB24F4 /* JSONExtensions.swift */ = {isa = PBXFileReference; fileEncoding = 4; lastKnownFileType = sourcecode.swift; path = JSONExtensions.swift; sourceTree = "<group>"; };
		7BA0601A1C0F4DE200DFADB6 /* TabPeekViewController.swift */ = {isa = PBXFileReference; fileEncoding = 4; lastKnownFileType = sourcecode.swift; path = TabPeekViewController.swift; sourceTree = "<group>"; };
		7BA4A9451C4CED780091D032 /* GCDWebServers.framework */ = {isa = PBXFileReference; lastKnownFileType = wrapper.framework; name = GCDWebServers.framework; path = Carthage/Build/iOS/GCDWebServers.framework; sourceTree = "<group>"; };
		7BA4A94B1C4CF03B0091D032 /* SwiftKeychainWrapper.framework */ = {isa = PBXFileReference; lastKnownFileType = wrapper.framework; name = SwiftKeychainWrapper.framework; path = Carthage/Build/iOS/SwiftKeychainWrapper.framework; sourceTree = "<group>"; };
		7BA4A9631C4CFE840091D032 /* Deferred.framework */ = {isa = PBXFileReference; lastKnownFileType = wrapper.framework; name = Deferred.framework; path = Carthage/Build/iOS/Deferred.framework; sourceTree = "<group>"; };
		7BA8D1C61BA037F500C8AE9E /* OpenInHelper.swift */ = {isa = PBXFileReference; fileEncoding = 4; lastKnownFileType = sourcecode.swift; path = OpenInHelper.swift; sourceTree = "<group>"; };
		7BBFEE731BB405D900A305AA /* TabManagerTests.swift */ = {isa = PBXFileReference; fileEncoding = 4; lastKnownFileType = sourcecode.swift; path = TabManagerTests.swift; sourceTree = "<group>"; };
		7BEB644D1C7345600092C02E /* L10nSnapshotTests.xctest */ = {isa = PBXFileReference; explicitFileType = wrapper.cfbundle; includeInIndex = 0; path = L10nSnapshotTests.xctest; sourceTree = BUILT_PRODUCTS_DIR; };
		7BEB644E1C7345600092C02E /* Info.plist */ = {isa = PBXFileReference; lastKnownFileType = text.plist.xml; name = Info.plist; path = L10nSnapshotTests/Info.plist; sourceTree = SOURCE_ROOT; };
		7BEB645A1C7345990092C02E /* MarketingUITests.xctest */ = {isa = PBXFileReference; explicitFileType = wrapper.cfbundle; includeInIndex = 0; path = MarketingUITests.xctest; sourceTree = BUILT_PRODUCTS_DIR; };
		7BEB645B1C7345990092C02E /* Info.plist */ = {isa = PBXFileReference; lastKnownFileType = text.plist.xml; name = Info.plist; path = MarketingUITests/Info.plist; sourceTree = SOURCE_ROOT; };
		7BEFC67F1BFF68C30059C952 /* QuickActions.swift */ = {isa = PBXFileReference; fileEncoding = 4; lastKnownFileType = sourcecode.swift; path = QuickActions.swift; sourceTree = "<group>"; };
		7BF5A1E91B41640500EA9DD8 /* SyncQueue.swift */ = {isa = PBXFileReference; fileEncoding = 4; lastKnownFileType = sourcecode.swift; path = SyncQueue.swift; sourceTree = "<group>"; };
		A104E198210A384400D2323E /* ShieldsViewController.swift */ = {isa = PBXFileReference; lastKnownFileType = sourcecode.swift; path = ShieldsViewController.swift; sourceTree = "<group>"; };
		A134B88920DA98BB00A581D0 /* ClientPreferences.swift */ = {isa = PBXFileReference; lastKnownFileType = sourcecode.swift; path = ClientPreferences.swift; sourceTree = "<group>"; };
		A13AC72420EC12360040D4BB /* Migration.swift */ = {isa = PBXFileReference; lastKnownFileType = sourcecode.swift; path = Migration.swift; sourceTree = "<group>"; };
		A1510DA020E409E9008BF1F4 /* URLCacheExtensions.swift */ = {isa = PBXFileReference; lastKnownFileType = sourcecode.swift; path = URLCacheExtensions.swift; sourceTree = "<group>"; };
		A1510DDE20E51EF4008BF1F4 /* UIDeviceExtensions.swift */ = {isa = PBXFileReference; lastKnownFileType = sourcecode.swift; path = UIDeviceExtensions.swift; sourceTree = "<group>"; };
		A16DC67E20E585D90069C8E1 /* PasscodeSettingsViewController.swift */ = {isa = PBXFileReference; lastKnownFileType = sourcecode.swift; path = PasscodeSettingsViewController.swift; sourceTree = "<group>"; };
		A1704D722110A1DC00717321 /* HTTPCookieStorageExtensions.swift */ = {isa = PBXFileReference; lastKnownFileType = sourcecode.swift; path = HTTPCookieStorageExtensions.swift; sourceTree = "<group>"; };
		A176323020CF2A6000126F25 /* DeferredTestUtils.swift */ = {isa = PBXFileReference; fileEncoding = 4; lastKnownFileType = sourcecode.swift; path = DeferredTestUtils.swift; sourceTree = "<group>"; };
		A198E75020C701ED00334C11 /* HistoryViewController.swift */ = {isa = PBXFileReference; lastKnownFileType = sourcecode.swift; path = HistoryViewController.swift; sourceTree = "<group>"; };
		A1AD4BCE20BF3E8C007A6EA1 /* BookmarksViewController.swift */ = {isa = PBXFileReference; lastKnownFileType = sourcecode.swift; path = BookmarksViewController.swift; sourceTree = "<group>"; };
		A1AD4BD020BF3F4D007A6EA1 /* Eureka.framework */ = {isa = PBXFileReference; lastKnownFileType = wrapper.framework; name = Eureka.framework; path = Carthage/Build/iOS/Eureka.framework; sourceTree = "<group>"; };
		A1AD4BD220BF4712007A6EA1 /* ImageCache.swift */ = {isa = PBXFileReference; lastKnownFileType = sourcecode.swift; path = ImageCache.swift; sourceTree = "<group>"; };
		A1AD4BD520BF476E007A6EA1 /* FastImageCache.framework */ = {isa = PBXFileReference; lastKnownFileType = wrapper.framework; name = FastImageCache.framework; path = Carthage/Build/iOS/FastImageCache.framework; sourceTree = "<group>"; };
		A1AD4BE020C082EF007A6EA1 /* UIGestureRecognizerExtensions.swift */ = {isa = PBXFileReference; lastKnownFileType = sourcecode.swift; name = UIGestureRecognizerExtensions.swift; path = Extensions/UIGestureRecognizerExtensions.swift; sourceTree = "<group>"; };
		A1AD4BE220C0861D007A6EA1 /* UIBarButtonItemExtensions.swift */ = {isa = PBXFileReference; lastKnownFileType = sourcecode.swift; path = UIBarButtonItemExtensions.swift; sourceTree = "<group>"; };
		A1CA29C320E1746A00CB9126 /* OptionSelectionViewController.swift */ = {isa = PBXFileReference; lastKnownFileType = sourcecode.swift; path = OptionSelectionViewController.swift; sourceTree = "<group>"; };
		A1CDF22A20BDD6B8005C6E58 /* POPExtensions.swift */ = {isa = PBXFileReference; fileEncoding = 4; lastKnownFileType = sourcecode.swift; name = POPExtensions.swift; path = Extensions/POPExtensions.swift; sourceTree = "<group>"; };
		A1CDF22C20BDDB65005C6E58 /* BasicAnimationController.swift */ = {isa = PBXFileReference; fileEncoding = 4; lastKnownFileType = sourcecode.swift; name = BasicAnimationController.swift; path = Helpers/BasicAnimationController.swift; sourceTree = "<group>"; };
		A1D841F420BC405E00BDAFF7 /* pop.framework */ = {isa = PBXFileReference; lastKnownFileType = wrapper.framework; name = pop.framework; path = Carthage/Build/iOS/pop.framework; sourceTree = "<group>"; };
		A1D841FF20BC44F800BDAFF7 /* PopoverController.swift */ = {isa = PBXFileReference; fileEncoding = 4; lastKnownFileType = sourcecode.swift; path = PopoverController.swift; sourceTree = "<group>"; };
		A1D8420020BC44F800BDAFF7 /* PopoverContainerView.swift */ = {isa = PBXFileReference; fileEncoding = 4; lastKnownFileType = sourcecode.swift; path = PopoverContainerView.swift; sourceTree = "<group>"; };
		A1D8420120BC44F800BDAFF7 /* PopoverContentComponent.swift */ = {isa = PBXFileReference; fileEncoding = 4; lastKnownFileType = sourcecode.swift; path = PopoverContentComponent.swift; sourceTree = "<group>"; };
		A1F66A7220DD71C400303328 /* SettingsViewController.swift */ = {isa = PBXFileReference; lastKnownFileType = sourcecode.swift; path = SettingsViewController.swift; sourceTree = "<group>"; };
		A1F66A7F20DD87CA00303328 /* Static.framework */ = {isa = PBXFileReference; lastKnownFileType = wrapper.framework; name = Static.framework; path = Carthage/Build/iOS/Static.framework; sourceTree = "<group>"; };
		A1FEEE0220BEE6BF00298DA2 /* HomeMenuController.swift */ = {isa = PBXFileReference; lastKnownFileType = sourcecode.swift; path = HomeMenuController.swift; sourceTree = "<group>"; };
		A1FEEE1F20BF28D900298DA2 /* Then.swift */ = {isa = PBXFileReference; fileEncoding = 4; lastKnownFileType = sourcecode.swift; name = Then.swift; path = ThirdParty/Then.swift; sourceTree = "<group>"; };
		A83E5AB61C1D993D0026D912 /* UIPasteboardExtensions.swift */ = {isa = PBXFileReference; fileEncoding = 4; lastKnownFileType = sourcecode.swift; name = UIPasteboardExtensions.swift; path = Extensions/UIPasteboardExtensions.swift; sourceTree = "<group>"; };
		A83E5B181C1DA8BF0026D912 /* image.gif */ = {isa = PBXFileReference; lastKnownFileType = image.gif; path = image.gif; sourceTree = "<group>"; };
		A83E5B191C1DA8BF0026D912 /* image.png */ = {isa = PBXFileReference; lastKnownFileType = image.png; path = image.png; sourceTree = "<group>"; };
		A83E5B1C1C1DA8D80026D912 /* UIPasteboardExtensionsTests.swift */ = {isa = PBXFileReference; fileEncoding = 4; lastKnownFileType = sourcecode.swift; path = UIPasteboardExtensionsTests.swift; sourceTree = "<group>"; };
		A9072B7F1D07B34100459960 /* NoImageModeHelper.swift */ = {isa = PBXFileReference; fileEncoding = 4; lastKnownFileType = sourcecode.swift; path = NoImageModeHelper.swift; sourceTree = "<group>"; };
		A93067E71D0FE18E00C49C6E /* NightModeHelper.swift */ = {isa = PBXFileReference; fileEncoding = 4; lastKnownFileType = sourcecode.swift; path = NightModeHelper.swift; sourceTree = "<group>"; };
		C400467B1CF4E43E00B08303 /* BackForwardListViewController.swift */ = {isa = PBXFileReference; fileEncoding = 4; lastKnownFileType = sourcecode.swift; path = BackForwardListViewController.swift; sourceTree = "<group>"; };
		C40046F91CF8E0B200B08303 /* BackForwardListAnimator.swift */ = {isa = PBXFileReference; fileEncoding = 4; lastKnownFileType = sourcecode.swift; path = BackForwardListAnimator.swift; sourceTree = "<group>"; };
		C4E3984B1D21F2FD004E89BA /* TabTrayButtonExtensions.swift */ = {isa = PBXFileReference; fileEncoding = 4; lastKnownFileType = sourcecode.swift; name = TabTrayButtonExtensions.swift; path = ../Browser/TabTrayButtonExtensions.swift; sourceTree = "<group>"; };
		C4EFEECE1CEBB6F2009762A4 /* BackForwardTableViewCell.swift */ = {isa = PBXFileReference; fileEncoding = 4; lastKnownFileType = sourcecode.swift; path = BackForwardTableViewCell.swift; sourceTree = "<group>"; };
		C4F3B2991CFCF93A00966259 /* ButtonToast.swift */ = {isa = PBXFileReference; fileEncoding = 4; lastKnownFileType = sourcecode.swift; path = ButtonToast.swift; sourceTree = "<group>"; };
		C615FACE2129FBD000A8168C /* ImageCacheProtocol.swift */ = {isa = PBXFileReference; lastKnownFileType = sourcecode.swift; path = ImageCacheProtocol.swift; sourceTree = "<group>"; };
		C615FAD8212A1E2600A8168C /* WebImageCache.swift */ = {isa = PBXFileReference; lastKnownFileType = sourcecode.swift; path = WebImageCache.swift; sourceTree = "<group>"; };
		C615FADE212A319C00A8168C /* PrivacyProtection.swift */ = {isa = PBXFileReference; lastKnownFileType = sourcecode.swift; path = PrivacyProtection.swift; sourceTree = "<group>"; };
		C615FAE4212AC5E000A8168C /* PrivacyProtectionProtocol.swift */ = {isa = PBXFileReference; lastKnownFileType = sourcecode.swift; path = PrivacyProtectionProtocol.swift; sourceTree = "<group>"; };
		C615FAEC212ACAD200A8168C /* BraveWebView.swift */ = {isa = PBXFileReference; lastKnownFileType = sourcecode.swift; path = BraveWebView.swift; sourceTree = "<group>"; };
		C6345ECA2113B3A000CFB983 /* SearchPlugins */ = {isa = PBXFileReference; lastKnownFileType = folder; path = SearchPlugins; sourceTree = "<group>"; };
		C6620BB3213BCEC6009FE75A /* TabType.swift */ = {isa = PBXFileReference; fileEncoding = 4; lastKnownFileType = sourcecode.swift; path = TabType.swift; sourceTree = "<group>"; };
		C690C207212FF35100E6EEE9 /* WebImageCacheWithNoPrivacyProtectionManager.swift */ = {isa = PBXFileReference; lastKnownFileType = sourcecode.swift; path = WebImageCacheWithNoPrivacyProtectionManager.swift; sourceTree = "<group>"; };
		C690C2132130121E00E6EEE9 /* WebImageCacheManager.swift */ = {isa = PBXFileReference; lastKnownFileType = sourcecode.swift; path = WebImageCacheManager.swift; sourceTree = "<group>"; };
		C6B81B80212D6C1100996084 /* NoPrivacyProtection.swift */ = {isa = PBXFileReference; lastKnownFileType = sourcecode.swift; path = NoPrivacyProtection.swift; sourceTree = "<group>"; };
		C6B81B89212D84BD00996084 /* ImageCacheType.swift */ = {isa = PBXFileReference; lastKnownFileType = sourcecode.swift; path = ImageCacheType.swift; sourceTree = "<group>"; };
		C6B81B8B212D989200996084 /* ImageCacheOptions.swift */ = {isa = PBXFileReference; lastKnownFileType = sourcecode.swift; path = ImageCacheOptions.swift; sourceTree = "<group>"; };
		C6D267512136800100465DFA /* PrivateBrowsingManager.swift */ = {isa = PBXFileReference; lastKnownFileType = sourcecode.swift; path = PrivateBrowsingManager.swift; sourceTree = "<group>"; };
		C817B34C1FC609500086018E /* UIScrollViewSwizzled.swift */ = {isa = PBXFileReference; lastKnownFileType = sourcecode.swift; path = UIScrollViewSwizzled.swift; sourceTree = "<group>"; };
		C8611CA11F71AEB900C3DE7D /* NoImageModeTests.swift */ = {isa = PBXFileReference; fileEncoding = 4; lastKnownFileType = sourcecode.swift; path = NoImageModeTests.swift; sourceTree = "<group>"; };
		C8EB60C31F1FB12500F9B5B3 /* navigationDelegate.html */ = {isa = PBXFileReference; fileEncoding = 4; lastKnownFileType = text.html; path = navigationDelegate.html; sourceTree = "<group>"; };
		C8EB60DB1F1FB9AD00F9B5B3 /* NavigationDelegateTests.swift */ = {isa = PBXFileReference; fileEncoding = 4; lastKnownFileType = sourcecode.swift; path = NavigationDelegateTests.swift; sourceTree = "<group>"; };
		C8F457A71F1FD75A000CB895 /* BrowserViewController+WKNavigationDelegate.swift */ = {isa = PBXFileReference; fileEncoding = 4; lastKnownFileType = sourcecode.swift; path = "BrowserViewController+WKNavigationDelegate.swift"; sourceTree = "<group>"; };
		C8F457A91F1FDD9B000CB895 /* BrowserViewController+KeyCommands.swift */ = {isa = PBXFileReference; fileEncoding = 4; lastKnownFileType = sourcecode.swift; path = "BrowserViewController+KeyCommands.swift"; sourceTree = "<group>"; };
		CE7F115E1F3CCEF900ABFC0B /* RemoteDevices.swift */ = {isa = PBXFileReference; fileEncoding = 4; lastKnownFileType = sourcecode.swift; path = RemoteDevices.swift; sourceTree = "<group>"; };
		D000661320472890009BA6F6 /* __firefox__.js */ = {isa = PBXFileReference; fileEncoding = 4; lastKnownFileType = sourcecode.javascript; path = __firefox__.js; sourceTree = "<group>"; };
		D0006623204728A8009BA6F6 /* TrackingProtectionStats.js */ = {isa = PBXFileReference; fileEncoding = 4; lastKnownFileType = sourcecode.javascript; path = TrackingProtectionStats.js; sourceTree = "<group>"; };
		D0131B4C1F3CF7D8000CDE86 /* SQLiteFavicons.swift */ = {isa = PBXFileReference; fileEncoding = 4; lastKnownFileType = sourcecode.swift; path = SQLiteFavicons.swift; sourceTree = "<group>"; };
		D018F93D1F44A7190098F8CA /* Schema.swift */ = {isa = PBXFileReference; lastKnownFileType = sourcecode.swift; path = Schema.swift; sourceTree = "<group>"; };
		D02816C11ECA5E2A00240CAA /* HistoryStateHelper.swift */ = {isa = PBXFileReference; fileEncoding = 4; lastKnownFileType = sourcecode.swift; path = HistoryStateHelper.swift; sourceTree = "<group>"; };
		D029A04820A62DB0001DB72F /* TemporaryDocument.swift */ = {isa = PBXFileReference; lastKnownFileType = sourcecode.swift; path = TemporaryDocument.swift; sourceTree = "<group>"; };
		D03F8EB12004014E003C2224 /* FaviconHandler.swift */ = {isa = PBXFileReference; lastKnownFileType = sourcecode.swift; path = FaviconHandler.swift; sourceTree = "<group>"; };
		D03F8F20200EABB0003C2224 /* __firefox__.js */ = {isa = PBXFileReference; lastKnownFileType = sourcecode.javascript; path = __firefox__.js; sourceTree = "<group>"; };
		D03F8F22200EAC1E003C2224 /* AllFramesAtDocumentStart.js */ = {isa = PBXFileReference; fileEncoding = 4; lastKnownFileType = sourcecode.javascript; path = AllFramesAtDocumentStart.js; sourceTree = "<group>"; };
		D03F8F24200EACD8003C2224 /* ContextMenu.js */ = {isa = PBXFileReference; fileEncoding = 4; lastKnownFileType = sourcecode.javascript; path = ContextMenu.js; sourceTree = "<group>"; };
		D04D1B852097859B0074B35F /* DownloadToast.swift */ = {isa = PBXFileReference; lastKnownFileType = sourcecode.swift; path = DownloadToast.swift; sourceTree = "<group>"; };
		D04D1B91209790B60074B35F /* Toast.swift */ = {isa = PBXFileReference; lastKnownFileType = sourcecode.swift; path = Toast.swift; sourceTree = "<group>"; };
		D0625C97208E87F10081F3B2 /* DownloadQueue.swift */ = {isa = PBXFileReference; lastKnownFileType = sourcecode.swift; path = DownloadQueue.swift; sourceTree = "<group>"; };
		D0625CA7208FC47A0081F3B2 /* BrowserViewController+DownloadQueueDelegate.swift */ = {isa = PBXFileReference; lastKnownFileType = sourcecode.swift; path = "BrowserViewController+DownloadQueueDelegate.swift"; sourceTree = "<group>"; };
		D0B29EDF1F460BDF00C7CEFC /* LoginsSchema.swift */ = {isa = PBXFileReference; lastKnownFileType = sourcecode.swift; path = LoginsSchema.swift; sourceTree = "<group>"; };
		D0C95DF1200EAD3000E4E51C /* FindInPage.js */ = {isa = PBXFileReference; fileEncoding = 4; lastKnownFileType = sourcecode.javascript; path = FindInPage.js; sourceTree = "<group>"; };
		D0C95DF5200EADD500E4E51C /* LoginsHelper.js */ = {isa = PBXFileReference; fileEncoding = 4; lastKnownFileType = sourcecode.javascript; path = LoginsHelper.js; sourceTree = "<group>"; };
		D0C95DF7200EAE3000E4E51C /* NightModeHelper.js */ = {isa = PBXFileReference; fileEncoding = 4; lastKnownFileType = sourcecode.javascript; path = NightModeHelper.js; sourceTree = "<group>"; };
		D0C95DF9200EAE5E00E4E51C /* NoImageModeHelper.js */ = {isa = PBXFileReference; fileEncoding = 4; lastKnownFileType = sourcecode.javascript; path = NoImageModeHelper.js; sourceTree = "<group>"; };
		D0C95E03200FCA8800E4E51C /* ReaderMode.js */ = {isa = PBXFileReference; fileEncoding = 4; lastKnownFileType = sourcecode.javascript; path = ReaderMode.js; sourceTree = "<group>"; };
		D0C95E05200FCB5600E4E51C /* HistoryStateHelper.js */ = {isa = PBXFileReference; fileEncoding = 4; lastKnownFileType = sourcecode.javascript; path = HistoryStateHelper.js; sourceTree = "<group>"; };
		D0C95E0D200FD3B200E4E51C /* PrintHelper.swift */ = {isa = PBXFileReference; lastKnownFileType = sourcecode.swift; path = PrintHelper.swift; sourceTree = "<group>"; };
		D0C95E33200FDB3200E4E51C /* MetadataHelper.js */ = {isa = PBXFileReference; fileEncoding = 4; lastKnownFileType = sourcecode.javascript; path = MetadataHelper.js; sourceTree = "<group>"; };
		D0C95E35200FDC5400E4E51C /* MetadataParserHelper.swift */ = {isa = PBXFileReference; fileEncoding = 4; lastKnownFileType = sourcecode.swift; path = MetadataParserHelper.swift; sourceTree = "<group>"; };
		D0C95EF5201A55A800E4E51C /* BrowserViewController+UIDropInteractionDelegate.swift */ = {isa = PBXFileReference; lastKnownFileType = sourcecode.swift; path = "BrowserViewController+UIDropInteractionDelegate.swift"; sourceTree = "<group>"; };
		D0E55C4E1FB4FD23006DC274 /* FormPostHelper.swift */ = {isa = PBXFileReference; lastKnownFileType = sourcecode.swift; path = FormPostHelper.swift; sourceTree = "<group>"; };
		D0FCF7F41FE45842004A7995 /* UserScriptManager.swift */ = {isa = PBXFileReference; lastKnownFileType = sourcecode.swift; path = UserScriptManager.swift; sourceTree = "<group>"; };
		D0FCF7F61FE45E5D004A7995 /* PrintHandler.js */ = {isa = PBXFileReference; lastKnownFileType = sourcecode.javascript; path = PrintHandler.js; sourceTree = "<group>"; };
		D0FCF8031FE4772C004A7995 /* AllFramesAtDocumentEnd.js */ = {isa = PBXFileReference; fileEncoding = 4; lastKnownFileType = sourcecode.javascript; path = AllFramesAtDocumentEnd.js; sourceTree = "<group>"; };
		D0FCF8041FE4772D004A7995 /* MainFrameAtDocumentEnd.js */ = {isa = PBXFileReference; fileEncoding = 4; lastKnownFileType = sourcecode.javascript; path = MainFrameAtDocumentEnd.js; sourceTree = "<group>"; };
		D0FCF8051FE4772D004A7995 /* MainFrameAtDocumentStart.js */ = {isa = PBXFileReference; fileEncoding = 4; lastKnownFileType = sourcecode.javascript; path = MainFrameAtDocumentStart.js; sourceTree = "<group>"; };
		D0FCF8091FE47B49004A7995 /* CustomSearchHandler.js */ = {isa = PBXFileReference; fileEncoding = 4; lastKnownFileType = sourcecode.javascript; path = CustomSearchHandler.js; sourceTree = "<group>"; };
		D301AAED1A3A55B70078DD1D /* TabTrayController.swift */ = {isa = PBXFileReference; fileEncoding = 4; lastKnownFileType = sourcecode.swift; path = TabTrayController.swift; sourceTree = "<group>"; };
		D308E4E31A5306F500842685 /* SearchEngines.swift */ = {isa = PBXFileReference; fileEncoding = 4; lastKnownFileType = sourcecode.swift; path = SearchEngines.swift; sourceTree = "<group>"; };
		D308EE551CBF0BF5006843F2 /* CertError.css */ = {isa = PBXFileReference; fileEncoding = 4; lastKnownFileType = text.css; path = CertError.css; sourceTree = "<group>"; };
		D30EBB5A1C75503800105AE9 /* KIF.xcodeproj */ = {isa = PBXFileReference; lastKnownFileType = "wrapper.pb-project"; name = KIF.xcodeproj; path = Carthage/Checkouts/KIF/KIF.xcodeproj; sourceTree = "<group>"; };
		D313BE971B2F5096009EF241 /* DomainAutocompleteTests.swift */ = {isa = PBXFileReference; fileEncoding = 4; lastKnownFileType = sourcecode.swift; path = DomainAutocompleteTests.swift; sourceTree = "<group>"; };
		D314E7F51A37B98700426A76 /* TabToolbar.swift */ = {isa = PBXFileReference; fileEncoding = 4; lastKnownFileType = sourcecode.swift; path = TabToolbar.swift; sourceTree = "<group>"; };
		D31A0FC61A65D6D000DC8C7E /* SearchSuggestClient.swift */ = {isa = PBXFileReference; fileEncoding = 4; lastKnownFileType = sourcecode.swift; path = SearchSuggestClient.swift; sourceTree = "<group>"; };
		D31CF65B1CC1959A001D0BD0 /* PrivilegedRequest.swift */ = {isa = PBXFileReference; fileEncoding = 4; lastKnownFileType = sourcecode.swift; path = PrivilegedRequest.swift; sourceTree = "<group>"; };
		D31EC05E1CC57ED80096F4AB /* localhostLoad.html */ = {isa = PBXFileReference; fileEncoding = 4; lastKnownFileType = text.html; path = localhostLoad.html; sourceTree = "<group>"; };
		D31F95E81AC226CB005C9F3B /* ScreenshotHelper.swift */ = {isa = PBXFileReference; fileEncoding = 4; lastKnownFileType = sourcecode.swift; path = ScreenshotHelper.swift; sourceTree = "<group>"; };
		D343DCFD1C446BDB00D7EEE8 /* findPage.html */ = {isa = PBXFileReference; fileEncoding = 4; lastKnownFileType = text.html; path = findPage.html; sourceTree = "<group>"; };
		D34510871ACF415700EC27F0 /* SearchLoader.swift */ = {isa = PBXFileReference; fileEncoding = 4; lastKnownFileType = sourcecode.swift; path = SearchLoader.swift; sourceTree = "<group>"; };
		D34DC84D1A16C40C00D49B7B /* Profile.swift */ = {isa = PBXFileReference; fileEncoding = 4; lastKnownFileType = sourcecode.swift; lineEnding = 0; path = Profile.swift; sourceTree = "<group>"; xcLanguageSpecificationIdentifier = xcode.lang.swift; };
		D34E33021BA793C2006135F0 /* loginForm.html */ = {isa = PBXFileReference; fileEncoding = 4; lastKnownFileType = text.html; path = loginForm.html; sourceTree = "<group>"; };
		D35210E01CB2F16600FC5DCB /* Strings.swift */ = {isa = PBXFileReference; fileEncoding = 4; lastKnownFileType = sourcecode.swift; name = Strings.swift; path = ../Client/Frontend/Strings.swift; sourceTree = "<group>"; };
		D36998881AD70A0A00650C6C /* IOKit.framework */ = {isa = PBXFileReference; lastKnownFileType = wrapper.framework; name = IOKit.framework; path = Platforms/iPhoneOS.platform/Developer/SDKs/iPhoneOS.sdk/System/Library/Frameworks/IOKit.framework; sourceTree = DEVELOPER_DIR; };
		D37524861C6E8B5A00A5F6C2 /* topdomains.txt */ = {isa = PBXFileReference; fileEncoding = 4; lastKnownFileType = text; path = topdomains.txt; sourceTree = "<group>"; };
		D375A91F1AE71675001B30D5 /* ViewMemoryLeakTests.swift */ = {isa = PBXFileReference; fileEncoding = 4; lastKnownFileType = sourcecode.swift; path = ViewMemoryLeakTests.swift; sourceTree = "<group>"; };
		D37DE2821CA2047500A5EC69 /* CertStore.swift */ = {isa = PBXFileReference; fileEncoding = 4; lastKnownFileType = sourcecode.swift; path = CertStore.swift; sourceTree = "<group>"; };
		D37DE2C61CA356D800A5EC69 /* CertTests.swift */ = {isa = PBXFileReference; fileEncoding = 4; lastKnownFileType = sourcecode.swift; path = CertTests.swift; sourceTree = "<group>"; };
		D37DE2C81CA356F900A5EC69 /* testcert1.pem */ = {isa = PBXFileReference; lastKnownFileType = file; path = testcert1.pem; sourceTree = "<group>"; };
		D37DE2C91CA356F900A5EC69 /* testcert2.pem */ = {isa = PBXFileReference; lastKnownFileType = file; path = testcert2.pem; sourceTree = "<group>"; };
		D38A1BEC1A9FA2CA00F6A386 /* SiteTableViewController.swift */ = {isa = PBXFileReference; fileEncoding = 4; lastKnownFileType = sourcecode.swift; path = SiteTableViewController.swift; sourceTree = "<group>"; };
		D38A1EDF1CB458EC0080C842 /* CertError.html */ = {isa = PBXFileReference; fileEncoding = 4; lastKnownFileType = text.html; path = CertError.html; sourceTree = "<group>"; };
		D38F02D01C05127100175932 /* Authenticator.swift */ = {isa = PBXFileReference; fileEncoding = 4; lastKnownFileType = sourcecode.swift; path = Authenticator.swift; sourceTree = "<group>"; };
		D38F036F1C06387900175932 /* AuthenticationTests.swift */ = {isa = PBXFileReference; fileEncoding = 4; lastKnownFileType = sourcecode.swift; path = AuthenticationTests.swift; sourceTree = "<group>"; };
		D3968F241A38FE8500CEFD3B /* TabManager.swift */ = {isa = PBXFileReference; fileEncoding = 4; lastKnownFileType = sourcecode.swift; path = TabManager.swift; sourceTree = "<group>"; };
		D3972BF11C22412B00035B87 /* ShareExtensionHelper.swift */ = {isa = PBXFileReference; fileEncoding = 4; lastKnownFileType = sourcecode.swift; path = ShareExtensionHelper.swift; sourceTree = "<group>"; };
		D3972BF21C22412B00035B87 /* TitleActivityItemProvider.swift */ = {isa = PBXFileReference; fileEncoding = 4; lastKnownFileType = sourcecode.swift; path = TitleActivityItemProvider.swift; sourceTree = "<group>"; };
		D39FA15F1A83E0EC00EE869C /* UITests.xctest */ = {isa = PBXFileReference; explicitFileType = wrapper.cfbundle; includeInIndex = 0; path = UITests.xctest; sourceTree = BUILT_PRODUCTS_DIR; };
		D39FA1621A83E0EC00EE869C /* Info.plist */ = {isa = PBXFileReference; lastKnownFileType = text.plist.xml; path = Info.plist; sourceTree = "<group>"; };
		D39FA16B1A83E17800EE869C /* CoreGraphics.framework */ = {isa = PBXFileReference; lastKnownFileType = wrapper.framework; name = CoreGraphics.framework; path = System/Library/Frameworks/CoreGraphics.framework; sourceTree = SDKROOT; };
		D39FA16F1A83E62600EE869C /* UITests-Bridging-Header.h */ = {isa = PBXFileReference; lastKnownFileType = sourcecode.c.h; path = "UITests-Bridging-Header.h"; sourceTree = "<group>"; };
		D39FA1801A83E84900EE869C /* Global.swift */ = {isa = PBXFileReference; fileEncoding = 4; lastKnownFileType = sourcecode.swift; path = Global.swift; sourceTree = "<group>"; };
		D3A994951A3686BD008AD1AC /* BrowserViewController.swift */ = {isa = PBXFileReference; fileEncoding = 4; indentWidth = 4; lastKnownFileType = sourcecode.swift; path = BrowserViewController.swift; sourceTree = "<group>"; tabWidth = 4; };
		D3A994961A3686BD008AD1AC /* Tab.swift */ = {isa = PBXFileReference; fileEncoding = 4; lastKnownFileType = sourcecode.swift; path = Tab.swift; sourceTree = "<group>"; };
		D3B6923C1B9F9444004B87A4 /* FindInPageBar.swift */ = {isa = PBXFileReference; fileEncoding = 4; lastKnownFileType = sourcecode.swift; path = FindInPageBar.swift; sourceTree = "<group>"; };
		D3B6923E1B9F9A58004B87A4 /* FindInPageHelper.swift */ = {isa = PBXFileReference; fileEncoding = 4; lastKnownFileType = sourcecode.swift; path = FindInPageHelper.swift; sourceTree = "<group>"; };
		D3BA41671BD82F2200DA5457 /* XCTestCaseExtensions.swift */ = {isa = PBXFileReference; fileEncoding = 4; lastKnownFileType = sourcecode.swift; path = XCTestCaseExtensions.swift; sourceTree = "<group>"; };
		D3BA7E0D1B0E934F00153782 /* ContextMenuHelper.swift */ = {isa = PBXFileReference; fileEncoding = 4; lastKnownFileType = sourcecode.swift; path = ContextMenuHelper.swift; sourceTree = "<group>"; };
		D3BE7B251B054D4400641031 /* main.swift */ = {isa = PBXFileReference; fileEncoding = 4; lastKnownFileType = sourcecode.swift; path = main.swift; sourceTree = "<group>"; };
		D3BE7B451B054F8600641031 /* TestAppDelegate.swift */ = {isa = PBXFileReference; fileEncoding = 4; lastKnownFileType = sourcecode.swift; path = TestAppDelegate.swift; sourceTree = "<group>"; };
		D3BF8CBA1B7425570007AFE6 /* DiskImageStore.swift */ = {isa = PBXFileReference; fileEncoding = 4; lastKnownFileType = sourcecode.swift; path = DiskImageStore.swift; sourceTree = "<group>"; };
		D3BF8CBC1B7472FA0007AFE6 /* DiskImageStoreTests.swift */ = {isa = PBXFileReference; fileEncoding = 4; lastKnownFileType = sourcecode.swift; path = DiskImageStoreTests.swift; sourceTree = "<group>"; };
		D3C3696D1CC6B78800348A61 /* LocalRequestHelper.swift */ = {isa = PBXFileReference; fileEncoding = 4; lastKnownFileType = sourcecode.swift; path = LocalRequestHelper.swift; sourceTree = "<group>"; };
		D3C3EB641B6FF44000388E9A /* SessionRestoreTests.swift */ = {isa = PBXFileReference; fileEncoding = 4; lastKnownFileType = sourcecode.swift; path = SessionRestoreTests.swift; sourceTree = "<group>"; };
		D3C744CC1A687D6C004CE85D /* URIFixup.swift */ = {isa = PBXFileReference; fileEncoding = 4; lastKnownFileType = sourcecode.swift; path = URIFixup.swift; sourceTree = "<group>"; };
		D3CFD3631CC5605B0064AB4A /* SecurityTests.swift */ = {isa = PBXFileReference; fileEncoding = 4; lastKnownFileType = sourcecode.swift; path = SecurityTests.swift; sourceTree = "<group>"; };
		D3D488581ABB54CD00A93597 /* FileAccessorTests.swift */ = {isa = PBXFileReference; fileEncoding = 4; lastKnownFileType = sourcecode.swift; path = FileAccessorTests.swift; sourceTree = "<group>"; };
		D3E171C11A841EAD00AB44CD /* KIFHelper.js */ = {isa = PBXFileReference; fileEncoding = 4; lastKnownFileType = sourcecode.javascript; path = KIFHelper.js; sourceTree = "<group>"; };
		D3E8EEE71B97A87A001900FB /* ClearPrivateDataTableViewController.swift */ = {isa = PBXFileReference; fileEncoding = 4; lastKnownFileType = sourcecode.swift; path = ClearPrivateDataTableViewController.swift; sourceTree = "<group>"; };
		D3FA777A1A43B2990010CD32 /* SearchTests.swift */ = {isa = PBXFileReference; fileEncoding = 4; lastKnownFileType = sourcecode.swift; path = SearchTests.swift; sourceTree = "<group>"; };
		D3FA77831A43B2CE0010CD32 /* OpenSearch.swift */ = {isa = PBXFileReference; fileEncoding = 4; lastKnownFileType = sourcecode.swift; path = OpenSearch.swift; sourceTree = "<group>"; };
		D3FEC38C1AC4B42F00494F45 /* AutocompleteTextField.swift */ = {isa = PBXFileReference; fileEncoding = 4; lastKnownFileType = sourcecode.swift; path = AutocompleteTextField.swift; sourceTree = "<group>"; };
		D81127D71F84023B0050841D /* PhotonActionSheetTest.swift */ = {isa = PBXFileReference; lastKnownFileType = sourcecode.swift; path = PhotonActionSheetTest.swift; sourceTree = "<group>"; };
		D82ED2631FEB3C420059570B /* DefaultSearchPrefsTests.swift */ = {isa = PBXFileReference; lastKnownFileType = sourcecode.swift; path = DefaultSearchPrefsTests.swift; sourceTree = "<group>"; };
		D83821FF1FC7961D00303C12 /* DispatchQueueExtensions.swift */ = {isa = PBXFileReference; lastKnownFileType = sourcecode.swift; path = DispatchQueueExtensions.swift; sourceTree = "<group>"; };
		D863C8E31F68BFC20058D95F /* GradientProgressBar.swift */ = {isa = PBXFileReference; fileEncoding = 4; lastKnownFileType = sourcecode.swift; path = GradientProgressBar.swift; sourceTree = "<group>"; };
		D8C75DE9207584C300BB8AD0 /* UIImageViewAligned.h */ = {isa = PBXFileReference; fileEncoding = 4; lastKnownFileType = sourcecode.c.h; name = UIImageViewAligned.h; path = ThirdParty/UIImageViewAligned/UIImageViewAligned.h; sourceTree = SOURCE_ROOT; };
		D8C75DF2207584C300BB8AD0 /* UIImageViewAligned.m */ = {isa = PBXFileReference; fileEncoding = 4; lastKnownFileType = sourcecode.c.objc; name = UIImageViewAligned.m; path = ThirdParty/UIImageViewAligned/UIImageViewAligned.m; sourceTree = SOURCE_ROOT; };
		D8D33A7C1FBD080300A20A28 /* SnapKitExtensions.swift */ = {isa = PBXFileReference; fileEncoding = 4; lastKnownFileType = sourcecode.swift; name = SnapKitExtensions.swift; path = Extensions/SnapKitExtensions.swift; sourceTree = "<group>"; };
		D8EFFA0B1FF5B1FA001D3A09 /* NavigationRouter.swift */ = {isa = PBXFileReference; lastKnownFileType = sourcecode.swift; path = NavigationRouter.swift; sourceTree = "<group>"; };
		D8EFFA251FF702A8001D3A09 /* NavigationRouterTests.swift */ = {isa = PBXFileReference; lastKnownFileType = sourcecode.swift; path = NavigationRouterTests.swift; sourceTree = "<group>"; };
		DD31E0FA1B382B520077078A /* TabPrintPageRenderer.swift */ = {isa = PBXFileReference; fileEncoding = 4; lastKnownFileType = sourcecode.swift; path = TabPrintPageRenderer.swift; sourceTree = "<group>"; };
		DDA24A341FD84D620098F159 /* DefaultSearchPrefs.swift */ = {isa = PBXFileReference; fileEncoding = 4; lastKnownFileType = sourcecode.swift; path = DefaultSearchPrefs.swift; sourceTree = "<group>"; };
		E40A18F71EDC73D5006B7F28 /* Fennec.entitlements */ = {isa = PBXFileReference; fileEncoding = 4; lastKnownFileType = text.plist.entitlements; path = Fennec.entitlements; sourceTree = "<group>"; };
		E40A18F81EDC73D5006B7F28 /* FennecEnterprise.entitlements */ = {isa = PBXFileReference; fileEncoding = 4; lastKnownFileType = text.plist.entitlements; path = FennecEnterprise.entitlements; sourceTree = "<group>"; };
		E40A18F91EDC73D5006B7F28 /* Firefox.entitlements */ = {isa = PBXFileReference; fileEncoding = 4; lastKnownFileType = text.plist.entitlements; path = Firefox.entitlements; sourceTree = "<group>"; };
		E40A18FA1EDC73D5006B7F28 /* FirefoxBeta.entitlements */ = {isa = PBXFileReference; fileEncoding = 4; lastKnownFileType = text.plist.entitlements; path = FirefoxBeta.entitlements; sourceTree = "<group>"; };
		E40AFC531DD0E93300DA5651 /* L10nPermissionStringsSnapshotTests.swift */ = {isa = PBXFileReference; fileEncoding = 4; lastKnownFileType = sourcecode.swift; path = L10nPermissionStringsSnapshotTests.swift; sourceTree = "<group>"; };
		E40AFC641DD0F25500DA5651 /* L10nBaseSnapshotTests.swift */ = {isa = PBXFileReference; fileEncoding = 4; lastKnownFileType = sourcecode.swift; path = L10nBaseSnapshotTests.swift; sourceTree = "<group>"; };
		E40AFC6B1DD128DA00DA5651 /* L10nIntroSnapshotTests.swift */ = {isa = PBXFileReference; fileEncoding = 4; lastKnownFileType = sourcecode.swift; path = L10nIntroSnapshotTests.swift; sourceTree = "<group>"; };
		E40FAB0B1A7ABB77009CB80D /* WebServer.swift */ = {isa = PBXFileReference; fileEncoding = 4; lastKnownFileType = sourcecode.swift; path = WebServer.swift; sourceTree = "<group>"; };
		E4424B3B1AC71FB400F44C38 /* FiraSans-Book.ttf */ = {isa = PBXFileReference; lastKnownFileType = file; path = "FiraSans-Book.ttf"; sourceTree = "<group>"; };
		E47616C61AB74CA600E7DD25 /* ReaderModeBarView.swift */ = {isa = PBXFileReference; fileEncoding = 4; lastKnownFileType = sourcecode.swift; path = ReaderModeBarView.swift; sourceTree = "<group>"; };
		E4A960051ABB9C450069AD6F /* ReaderModeUtils.swift */ = {isa = PBXFileReference; fileEncoding = 4; lastKnownFileType = sourcecode.swift; path = ReaderModeUtils.swift; sourceTree = "<group>"; };
		E4A961171AC041C40069AD6F /* ReadabilityService.swift */ = {isa = PBXFileReference; fileEncoding = 4; lastKnownFileType = sourcecode.swift; path = ReadabilityService.swift; sourceTree = "<group>"; };
		E4A961371AC06FA50069AD6F /* ReaderViewLoading.html */ = {isa = PBXFileReference; fileEncoding = 4; lastKnownFileType = text.html; path = ReaderViewLoading.html; sourceTree = "<group>"; };
		E4B334871BBF23F3004E2BFF /* iAd.framework */ = {isa = PBXFileReference; lastKnownFileType = wrapper.framework; name = iAd.framework; path = System/Library/Frameworks/iAd.framework; sourceTree = SDKROOT; };
		E4B334891BBF23F9004E2BFF /* AdSupport.framework */ = {isa = PBXFileReference; lastKnownFileType = wrapper.framework; name = AdSupport.framework; path = System/Library/Frameworks/AdSupport.framework; sourceTree = SDKROOT; };
		E4B423BD1AB9FE6A007E66C8 /* ReaderModeCache.swift */ = {isa = PBXFileReference; fileEncoding = 4; lastKnownFileType = sourcecode.swift; path = ReaderModeCache.swift; sourceTree = "<group>"; };
		E4B423DC1ABA0318007E66C8 /* ReaderModeHandlers.swift */ = {isa = PBXFileReference; fileEncoding = 4; lastKnownFileType = sourcecode.swift; path = ReaderModeHandlers.swift; sourceTree = "<group>"; };
		E4B7B73A1A793CF20022C5E0 /* CharisSILB.ttf */ = {isa = PBXFileReference; lastKnownFileType = file; path = CharisSILB.ttf; sourceTree = "<group>"; };
		E4B7B73B1A793CF20022C5E0 /* CharisSILBI.ttf */ = {isa = PBXFileReference; lastKnownFileType = file; path = CharisSILBI.ttf; sourceTree = "<group>"; };
		E4B7B73C1A793CF20022C5E0 /* CharisSILI.ttf */ = {isa = PBXFileReference; lastKnownFileType = file; path = CharisSILI.ttf; sourceTree = "<group>"; };
		E4B7B73D1A793CF20022C5E0 /* CharisSILR.ttf */ = {isa = PBXFileReference; lastKnownFileType = file; path = CharisSILR.ttf; sourceTree = "<group>"; };
		E4B7B7411A793CF20022C5E0 /* FiraSans-Bold.ttf */ = {isa = PBXFileReference; lastKnownFileType = file; path = "FiraSans-Bold.ttf"; sourceTree = "<group>"; };
		E4B7B7421A793CF20022C5E0 /* FiraSans-BoldItalic.ttf */ = {isa = PBXFileReference; lastKnownFileType = file; path = "FiraSans-BoldItalic.ttf"; sourceTree = "<group>"; };
		E4B7B7511A793CF20022C5E0 /* FiraSans-Italic.ttf */ = {isa = PBXFileReference; lastKnownFileType = file; path = "FiraSans-Italic.ttf"; sourceTree = "<group>"; };
		E4B7B7521A793CF20022C5E0 /* FiraSans-Light.ttf */ = {isa = PBXFileReference; lastKnownFileType = file; path = "FiraSans-Light.ttf"; sourceTree = "<group>"; };
		E4B7B7561A793CF20022C5E0 /* FiraSans-Regular.ttf */ = {isa = PBXFileReference; lastKnownFileType = file; path = "FiraSans-Regular.ttf"; sourceTree = "<group>"; };
		E4B7B7571A793CF20022C5E0 /* FiraSans-SemiBold.ttf */ = {isa = PBXFileReference; lastKnownFileType = file; path = "FiraSans-SemiBold.ttf"; sourceTree = "<group>"; };
		E4B7B75F1A793CF20022C5E0 /* FiraSans-UltraLight.ttf */ = {isa = PBXFileReference; lastKnownFileType = file; path = "FiraSans-UltraLight.ttf"; sourceTree = "<group>"; };
		E4CD9E901A6897FB00318571 /* ReaderMode.swift */ = {isa = PBXFileReference; fileEncoding = 4; lastKnownFileType = sourcecode.swift; path = ReaderMode.swift; sourceTree = "<group>"; };
		E4CD9F1C1A6D9C2800318571 /* WebServerTests.swift */ = {isa = PBXFileReference; fileEncoding = 4; lastKnownFileType = sourcecode.swift; path = WebServerTests.swift; sourceTree = "<group>"; };
		E4CD9F2C1A6DC91200318571 /* TabLocationView.swift */ = {isa = PBXFileReference; fileEncoding = 4; lastKnownFileType = sourcecode.swift; path = TabLocationView.swift; sourceTree = "<group>"; };
		E4CD9F531A71506400318571 /* Reader.html */ = {isa = PBXFileReference; fileEncoding = 4; lastKnownFileType = text.html; path = Reader.html; sourceTree = "<group>"; };
		E4CD9F5A1A71506C00318571 /* Reader.css */ = {isa = PBXFileReference; fileEncoding = 4; lastKnownFileType = text.css; path = Reader.css; sourceTree = "<group>"; };
		E4CD9F6C1A77DD2800318571 /* ReaderModeStyleViewController.swift */ = {isa = PBXFileReference; fileEncoding = 4; lastKnownFileType = sourcecode.swift; path = ReaderModeStyleViewController.swift; sourceTree = "<group>"; };
		E4D6BEB81A0930EC00F538BD /* LaunchScreen.xib */ = {isa = PBXFileReference; fileEncoding = 4; lastKnownFileType = file.xib; path = LaunchScreen.xib; sourceTree = "<group>"; };
		E4E0BB151AFBC9E4008D6260 /* Shared-Bridging-Header.h */ = {isa = PBXFileReference; lastKnownFileType = sourcecode.c.h; name = "Shared-Bridging-Header.h"; path = "../Shared-Bridging-Header.h"; sourceTree = "<group>"; };
		E4E0BB171AFBC9E4008D6260 /* Info.plist */ = {isa = PBXFileReference; lastKnownFileType = text.plist.xml; path = Info.plist; sourceTree = "<group>"; };
		E4E25CCA1CA99E7400D0F088 /* HexExtensionsTests.swift */ = {isa = PBXFileReference; fileEncoding = 4; lastKnownFileType = sourcecode.swift; path = HexExtensionsTests.swift; sourceTree = "<group>"; };
		E4E7EB6C1C4AED5E0094275D /* SupportUtilsTests.swift */ = {isa = PBXFileReference; fileEncoding = 4; lastKnownFileType = sourcecode.swift; path = SupportUtilsTests.swift; sourceTree = "<group>"; };
		E4ECCDAD1AB131770005E717 /* FiraSans-Medium.ttf */ = {isa = PBXFileReference; lastKnownFileType = file; path = "FiraSans-Medium.ttf"; sourceTree = "<group>"; };
		E60961861B62B8A700DD640F /* Fennec.xcconfig */ = {isa = PBXFileReference; lastKnownFileType = text.xcconfig; name = Fennec.xcconfig; path = Configuration/Fennec.xcconfig; sourceTree = "<group>"; };
		E60961891B62B8C800DD640F /* Firefox.xcconfig */ = {isa = PBXFileReference; lastKnownFileType = text.xcconfig; name = Firefox.xcconfig; path = Configuration/Firefox.xcconfig; sourceTree = "<group>"; };
		E6108FF81C84E91C005D25E8 /* BasePasscodeViewController.swift */ = {isa = PBXFileReference; fileEncoding = 4; indentWidth = 4; lastKnownFileType = sourcecode.swift; path = BasePasscodeViewController.swift; sourceTree = "<group>"; tabWidth = 4; };
		E61453BD1B750A1700C3F9D7 /* RollingFileLoggerTests.swift */ = {isa = PBXFileReference; fileEncoding = 4; lastKnownFileType = sourcecode.swift; path = RollingFileLoggerTests.swift; sourceTree = "<group>"; };
		E6231C001B90A44F005ABB0D /* libz.tbd */ = {isa = PBXFileReference; lastKnownFileType = "sourcecode.text-based-dylib-definition"; name = libz.tbd; path = usr/lib/libz.tbd; sourceTree = SDKROOT; };
		E6231C021B90A466005ABB0D /* libstdc++.6.0.9.tbd */ = {isa = PBXFileReference; lastKnownFileType = "sourcecode.text-based-dylib-definition"; name = "libstdc++.6.0.9.tbd"; path = "usr/lib/libstdc++.6.0.9.tbd"; sourceTree = SDKROOT; };
		E6231C041B90A472005ABB0D /* libxml2.2.tbd */ = {isa = PBXFileReference; lastKnownFileType = "sourcecode.text-based-dylib-definition"; name = libxml2.2.tbd; path = usr/lib/libxml2.2.tbd; sourceTree = SDKROOT; };
		E62AC15F1E956AFC00843532 /* FennecEnterpriseApplication.entitlements */ = {isa = PBXFileReference; lastKnownFileType = text.plist.entitlements; path = FennecEnterpriseApplication.entitlements; sourceTree = "<group>"; };
		E6327A631BF6438E008D12E0 /* DebugSettingsBundleOptions.swift */ = {isa = PBXFileReference; fileEncoding = 4; lastKnownFileType = sourcecode.swift; path = DebugSettingsBundleOptions.swift; sourceTree = "<group>"; };
		E633E2D91C21EAF8001FFF6C /* LoginDetailViewController.swift */ = {isa = PBXFileReference; fileEncoding = 4; lastKnownFileType = sourcecode.swift; name = LoginDetailViewController.swift; path = ../Settings/LoginDetailViewController.swift; sourceTree = "<group>"; };
		E633E3791C2204BE001FFF6C /* LoginManagerTests.swift */ = {isa = PBXFileReference; fileEncoding = 4; lastKnownFileType = sourcecode.swift; path = LoginManagerTests.swift; sourceTree = "<group>"; };
		E63ED7D71BFCD9990097D08E /* LoginTableViewCell.swift */ = {isa = PBXFileReference; fileEncoding = 4; lastKnownFileType = sourcecode.swift; path = LoginTableViewCell.swift; sourceTree = "<group>"; };
		E63ED8E01BFD25580097D08E /* LoginListViewController.swift */ = {isa = PBXFileReference; fileEncoding = 4; lastKnownFileType = sourcecode.swift; path = LoginListViewController.swift; sourceTree = "<group>"; };
		E640E85D1C73A45A00C5F072 /* PasscodeEntryViewController.swift */ = {isa = PBXFileReference; fileEncoding = 4; lastKnownFileType = sourcecode.swift; path = PasscodeEntryViewController.swift; sourceTree = "<group>"; };
		E640E8691C73A47C00C5F072 /* PasscodeViews.swift */ = {isa = PBXFileReference; fileEncoding = 4; lastKnownFileType = sourcecode.swift; path = PasscodeViews.swift; sourceTree = "<group>"; };
		E64ED8F91BC55AE300DAF864 /* UIAlertControllerExtensions.swift */ = {isa = PBXFileReference; fileEncoding = 4; lastKnownFileType = sourcecode.swift; name = UIAlertControllerExtensions.swift; path = Extensions/UIAlertControllerExtensions.swift; sourceTree = "<group>"; };
		E650754D1E37F6AE006961AC /* GeometryExtensions.swift */ = {isa = PBXFileReference; fileEncoding = 4; lastKnownFileType = sourcecode.swift; name = GeometryExtensions.swift; path = Extensions/GeometryExtensions.swift; sourceTree = "<group>"; };
		E650754F1E37F6D1006961AC /* NSURLExtensionsMailTo.swift */ = {isa = PBXFileReference; fileEncoding = 4; lastKnownFileType = sourcecode.swift; name = NSURLExtensionsMailTo.swift; path = Extensions/NSURLExtensionsMailTo.swift; sourceTree = "<group>"; };
		E65075501E37F6D1006961AC /* UIViewExtensions.swift */ = {isa = PBXFileReference; fileEncoding = 4; lastKnownFileType = sourcecode.swift; name = UIViewExtensions.swift; path = Extensions/UIViewExtensions.swift; sourceTree = "<group>"; };
		E65075531E37F6FC006961AC /* DynamicFontHelper.swift */ = {isa = PBXFileReference; fileEncoding = 4; lastKnownFileType = sourcecode.swift; name = DynamicFontHelper.swift; path = Helpers/DynamicFontHelper.swift; sourceTree = "<group>"; };
		E65075561E37F714006961AC /* FaviconFetcher.swift */ = {isa = PBXFileReference; fileEncoding = 4; lastKnownFileType = sourcecode.swift; path = FaviconFetcher.swift; sourceTree = "<group>"; };
		E650755A1E37F747006961AC /* Swizzling.h */ = {isa = PBXFileReference; fileEncoding = 4; lastKnownFileType = sourcecode.c.h; path = Swizzling.h; sourceTree = "<group>"; };
		E650755B1E37F747006961AC /* Swizzling.m */ = {isa = PBXFileReference; fileEncoding = 4; lastKnownFileType = sourcecode.c.objc; path = Swizzling.m; sourceTree = "<group>"; };
		E650755D1E37F756006961AC /* Try.h */ = {isa = PBXFileReference; fileEncoding = 4; lastKnownFileType = sourcecode.c.h; path = Try.h; sourceTree = "<group>"; };
		E650755E1E37F756006961AC /* Try.m */ = {isa = PBXFileReference; fileEncoding = 4; lastKnownFileType = sourcecode.c.objc; path = Try.m; sourceTree = "<group>"; };
		E65075601E37F77D006961AC /* MenuHelper.swift */ = {isa = PBXFileReference; fileEncoding = 4; lastKnownFileType = sourcecode.swift; name = MenuHelper.swift; path = Helpers/MenuHelper.swift; sourceTree = "<group>"; };
		E65075621E37F7AB006961AC /* Accessibility.swift */ = {isa = PBXFileReference; fileEncoding = 4; lastKnownFileType = sourcecode.swift; path = Accessibility.swift; sourceTree = "<group>"; };
		E65075631E37F7AB006961AC /* AppConstants.swift */ = {isa = PBXFileReference; fileEncoding = 4; lastKnownFileType = sourcecode.swift; path = AppConstants.swift; sourceTree = "<group>"; };
		E65075641E37F7AB006961AC /* AppInfo.swift */ = {isa = PBXFileReference; fileEncoding = 4; lastKnownFileType = sourcecode.swift; path = AppInfo.swift; sourceTree = "<group>"; };
		E65075651E37F7AB006961AC /* GeneralUtils.swift */ = {isa = PBXFileReference; fileEncoding = 4; lastKnownFileType = sourcecode.swift; path = GeneralUtils.swift; sourceTree = "<group>"; };
		E65075661E37F7AB006961AC /* AsyncReducer.swift */ = {isa = PBXFileReference; fileEncoding = 4; lastKnownFileType = sourcecode.swift; path = AsyncReducer.swift; sourceTree = "<group>"; };
		E65075671E37F7AB006961AC /* AuthenticationKeychainInfo.swift */ = {isa = PBXFileReference; fileEncoding = 4; indentWidth = 4; lastKnownFileType = sourcecode.swift; path = AuthenticationKeychainInfo.swift; sourceTree = "<group>"; tabWidth = 4; };
		E65075681E37F7AB006961AC /* Bytes.swift */ = {isa = PBXFileReference; fileEncoding = 4; lastKnownFileType = sourcecode.swift; path = Bytes.swift; sourceTree = "<group>"; };
		E65075691E37F7AB006961AC /* Cancellable.swift */ = {isa = PBXFileReference; fileEncoding = 4; lastKnownFileType = sourcecode.swift; path = Cancellable.swift; sourceTree = "<group>"; };
		E650756A1E37F7AB006961AC /* CrashSimulator.h */ = {isa = PBXFileReference; fileEncoding = 4; lastKnownFileType = sourcecode.c.h; path = CrashSimulator.h; sourceTree = "<group>"; };
		E650756B1E37F7AB006961AC /* CrashSimulator.m */ = {isa = PBXFileReference; fileEncoding = 4; lastKnownFileType = sourcecode.c.objc; path = CrashSimulator.m; sourceTree = "<group>"; };
		E650756C1E37F7AB006961AC /* DeferredUtils.swift */ = {isa = PBXFileReference; fileEncoding = 4; lastKnownFileType = sourcecode.swift; path = DeferredUtils.swift; sourceTree = "<group>"; };
		E650756D1E37F7AB006961AC /* DeviceInfo.swift */ = {isa = PBXFileReference; fileEncoding = 4; lastKnownFileType = sourcecode.swift; path = DeviceInfo.swift; sourceTree = "<group>"; };
		E650756E1E37F7AB006961AC /* effective_tld_names.dat */ = {isa = PBXFileReference; fileEncoding = 4; lastKnownFileType = text; path = effective_tld_names.dat; sourceTree = "<group>"; };
		E65075711E37F7AB006961AC /* ArrayExtensions.swift */ = {isa = PBXFileReference; fileEncoding = 4; lastKnownFileType = sourcecode.swift; path = ArrayExtensions.swift; sourceTree = "<group>"; };
		E65075721E37F7AB006961AC /* HashExtensions.swift */ = {isa = PBXFileReference; fileEncoding = 4; lastKnownFileType = sourcecode.swift; path = HashExtensions.swift; sourceTree = "<group>"; };
		E65075731E37F7AB006961AC /* HexExtensions.swift */ = {isa = PBXFileReference; fileEncoding = 4; lastKnownFileType = sourcecode.swift; path = HexExtensions.swift; sourceTree = "<group>"; };
		E65075741E37F7AB006961AC /* KeychainWrapperExtensions.swift */ = {isa = PBXFileReference; fileEncoding = 4; lastKnownFileType = sourcecode.swift; path = KeychainWrapperExtensions.swift; sourceTree = "<group>"; };
		E65075751E37F7AB006961AC /* NSCharacterSetExtensions.swift */ = {isa = PBXFileReference; fileEncoding = 4; lastKnownFileType = sourcecode.swift; path = NSCharacterSetExtensions.swift; sourceTree = "<group>"; };
		E65075761E37F7AB006961AC /* NSFileManagerExtensions.swift */ = {isa = PBXFileReference; fileEncoding = 4; lastKnownFileType = sourcecode.swift; path = NSFileManagerExtensions.swift; sourceTree = "<group>"; };
		E65075781E37F7AB006961AC /* ScannerExtensions.swift */ = {isa = PBXFileReference; fileEncoding = 4; lastKnownFileType = sourcecode.swift; path = ScannerExtensions.swift; sourceTree = "<group>"; };
		E650757A1E37F7AB006961AC /* URLExtensions.swift */ = {isa = PBXFileReference; fileEncoding = 4; lastKnownFileType = sourcecode.swift; path = URLExtensions.swift; sourceTree = "<group>"; };
		E650757B1E37F7AB006961AC /* URLProtectionSpaceExtensions.swift */ = {isa = PBXFileReference; fileEncoding = 4; lastKnownFileType = sourcecode.swift; path = URLProtectionSpaceExtensions.swift; sourceTree = "<group>"; };
		E650757C1E37F7AB006961AC /* SetExtensions.swift */ = {isa = PBXFileReference; fileEncoding = 4; lastKnownFileType = sourcecode.swift; path = SetExtensions.swift; sourceTree = "<group>"; };
		E650757D1E37F7AB006961AC /* StringExtensions.swift */ = {isa = PBXFileReference; fileEncoding = 4; lastKnownFileType = sourcecode.swift; path = StringExtensions.swift; sourceTree = "<group>"; };
		E650757E1E37F7AB006961AC /* UIColorExtensions.swift */ = {isa = PBXFileReference; fileEncoding = 4; lastKnownFileType = sourcecode.swift; path = UIColorExtensions.swift; sourceTree = "<group>"; };
		E650757F1E37F7AB006961AC /* UIImageExtensions.swift */ = {isa = PBXFileReference; fileEncoding = 4; lastKnownFileType = sourcecode.swift; path = UIImageExtensions.swift; sourceTree = "<group>"; };
		E65075811E37F7AB006961AC /* FSUtils.h */ = {isa = PBXFileReference; fileEncoding = 4; lastKnownFileType = sourcecode.c.h; path = FSUtils.h; sourceTree = "<group>"; };
		E65075821E37F7AB006961AC /* FSUtils.m */ = {isa = PBXFileReference; fileEncoding = 4; lastKnownFileType = sourcecode.c.objc; path = FSUtils.m; sourceTree = "<group>"; };
		E65075831E37F7AB006961AC /* Functions.swift */ = {isa = PBXFileReference; fileEncoding = 4; lastKnownFileType = sourcecode.swift; path = Functions.swift; sourceTree = "<group>"; };
		E65075841E37F7AB006961AC /* KeyboardHelper.swift */ = {isa = PBXFileReference; fileEncoding = 4; lastKnownFileType = sourcecode.swift; path = KeyboardHelper.swift; sourceTree = "<group>"; };
		E65075851E37F7AB006961AC /* KeychainCache.swift */ = {isa = PBXFileReference; fileEncoding = 4; lastKnownFileType = sourcecode.swift; path = KeychainCache.swift; sourceTree = "<group>"; };
		E65075861E37F7AB006961AC /* LaunchArguments.swift */ = {isa = PBXFileReference; fileEncoding = 4; lastKnownFileType = sourcecode.swift; path = LaunchArguments.swift; sourceTree = "<group>"; };
		E65075871E37F7AB006961AC /* Loader.swift */ = {isa = PBXFileReference; fileEncoding = 4; lastKnownFileType = sourcecode.swift; path = Loader.swift; sourceTree = "<group>"; };
		E65075881E37F7AB006961AC /* Logger.swift */ = {isa = PBXFileReference; fileEncoding = 4; lastKnownFileType = sourcecode.swift; path = Logger.swift; sourceTree = "<group>"; };
		E65075891E37F7AB006961AC /* NotificationConstants.swift */ = {isa = PBXFileReference; fileEncoding = 4; lastKnownFileType = sourcecode.swift; path = NotificationConstants.swift; sourceTree = "<group>"; };
		E650758B1E37F7AB006961AC /* Prefs.swift */ = {isa = PBXFileReference; fileEncoding = 4; lastKnownFileType = sourcecode.swift; path = Prefs.swift; sourceTree = "<group>"; };
		E650758C1E37F7AB006961AC /* RollingFileLogger.swift */ = {isa = PBXFileReference; fileEncoding = 4; lastKnownFileType = sourcecode.swift; path = RollingFileLogger.swift; sourceTree = "<group>"; };
		E650758D1E37F7AB006961AC /* SupportUtils.swift */ = {isa = PBXFileReference; fileEncoding = 4; lastKnownFileType = sourcecode.swift; path = SupportUtils.swift; sourceTree = "<group>"; };
		E650758E1E37F7AB006961AC /* SystemUtils.swift */ = {isa = PBXFileReference; fileEncoding = 4; lastKnownFileType = sourcecode.swift; path = SystemUtils.swift; sourceTree = "<group>"; };
		E650758F1E37F7AB006961AC /* TimeConstants.swift */ = {isa = PBXFileReference; fileEncoding = 4; lastKnownFileType = sourcecode.swift; path = TimeConstants.swift; sourceTree = "<group>"; };
		E65075901E37F7AB006961AC /* UserAgent.swift */ = {isa = PBXFileReference; fileEncoding = 4; lastKnownFileType = sourcecode.swift; path = UserAgent.swift; sourceTree = "<group>"; };
		E65075911E37F7AB006961AC /* WeakList.swift */ = {isa = PBXFileReference; fileEncoding = 4; lastKnownFileType = sourcecode.swift; path = WeakList.swift; sourceTree = "<group>"; };
		E65075C11E37F956006961AC /* ExtensionUtils.swift */ = {isa = PBXFileReference; fileEncoding = 4; lastKnownFileType = sourcecode.swift; path = ExtensionUtils.swift; sourceTree = "<group>"; };
		E653422C1C5944F90039DD9E /* BrowserPrompts.swift */ = {isa = PBXFileReference; fileEncoding = 4; lastKnownFileType = sourcecode.swift; path = BrowserPrompts.swift; sourceTree = "<group>"; };
		E65607601C08B4E200534B02 /* SearchInputView.swift */ = {isa = PBXFileReference; fileEncoding = 4; lastKnownFileType = sourcecode.swift; path = SearchInputView.swift; sourceTree = "<group>"; };
		E659A60A1EB7C1D300D7A6AD /* BuddyBuildSDK.framework */ = {isa = PBXFileReference; lastKnownFileType = wrapper.framework; path = BuddyBuildSDK.framework; sourceTree = "<group>"; };
		E65D89171C8647420006EA35 /* AppAuthenticator.swift */ = {isa = PBXFileReference; fileEncoding = 4; lastKnownFileType = sourcecode.swift; path = AppAuthenticator.swift; sourceTree = "<group>"; };
		E660BDD81BB06521009AC090 /* TabsButton.swift */ = {isa = PBXFileReference; fileEncoding = 4; lastKnownFileType = sourcecode.swift; path = TabsButton.swift; sourceTree = "<group>"; };
		E660BE051BB0666D009AC090 /* InnerStrokedView.swift */ = {isa = PBXFileReference; fileEncoding = 4; lastKnownFileType = sourcecode.swift; path = InnerStrokedView.swift; sourceTree = "<group>"; };
		E6639F171BF11E17002D0853 /* Settings.bundle */ = {isa = PBXFileReference; lastKnownFileType = "wrapper.plug-in"; path = Settings.bundle; sourceTree = "<group>"; };
		E663D5771BB341C4001EF30E /* ToggleButton.swift */ = {isa = PBXFileReference; fileEncoding = 4; lastKnownFileType = sourcecode.swift; path = ToggleButton.swift; sourceTree = "<group>"; };
		E66C5B461BDA81050051AA93 /* UIImage+ImageEffects.h */ = {isa = PBXFileReference; fileEncoding = 4; lastKnownFileType = sourcecode.c.h; path = "UIImage+ImageEffects.h"; sourceTree = "<group>"; };
		E66C5B471BDA81050051AA93 /* UIImage+ImageEffects.m */ = {isa = PBXFileReference; fileEncoding = 4; lastKnownFileType = sourcecode.c.objc; path = "UIImage+ImageEffects.m"; sourceTree = "<group>"; };
		E67422C41CFF2D39009E8373 /* youtube.ico */ = {isa = PBXFileReference; lastKnownFileType = image.ico; path = youtube.ico; sourceTree = "<group>"; };
		E677F0441D9423FB00ECF1FB /* SQLiteMetadata.swift */ = {isa = PBXFileReference; fileEncoding = 4; lastKnownFileType = sourcecode.swift; path = SQLiteMetadata.swift; sourceTree = "<group>"; };
		E677F0531D94247300ECF1FB /* Metadata.swift */ = {isa = PBXFileReference; fileEncoding = 4; lastKnownFileType = sourcecode.swift; path = Metadata.swift; sourceTree = "<group>"; };
		E683F0A51E92E0820035D990 /* MockableHistory.swift */ = {isa = PBXFileReference; fileEncoding = 4; lastKnownFileType = sourcecode.swift; path = MockableHistory.swift; sourceTree = "<group>"; };
		E683F0C11E93D4E90035D990 /* DictionaryExtensions.swift */ = {isa = PBXFileReference; fileEncoding = 4; lastKnownFileType = sourcecode.swift; path = DictionaryExtensions.swift; sourceTree = "<group>"; };
		E689C72F1E0C7617008BAADB /* NSAttributedStringExtensions.swift */ = {isa = PBXFileReference; fileEncoding = 4; lastKnownFileType = sourcecode.swift; name = NSAttributedStringExtensions.swift; path = Extensions/NSAttributedStringExtensions.swift; sourceTree = "<group>"; };
		E68AEDAF1B18F81A00133D99 /* SwipeAnimator.swift */ = {isa = PBXFileReference; fileEncoding = 4; lastKnownFileType = sourcecode.swift; path = SwipeAnimator.swift; sourceTree = "<group>"; };
		E68E7ACA1CAC1D4500FDCA76 /* PagingPasscodeViewController.swift */ = {isa = PBXFileReference; fileEncoding = 4; lastKnownFileType = sourcecode.swift; path = PagingPasscodeViewController.swift; sourceTree = "<group>"; };
		E68E7AD91CAC207400FDCA76 /* ChangePasscodeViewController.swift */ = {isa = PBXFileReference; fileEncoding = 4; lastKnownFileType = sourcecode.swift; path = ChangePasscodeViewController.swift; sourceTree = "<group>"; };
		E68E7ADB1CAC208200FDCA76 /* SetupPasscodeViewController.swift */ = {isa = PBXFileReference; fileEncoding = 4; lastKnownFileType = sourcecode.swift; path = SetupPasscodeViewController.swift; sourceTree = "<group>"; };
		E68E7ADD1CAC208A00FDCA76 /* RemovePasscodeViewController.swift */ = {isa = PBXFileReference; fileEncoding = 4; lastKnownFileType = sourcecode.swift; path = RemovePasscodeViewController.swift; sourceTree = "<group>"; };
		E68F36971EA694000048CF44 /* PanelDataObservers.swift */ = {isa = PBXFileReference; fileEncoding = 4; lastKnownFileType = sourcecode.swift; name = PanelDataObservers.swift; path = ../Client/Frontend/Home/PanelDataObservers.swift; sourceTree = "<group>"; };
		E6927EBF1C7B6FB800D03F75 /* ErrorToast.swift */ = {isa = PBXFileReference; fileEncoding = 4; lastKnownFileType = sourcecode.swift; path = ErrorToast.swift; sourceTree = "<group>"; };
		E693F0D81E9D64BD0086DC17 /* OptionalExtensions.swift */ = {isa = PBXFileReference; fileEncoding = 4; lastKnownFileType = sourcecode.swift; path = OptionalExtensions.swift; sourceTree = "<group>"; };
		E696FE501C47F86E00EC007C /* AuthenticatorTests.swift */ = {isa = PBXFileReference; fileEncoding = 4; lastKnownFileType = sourcecode.swift; path = AuthenticatorTests.swift; sourceTree = "<group>"; };
		E698FFD91B4AADF40001F623 /* TabScrollController.swift */ = {isa = PBXFileReference; fileEncoding = 4; lastKnownFileType = sourcecode.swift; path = TabScrollController.swift; sourceTree = "<group>"; };
		E69922121B94E3EF007C480D /* Licenses.html */ = {isa = PBXFileReference; fileEncoding = 4; lastKnownFileType = text.html; path = Licenses.html; sourceTree = "<group>"; };
		E69E06C81C76198000D0F926 /* AuthenticationManagerConstants.swift */ = {isa = PBXFileReference; fileEncoding = 4; lastKnownFileType = sourcecode.swift; path = AuthenticationManagerConstants.swift; sourceTree = "<group>"; };
		E6A92ADA1C52A8DA00743291 /* LoginInputTests.swift */ = {isa = PBXFileReference; fileEncoding = 4; lastKnownFileType = sourcecode.swift; path = LoginInputTests.swift; sourceTree = "<group>"; };
		E6B4C3D71C68F55C001F97E8 /* JSPrompt.html */ = {isa = PBXFileReference; fileEncoding = 4; lastKnownFileType = text.html; path = JSPrompt.html; sourceTree = "<group>"; };
		E6B4C4021C68F58B001F97E8 /* BrowserTests.swift */ = {isa = PBXFileReference; fileEncoding = 4; lastKnownFileType = sourcecode.swift; path = BrowserTests.swift; sourceTree = "<group>"; };
		E6C191D41E38F7B7000A213B /* Cartfile */ = {isa = PBXFileReference; lastKnownFileType = text; path = Cartfile; sourceTree = "<group>"; };
		E6C191D51E38F7B7000A213B /* Cartfile.resolved */ = {isa = PBXFileReference; lastKnownFileType = text; path = Cartfile.resolved; sourceTree = "<group>"; };
		E6D8D5E61B569D70009E5A58 /* BrowserTrayAnimators.swift */ = {isa = PBXFileReference; fileEncoding = 4; lastKnownFileType = sourcecode.swift; path = BrowserTrayAnimators.swift; sourceTree = "<group>"; };
		E6DCC1ED1DCBB6AA00CEC4B7 /* Fennec.enterprise.xcconfig */ = {isa = PBXFileReference; lastKnownFileType = text.xcconfig; name = Fennec.enterprise.xcconfig; path = Configuration/Fennec.enterprise.xcconfig; sourceTree = "<group>"; };
		E6EAC5951B29CB3A00E1DE1E /* scrollablePage.html */ = {isa = PBXFileReference; fileEncoding = 4; lastKnownFileType = text.html; path = scrollablePage.html; sourceTree = "<group>"; };
		E6F368281D7F594F008CDD67 /* SQLiteHistoryRecommendations.swift */ = {isa = PBXFileReference; fileEncoding = 4; lastKnownFileType = sourcecode.swift; path = SQLiteHistoryRecommendations.swift; sourceTree = "<group>"; };
		E6F738741EB7A8D300B50143 /* FennecApplication.entitlements */ = {isa = PBXFileReference; lastKnownFileType = text.plist.entitlements; path = FennecApplication.entitlements; sourceTree = "<group>"; };
		E6F738751EB7A97100B50143 /* FirefoxBetaApplication.entitlements */ = {isa = PBXFileReference; lastKnownFileType = text.plist.entitlements; path = FirefoxBetaApplication.entitlements; sourceTree = "<group>"; };
		E6F738761EB7A97500B50143 /* FirefoxApplication.entitlements */ = {isa = PBXFileReference; lastKnownFileType = text.plist.entitlements; path = FirefoxApplication.entitlements; sourceTree = "<group>"; };
		E6F9650C1B2F1CF20034B023 /* SharedTests.xctest */ = {isa = PBXFileReference; explicitFileType = wrapper.cfbundle; includeInIndex = 0; path = SharedTests.xctest; sourceTree = BUILT_PRODUCTS_DIR; };
		E6F9650F1B2F1CF20034B023 /* Info.plist */ = {isa = PBXFileReference; lastKnownFileType = text.plist.xml; path = Info.plist; sourceTree = "<group>"; };
		E6F9653B1B2F1D5D0034B023 /* NSURLExtensionsTests.swift */ = {isa = PBXFileReference; fileEncoding = 4; lastKnownFileType = sourcecode.swift; path = NSURLExtensionsTests.swift; sourceTree = "<group>"; };
		E6FCC43C1C40565200DF6113 /* FirefoxBeta.xcconfig */ = {isa = PBXFileReference; lastKnownFileType = text.xcconfig; name = FirefoxBeta.xcconfig; path = Configuration/FirefoxBeta.xcconfig; sourceTree = "<group>"; };
		E6FF6AC91D873CFF0070C294 /* PageMetadata.swift */ = {isa = PBXFileReference; fileEncoding = 4; lastKnownFileType = sourcecode.swift; path = PageMetadata.swift; sourceTree = "<group>"; };
		EB11A1012044A90D0018F749 /* ContentBlockerHelper+Whitelist.swift */ = {isa = PBXFileReference; fileEncoding = 4; lastKnownFileType = sourcecode.swift; path = "ContentBlockerHelper+Whitelist.swift"; sourceTree = "<group>"; };
		EB11A1022044A90D0018F749 /* TrackingProtectionPageStats.swift */ = {isa = PBXFileReference; fileEncoding = 4; lastKnownFileType = sourcecode.swift; path = TrackingProtectionPageStats.swift; sourceTree = "<group>"; };
		EB11A1032044A90E0018F749 /* ContentBlockerHelper+TabContentScript.swift */ = {isa = PBXFileReference; fileEncoding = 4; lastKnownFileType = sourcecode.swift; path = "ContentBlockerHelper+TabContentScript.swift"; sourceTree = "<group>"; };
		EB2A63251F3B49A7004EF8B0 /* ContentBlockerHelper.swift */ = {isa = PBXFileReference; fileEncoding = 4; lastKnownFileType = sourcecode.swift; path = ContentBlockerHelper.swift; sourceTree = "<group>"; };
		EB3A38912032673D004C6E67 /* DatabaseFixtureTest.swift */ = {isa = PBXFileReference; fileEncoding = 4; lastKnownFileType = sourcecode.swift; path = DatabaseFixtureTest.swift; sourceTree = "<group>"; };
		EB54A8722028CE4000018880 /* disconnect-advertising.json */ = {isa = PBXFileReference; fileEncoding = 4; lastKnownFileType = text.json; path = "disconnect-advertising.json"; sourceTree = "<group>"; };
		EB54A8732028CE4000018880 /* disconnect-analytics.json */ = {isa = PBXFileReference; fileEncoding = 4; lastKnownFileType = text.json; path = "disconnect-analytics.json"; sourceTree = "<group>"; };
		EB54A8742028CE4000018880 /* disconnect-content.json */ = {isa = PBXFileReference; fileEncoding = 4; lastKnownFileType = text.json; path = "disconnect-content.json"; sourceTree = "<group>"; };
		EB54A8752028CE4000018880 /* disconnect-social.json */ = {isa = PBXFileReference; fileEncoding = 4; lastKnownFileType = text.json; path = "disconnect-social.json"; sourceTree = "<group>"; };
		EB7A651020699BD200B52A5F /* WebPagesForTesting.swift */ = {isa = PBXFileReference; lastKnownFileType = sourcecode.swift; path = WebPagesForTesting.swift; sourceTree = "<group>"; };
		EB7FFFBF20A9D38C003E1E34 /* AlertController.swift */ = {isa = PBXFileReference; fileEncoding = 4; lastKnownFileType = sourcecode.swift; path = AlertController.swift; sourceTree = "<group>"; };
		F35B8D2A1D6380EA008E3D61 /* SessionRestore.html */ = {isa = PBXFileReference; fileEncoding = 4; lastKnownFileType = text.html; path = SessionRestore.html; sourceTree = "<group>"; };
		F35B8D2C1D6383E9008E3D61 /* SessionRestoreHelper.swift */ = {isa = PBXFileReference; fileEncoding = 4; lastKnownFileType = sourcecode.swift; path = SessionRestoreHelper.swift; sourceTree = "<group>"; };
		F35B8D2E1D638408008E3D61 /* SessionRestoreHandler.swift */ = {isa = PBXFileReference; fileEncoding = 4; lastKnownFileType = sourcecode.swift; path = SessionRestoreHandler.swift; sourceTree = "<group>"; };
		F84B21BE1A090F8100AAB793 /* Client.app */ = {isa = PBXFileReference; explicitFileType = wrapper.application; includeInIndex = 0; path = Client.app; sourceTree = BUILT_PRODUCTS_DIR; };
		F84B21D31A090F8100AAB793 /* ClientTests.xctest */ = {isa = PBXFileReference; explicitFileType = wrapper.cfbundle; includeInIndex = 0; path = ClientTests.xctest; sourceTree = BUILT_PRODUCTS_DIR; };
		F84B21D81A090F8100AAB793 /* Info.plist */ = {isa = PBXFileReference; lastKnownFileType = text.plist.xml; path = Info.plist; sourceTree = "<group>"; };
		F84B21D91A090F8100AAB793 /* ClientTests.swift */ = {isa = PBXFileReference; lastKnownFileType = sourcecode.swift; path = ClientTests.swift; sourceTree = "<group>"; };
		F84B21E51A0910F600AAB793 /* AppDelegate.swift */ = {isa = PBXFileReference; fileEncoding = 4; lastKnownFileType = sourcecode.swift; lineEnding = 0; path = AppDelegate.swift; sourceTree = "<group>"; xcLanguageSpecificationIdentifier = xcode.lang.swift; };
		F84B21EF1A0910F600AAB793 /* Images.xcassets */ = {isa = PBXFileReference; lastKnownFileType = folder.assetcatalog; path = Images.xcassets; sourceTree = "<group>"; };
		F84B22431A09165600AAB793 /* Info.plist */ = {isa = PBXFileReference; fileEncoding = 4; lastKnownFileType = text.plist.xml; path = Info.plist; sourceTree = "<group>"; };
		FA6B2AC11D41F02D00429414 /* Punycode.swift */ = {isa = PBXFileReference; fileEncoding = 4; lastKnownFileType = sourcecode.swift; path = Punycode.swift; sourceTree = "<group>"; };
		FA9293D31D6580E100AC8D33 /* QRCodeViewController.swift */ = {isa = PBXFileReference; fileEncoding = 4; lastKnownFileType = sourcecode.swift; path = QRCodeViewController.swift; sourceTree = "<group>"; };
		FA9294001D6584A200AC8D33 /* QRCode.xcassets */ = {isa = PBXFileReference; lastKnownFileType = folder.assetcatalog; path = QRCode.xcassets; sourceTree = "<group>"; };
/* End PBXFileReference section */

/* Begin PBXFrameworksBuildPhase section */
		0A6231E02121F761007B429B /* Frameworks */ = {
			isa = PBXFrameworksBuildPhase;
			buildActionMask = 2147483647;
			files = (
			);
			runOnlyForDeploymentPostprocessing = 0;
		};
		27F443922135E11200296C58 /* Frameworks */ = {
			isa = PBXFrameworksBuildPhase;
			buildActionMask = 2147483647;
			files = (
			);
			runOnlyForDeploymentPostprocessing = 0;
		};
		288A2D821AB8B3260023ABC3 /* Frameworks */ = {
			isa = PBXFrameworksBuildPhase;
			buildActionMask = 2147483647;
			files = (
				7BA4A9641C4CFE840091D032 /* Deferred.framework in Frameworks */,
				7BA4A94C1C4CF03B0091D032 /* SwiftKeychainWrapper.framework in Frameworks */,
				7B604FBC1C495E1E006EEEC3 /* XCGLogger.framework in Frameworks */,
			);
			runOnlyForDeploymentPostprocessing = 0;
		};
		28CE83DE1A1D1E7C00576538 /* Frameworks */ = {
			isa = PBXFrameworksBuildPhase;
			buildActionMask = 2147483647;
			files = (
				A1AD4BD120BF3F4D007A6EA1 /* Eureka.framework in Frameworks */,
				E6231C051B90A472005ABB0D /* libxml2.2.tbd in Frameworks */,
				E6231C011B90A44F005ABB0D /* libz.tbd in Frameworks */,
				288A2D9D1AB8B3260023ABC3 /* Shared.framework in Frameworks */,
				5DE7689920B3456E00FF5533 /* BraveShared.framework in Frameworks */,
				2FCAE2311ABB51F800877008 /* Storage.framework in Frameworks */,
				E4B3348A1BBF23F9004E2BFF /* AdSupport.framework in Frameworks */,
				7B604F861C494983006EEEC3 /* Alamofire.framework in Frameworks */,
				A1D841FD20BC405E00BDAFF7 /* pop.framework in Frameworks */,
				3BA9A0231D2C208C00BD418C /* Fuzi.framework in Frameworks */,
				A1F66A8020DD87CA00303328 /* Static.framework in Frameworks */,
				5D1DC52820AC9AFB00905E5A /* Data.framework in Frameworks */,
				7BA4A9471C4CED900091D032 /* GCDWebServers.framework in Frameworks */,
				E4B334881BBF23F3004E2BFF /* iAd.framework in Frameworks */,
				0B8E0FF41A932BD500161DC3 /* ImageIO.framework in Frameworks */,
				A1AD4BD720BF4772007A6EA1 /* FastImageCache.framework in Frameworks */,
				7B8A47F61D01D3B400C07734 /* PassKit.framework in Frameworks */,
				7B604F9B1C4950F2006EEEC3 /* SDWebImage.framework in Frameworks */,
				7B604FA21C495268006EEEC3 /* SnapKit.framework in Frameworks */,
				3B4988CE1E42B01800A12FDA /* SwiftyJSON.framework in Frameworks */,
				7B604FBB1C495D8A006EEEC3 /* XCGLogger.framework in Frameworks */,
			);
			runOnlyForDeploymentPostprocessing = 0;
		};
		2FCAE2161ABB51F800877008 /* Frameworks */ = {
			isa = PBXFrameworksBuildPhase;
			buildActionMask = 2147483647;
			files = (
				0B742CCF1B32493E00EE9264 /* libsqlcipher.a in Frameworks */,
				D09A0CD81FAA23F6009A0273 /* Shared.framework in Frameworks */,
				7B604FBD1C495E31006EEEC3 /* XCGLogger.framework in Frameworks */,
			);
			runOnlyForDeploymentPostprocessing = 0;
		};
		2FCAE2211ABB51F800877008 /* Frameworks */ = {
			isa = PBXFrameworksBuildPhase;
			buildActionMask = 2147483647;
			files = (
				2FCAE2251ABB51F800877008 /* Storage.framework in Frameworks */,
			);
			runOnlyForDeploymentPostprocessing = 0;
		};
		3B43E3CD1D95C48D00BBA9DB /* Frameworks */ = {
			isa = PBXFrameworksBuildPhase;
			buildActionMask = 2147483647;
			files = (
			);
			runOnlyForDeploymentPostprocessing = 0;
		};
		3BFE4B041D342FB800DDF53F /* Frameworks */ = {
			isa = PBXFrameworksBuildPhase;
			buildActionMask = 2147483647;
			files = (
				392E18031FEC4D7B00EBA79C /* MappaMundi.framework in Frameworks */,
				E6EC6EED1E53548A0067985D /* EarlGrey.framework in Frameworks */,
			);
			runOnlyForDeploymentPostprocessing = 0;
		};
		5D1DC50F20AC9AF900905E5A /* Frameworks */ = {
			isa = PBXFrameworksBuildPhase;
			buildActionMask = 2147483647;
			files = (
				5DE768B120B4713000FF5533 /* Storage.framework in Frameworks */,
				5DE768AC20B43F9000FF5533 /* BraveShared.framework in Frameworks */,
			);
			runOnlyForDeploymentPostprocessing = 0;
		};
		5D1DC51820AC9AFA00905E5A /* Frameworks */ = {
			isa = PBXFrameworksBuildPhase;
			buildActionMask = 2147483647;
			files = (
				5D1DC51C20AC9AFB00905E5A /* Data.framework in Frameworks */,
			);
			runOnlyForDeploymentPostprocessing = 0;
		};
		5DE7688020B3456C00FF5533 /* Frameworks */ = {
			isa = PBXFrameworksBuildPhase;
			buildActionMask = 2147483647;
			files = (
				5DE768A520B3458400FF5533 /* Shared.framework in Frameworks */,
			);
			runOnlyForDeploymentPostprocessing = 0;
		};
		5DE7688920B3456E00FF5533 /* Frameworks */ = {
			isa = PBXFrameworksBuildPhase;
			buildActionMask = 2147483647;
			files = (
				5DE7688D20B3456E00FF5533 /* BraveShared.framework in Frameworks */,
			);
			runOnlyForDeploymentPostprocessing = 0;
		};
		7BEB64461C7345600092C02E /* Frameworks */ = {
			isa = PBXFrameworksBuildPhase;
			buildActionMask = 2147483647;
			files = (
				392E18041FEC4D9E00EBA79C /* MappaMundi.framework in Frameworks */,
			);
			runOnlyForDeploymentPostprocessing = 0;
		};
		7BEB64531C7345990092C02E /* Frameworks */ = {
			isa = PBXFrameworksBuildPhase;
			buildActionMask = 2147483647;
			files = (
			);
			runOnlyForDeploymentPostprocessing = 0;
		};
		D39FA15C1A83E0EC00EE869C /* Frameworks */ = {
			isa = PBXFrameworksBuildPhase;
			buildActionMask = 2147483647;
			files = (
				7BA4A9661C4D008C0091D032 /* Deferred.framework in Frameworks */,
				E6231C071B90A712005ABB0D /* libz.tbd in Frameworks */,
				7B604F991C494F74006EEEC3 /* KIF.framework in Frameworks */,
				D36998891AD70A0A00650C6C /* IOKit.framework in Frameworks */,
				D39FA16C1A83E17800EE869C /* CoreGraphics.framework in Frameworks */,
			);
			runOnlyForDeploymentPostprocessing = 0;
		};
		E6F965091B2F1CF20034B023 /* Frameworks */ = {
			isa = PBXFrameworksBuildPhase;
			buildActionMask = 2147483647;
			files = (
				E6F965121B2F1CF20034B023 /* Shared.framework in Frameworks */,
				7BA4A9651C4D007B0091D032 /* Deferred.framework in Frameworks */,
			);
			runOnlyForDeploymentPostprocessing = 0;
		};
		F84B21D01A090F8100AAB793 /* Frameworks */ = {
			isa = PBXFrameworksBuildPhase;
			buildActionMask = 2147483647;
			files = (
				E6231C081B90A71E005ABB0D /* libz.tbd in Frameworks */,
			);
			runOnlyForDeploymentPostprocessing = 0;
		};
/* End PBXFrameworksBuildPhase section */

/* Begin PBXGroup section */
		0A1E8413219094100042F782 /* Dependencies */ = {
			isa = PBXGroup;
			children = (
				0A1E841B219095410042F782 /* README.md */,
				0A1E842E21909CBB0042F782 /* bundle.js */,
				0A1E842C21909CA70042F782 /* crypto.js */,
				0A1E843021909CC30042F782 /* fetch.js */,
			);
			path = Dependencies;
			sourceTree = "<group>";
		};
		0A1E84322190A4BA0042F782 /* Sync */ = {
			isa = PBXGroup;
			children = (
				0A1E84372190A57E0042F782 /* SyncViewController.swift */,
				0A1E843C2190A57F0042F782 /* SyncAddDeviceViewController.swift */,
				0A1E843A2190A57F0042F782 /* SyncCameraView.swift */,
				0A1E84342190A57D0042F782 /* SyncCodewordsView.swift */,
				0A1E84382190A57E0042F782 /* SyncPairCameraViewController.swift */,
				0A1E843B2190A57F0042F782 /* SyncPairWordsViewController.swift */,
				0A1E84352190A57E0042F782 /* SyncQRCodeView.swift */,
				0A1E84362190A57E0042F782 /* SyncSelectDeviceTypeViewController.swift */,
				0A1E84332190A57D0042F782 /* SyncSettingsTableViewController.swift */,
				0A1E84392190A57E0042F782 /* SyncWelcomeViewController.swift */,
			);
			path = Sync;
			sourceTree = "<group>";
		};
		0A4B011620D02DAC004D4011 /* TabsBar */ = {
			isa = PBXGroup;
			children = (
				0A4B011F20D02EC4004D4011 /* TabsBarViewController.swift */,
				0A4B012120D02F26004D4011 /* TabBarCell.swift */,
			);
			path = TabsBar;
			sourceTree = "<group>";
		};
		0A583F752142BC9B0086B3E7 /* Search */ = {
			isa = PBXGroup;
			children = (
				3BE7275C1CCFE8B60099189F /* CustomSearchHandler.swift */,
				DDA24A341FD84D620098F159 /* DefaultSearchPrefs.swift */,
				D3FA77831A43B2CE0010CD32 /* OpenSearch.swift */,
				D308E4E31A5306F500842685 /* SearchEngines.swift */,
				D34510871ACF415700EC27F0 /* SearchLoader.swift */,
				D31A0FC61A65D6D000DC8C7E /* SearchSuggestClient.swift */,
				59A68CCB63E2A565CB03F832 /* SearchViewController.swift */,
				27F94A3921909A5900F4FADF /* SearchSuggestionsPromptView.swift */,
			);
			path = Search;
			sourceTree = "<group>";
		};
		0AADC4BB20D2A4F700FDE368 /* HomePanel */ = {
			isa = PBXGroup;
			children = (
				0AADC4CD20D2A6A200FDE368 /* favorites */,
				0AADC4D620D2B03900FDE368 /* BraveShieldStatsView.swift */,
				0AADC4C720D2A55A00FDE368 /* FavoritesViewController.swift */,
			);
			path = HomePanel;
			sourceTree = "<group>";
		};
		0AADC4CD20D2A6A200FDE368 /* favorites */ = {
			isa = PBXGroup;
			children = (
				0AADC4CE20D2A6A200FDE368 /* FavoritesHelper.swift */,
				0AADC4CF20D2A6A200FDE368 /* FavoritesTileDecorator.swift */,
				0AADC4D020D2A6A200FDE368 /* FavoritesDataSource.swift */,
				0AADC4D120D2A6A200FDE368 /* PreloadedFavorites.swift */,
				0AADC4C920D2A66E00FDE368 /* FavoriteCell.swift */,
			);
			path = favorites;
			sourceTree = "<group>";
		};
		0B1C05D41A798B1F004C78B0 /* UIImageViewAligned */ = {
			isa = PBXGroup;
			children = (
				D8C75DE9207584C300BB8AD0 /* UIImageViewAligned.h */,
				D8C75DF2207584C300BB8AD0 /* UIImageViewAligned.m */,
			);
			name = UIImageViewAligned;
			path = ThirdParty/UIImageViewAligned;
			sourceTree = "<group>";
		};
		0B742CC71B32491400EE9264 /* Products */ = {
			isa = PBXGroup;
			children = (
				0B742CCC1B32491400EE9264 /* libsqlcipher.a */,
			);
			name = Products;
			sourceTree = "<group>";
		};
		271877FF216525FB0006036E /* Popup */ = {
			isa = PBXGroup;
			children = (
				27187809216526240006036E /* PopupView.swift */,
				27187807216526090006036E /* AlertPopupView.swift */,
			);
			path = Popup;
			sourceTree = "<group>";
		};
		2765826D217130B700754B2F /* Certificates */ = {
			isa = PBXGroup;
			children = (
				27658270217130D900754B2F /* DigiCertHighAssurance.cer */,
				2765826E217130D900754B2F /* GlobalSign_r1.cer */,
				2765826F217130D900754B2F /* GlobalSign_r3.cer */,
			);
			path = Certificates;
			sourceTree = "<group>";
		};
		27F443962135E11200296C58 /* BraveShareTo */ = {
			isa = PBXGroup;
			children = (
				27F443F22138843400296C58 /* BraveShareToInfoPlist.strings */,
				27F443AC2135E25300296C58 /* ShareToBraveViewController.swift */,
				27F4439C2135E11200296C58 /* BraveShareToInfo.plist */,
			);
			path = BraveShareTo;
			sourceTree = "<group>";
		};
		28532D301C483DEB000072D9 /* Bookmarks */ = {
			isa = PBXGroup;
			children = (
				2FCAE23F1ABB531100877008 /* Bookmarks.swift */,
				2829D3791C2F0A7F00DCF931 /* BookmarksModel.swift */,
				283586FC1C73F18E00A55435 /* CachingItemSource.swift */,
				28532D311C483E3D000072D9 /* CompletionOps.swift */,
				2852B8431C51996B00591EAC /* Trees.swift */,
			);
			name = Bookmarks;
			sourceTree = "<group>";
		};
		288A2D7E1AB8B2AD0023ABC3 /* Result */ = {
			isa = PBXGroup;
			children = (
				288A2DB31AB8B38D0023ABC3 /* Error.swift */,
				288A2DB41AB8B38D0023ABC3 /* Result.swift */,
			);
			name = Result;
			sourceTree = "<group>";
		};
		2891F2B91F991185001B105E /* fixtures */ = {
			isa = PBXGroup;
			children = (
				2891F2BA1F991185001B105E /* v33.db */,
			);
			path = fixtures;
			sourceTree = "<group>";
		};
		28CE83EF1A1D246900576538 /* Third-Party Source */ = {
			isa = PBXGroup;
			children = (
				A1FEEE1F20BF28D900298DA2 /* Then.swift */,
				E66C5B451BDA81050051AA93 /* Apple */,
				E659A6091EB7C1D300D7A6AD /* BuddyBuild */,
				D30EBB5A1C75503800105AE9 /* KIF.xcodeproj */,
				288A2D7E1AB8B2AD0023ABC3 /* Result */,
				0B742CC61B32491400EE9264 /* sqlcipher.xcodeproj */,
				0B1C05D41A798B1F004C78B0 /* UIImageViewAligned */,
				3B6889C41D66950E002AC85E /* UIImageColors.swift */,
				3B0943801D6CC4FC004F24E1 /* FilledPageControl.swift */,
				7479B4ED1C5306A200DF000B /* Reachability.swift */,
			);
			name = "Third-Party Source";
			sourceTree = "<group>";
		};
		28EADE5C1AFC3A6D007FB2FB /* Extensions */ = {
			isa = PBXGroup;
			children = (
				A1CDF22A20BDD6B8005C6E58 /* POPExtensions.swift */,
				E650754D1E37F6AE006961AC /* GeometryExtensions.swift */,
				D83821FF1FC7961D00303C12 /* DispatchQueueExtensions.swift */,
				D8D33A7C1FBD080300A20A28 /* SnapKitExtensions.swift */,
				E689C72F1E0C7617008BAADB /* NSAttributedStringExtensions.swift */,
				28EADE381AFC3898007FB2FB /* UIImageViewExtensions.swift */,
				E64ED8F91BC55AE300DAF864 /* UIAlertControllerExtensions.swift */,
				A83E5AB61C1D993D0026D912 /* UIPasteboardExtensions.swift */,
				E650754F1E37F6D1006961AC /* NSURLExtensionsMailTo.swift */,
				E65075501E37F6D1006961AC /* UIViewExtensions.swift */,
				C817B34C1FC609500086018E /* UIScrollViewSwizzled.swift */,
				A1AD4BE020C082EF007A6EA1 /* UIGestureRecognizerExtensions.swift */,
				A1AD4BE220C0861D007A6EA1 /* UIBarButtonItemExtensions.swift */,
				A1704D722110A1DC00717321 /* HTTPCookieStorageExtensions.swift */,
			);
			indentWidth = 4;
			name = Extensions;
			sourceTree = "<group>";
			tabWidth = 4;
		};
		2F44FC551A9E83E200FD20CC /* Settings */ = {
			isa = PBXGroup;
			children = (
				0B62EFD11AD63CD100ACB9CD /* Clearables.swift */,
				D3E8EEE71B97A87A001900FB /* ClearPrivateDataTableViewController.swift */,
				2F44FCCA1A9E972E00FD20CC /* SearchEnginePicker.swift */,
				2F44FCC61A9E8CF500FD20CC /* SearchSettingsTableViewController.swift */,
				74E36D771B71323500D69DA1 /* SettingsContentViewController.swift */,
				2F44FC711A9E840300FD20CC /* SettingsNavigationController.swift */,
				2F44FCC41A9E85E900FD20CC /* SettingsTableSectionHeaderFooterView.swift */,
				A1F66A7220DD71C400303328 /* SettingsViewController.swift */,
				A1CA29C320E1746A00CB9126 /* OptionSelectionViewController.swift */,
				A16DC67E20E585D90069C8E1 /* PasscodeSettingsViewController.swift */,
			);
			path = Settings;
			sourceTree = "<group>";
		};
		2FCAE21B1ABB51F800877008 /* Storage */ = {
			isa = PBXGroup;
			children = (
				74B195431CF503FC007F36EF /* RecentlyClosedTabs.swift */,
				2FCAE33D1ABB5F1800877008 /* Storage-Bridging-Header.h */,
				D37DE2821CA2047500A5EC69 /* CertStore.swift */,
				28C4AB711AD42D4300D9ACE3 /* Clients.swift */,
				2FCAE2411ABB531100877008 /* Cursor.swift */,
				28302E3F1AF0747800521E2E /* DatabaseError.swift */,
				394CF6CE1BAA493C00906917 /* DefaultSuggestedSites.swift */,
				D3BF8CBA1B7425570007AFE6 /* DiskImageStore.swift */,
				E65075C11E37F956006961AC /* ExtensionUtils.swift */,
				2FCAE2421ABB531100877008 /* Favicons.swift */,
				2FCAE2431ABB531100877008 /* FileAccessor.swift */,
				2FCAE2441ABB531100877008 /* History.swift */,
				0BDA56B11B26B1E4008C9B96 /* Logins.swift */,
				E677F0531D94247300ECF1FB /* Metadata.swift */,
				0B3E7DB91B27AB4C00E2E84D /* MockLogins.swift */,
				285D3B671B4380B70035FD22 /* Queue.swift */,
				E6FF6AC91D873CFF0070C294 /* PageMetadata.swift */,
				2FCAE2471ABB531100877008 /* RemoteTabs.swift */,
				2829D39F1C2F0AD400DCF931 /* Sharing.swift */,
				2FCAE2481ABB531100877008 /* Site.swift */,
				0B54BD181B698B7C004C822C /* SuggestedSites.swift */,
				28B62ACD1BC745E7004A585A /* Syncable.swift */,
				7BF5A1E91B41640500EA9DD8 /* SyncQueue.swift */,
				2FCAE25C1ABB531100877008 /* Visit.swift */,
				28532D301C483DEB000072D9 /* Bookmarks */,
				2FCAE2491ABB531100877008 /* SQL */,
				2FCAE21C1ABB51F800877008 /* Supporting Files */,
				2FCAE25A1ABB531100877008 /* ThirdParty */,
			);
			path = Storage;
			sourceTree = "<group>";
		};
		2FCAE21C1ABB51F800877008 /* Supporting Files */ = {
			isa = PBXGroup;
			children = (
			);
			name = "Supporting Files";
			sourceTree = "<group>";
		};
		2FCAE22A1ABB51F800877008 /* StorageTests */ = {
			isa = PBXGroup;
			children = (
				D37DE2C81CA356F900A5EC69 /* testcert1.pem */,
				D37DE2C91CA356F900A5EC69 /* testcert2.pem */,
				D37DE2C61CA356D800A5EC69 /* CertTests.swift */,
				D3BF8CBC1B7472FA0007AFE6 /* DiskImageStoreTests.swift */,
				2FCAE2791ABB533A00877008 /* MockFiles.swift */,
				289A4C121C4EB90600A460E3 /* StorageTestUtils.swift */,
				0BDA56AE1B26B1D5008C9B96 /* TestLogins.swift */,
				2FCAE22B1ABB51F800877008 /* Supporting Files */,
			);
			path = StorageTests;
			sourceTree = "<group>";
		};
		2FCAE22B1ABB51F800877008 /* Supporting Files */ = {
			isa = PBXGroup;
			children = (
				2891F2B91F991185001B105E /* fixtures */,
				2FCAE22C1ABB51F800877008 /* Info.plist */,
			);
			name = "Supporting Files";
			sourceTree = "<group>";
		};
		2FCAE2491ABB531100877008 /* SQL */ = {
			isa = PBXGroup;
			children = (
				2FCAE24B1ABB531100877008 /* BrowserDB.swift */,
				282915E51AF1A7920006EEB5 /* BrowserSchema.swift */,
				D0B29EDF1F460BDF00C7CEFC /* LoginsSchema.swift */,
				D018F93D1F44A7190098F8CA /* Schema.swift */,
				28126F761C2F9833006466CC /* SQLiteBookmarksBase.swift */,
				28126F471C2F948E006466CC /* SQLiteBookmarksHelpers.swift */,
				28126F6D1C2F94F9006466CC /* SQLiteBookmarksModel.swift */,
				28126F731C2F96F1006466CC /* SQLiteBookmarksResetting.swift */,
				285F2DC01AF80B4600211843 /* SQLiteBookmarksSyncing.swift */,
				D0131B4C1F3CF7D8000CDE86 /* SQLiteFavicons.swift */,
				2FCAE2551ABB531100877008 /* SQLiteHistory.swift */,
				318FB6EA1DB5600D0004E40F /* SQLiteHistoryFactories.swift */,
				E6F368281D7F594F008CDD67 /* SQLiteHistoryRecommendations.swift */,
				0BDA56B31B26B203008C9B96 /* SQLiteLogins.swift */,
				E677F0441D9423FB00ECF1FB /* SQLiteMetadata.swift */,
				285D3B8F1B4386520035FD22 /* SQLiteQueue.swift */,
				2FCAE2581ABB531100877008 /* SQLiteRemoteClientsAndTabs.swift */,
			);
			path = SQL;
			sourceTree = "<group>";
		};
		2FCAE25A1ABB531100877008 /* ThirdParty */ = {
			isa = PBXGroup;
			children = (
				2FCAE25B1ABB531100877008 /* SwiftData.swift */,
			);
			path = ThirdParty;
			sourceTree = "<group>";
		};
		392ED7D51D0AEEEE009D9B62 /* Accessors */ = {
			isa = PBXGroup;
			children = (
				392ED7E31D0AEF56009D9B62 /* NewTabAccessors.swift */,
				392ED7E51D0AEFEF009D9B62 /* HomePageAccessors.swift */,
			);
			name = Accessors;
			sourceTree = "<group>";
		};
		39A359BD1BFCCE7B006B9E87 /* Helpers */ = {
			isa = PBXGroup;
			children = (
				A1CDF22C20BDDB65005C6E58 /* BasicAnimationController.swift */,
				E65075531E37F6FC006961AC /* DynamicFontHelper.swift */,
				E65075601E37F77D006961AC /* MenuHelper.swift */,
				39455F761FC83F430088A22C /* TabEventHandler.swift */,
				39F819C51FD70F5D009E31E4 /* TabEventHandlers.swift */,
				39A359E31BFCCE94006B9E87 /* UserActivityHandler.swift */,
			);
			name = Helpers;
			sourceTree = "<group>";
		};
		39B0646D1E7ADA4B000BE173 /* PushTests */ = {
			isa = PBXGroup;
			children = (
				39C22C2C1E897B9A000C0E56 /* LivePushClientTests.swift */,
				39B0647C1E7ADAC2000BE173 /* PushCryptoTests.swift */,
			);
			name = PushTests;
			sourceTree = "<group>";
		};
		39F99FC71E3A6DB700F353B4 /* Push */ = {
			isa = PBXGroup;
			children = (
				39F99FD91E3A6DE300F353B4 /* PushClient.swift */,
				39F99FDA1E3A6DE300F353B4 /* PushConfiguration.swift */,
				395C8F201E796AD600A68E8C /* PushCrypto.swift */,
				39F99FDB1E3A6DE300F353B4 /* PushRegistration.swift */,
			);
			path = Push;
			sourceTree = "<group>";
		};
		3B43E3D11D95C48D00BBA9DB /* StoragePerfTests */ = {
			isa = PBXGroup;
			children = (
				3B43E3D21D95C48D00BBA9DB /* StoragePerfTests.swift */,
				3B43E3D41D95C48D00BBA9DB /* Info.plist */,
			);
			path = StoragePerfTests;
			sourceTree = "<group>";
		};
		3BF4B8DA1D38493300493393 /* Utils */ = {
			isa = PBXGroup;
			children = (
				39EB46981E26DDB4006346E8 /* FxScreenGraph.swift */,
				3BF4B8E81D38497A00493393 /* BaseTestCase.swift */,
			);
			name = Utils;
			sourceTree = "<group>";
		};
		3BFE4B081D342FB900DDF53F /* XCUITests */ = {
			isa = PBXGroup;
			children = (
				EB3A38912032673D004C6E67 /* DatabaseFixtureTest.swift */,
				0BC9C9C31F26F54D000E8AB5 /* SiteLoadTest.swift */,
				3D71C89D1F5703A1008D8646 /* CopiedLinksTests.swift */,
				3DEFED071F55EBE300F8620C /* TrackingProtectionTests.swift */,
				3D9CA9A71EF84D04002434DD /* NoImageTests.swift */,
				3D9CAA1B1EFCD655002434DD /* ClipBoardTests.swift */,
				3D9CA9831EF456A8002434DD /* NightModeTests.swift */,
				0B305E1A1E3A98A900BE0767 /* BookmarkingTests.swift */,
				2C3406C71E719F00000FD889 /* SettingsTest.swift */,
				0B3D670D1E09B90B00C1EFC7 /* AuthenticationTest.swift */,
				0B729D361E047D6A008E6859 /* HomePageSettingsTest.swift */,
				3BF4B8DA1D38493300493393 /* Utils */,
				3BFE4B4F1D34673D00DDF53F /* ThirdPartySearchTest.swift */,
				3B546EBF1D95ECAE00BDBE36 /* ActivityStreamTest.swift */,
				3BFE4B0B1D342FB900DDF53F /* Info.plist */,
				55A747161DC46FC400CE1B57 /* HomePageUITest.swift */,
				2C2A5EF31E68469500F02659 /* PrivateBrowsingTest.swift */,
				2CA16FDD1E5F089100332277 /* SearchTest.swift */,
				2C97EC701E72C80E0092EC18 /* TopTabsTest.swift */,
				2CF449A41E7BFE2C00FD7595 /* NavigationTest.swift */,
				2C8C07761E7800EA00DC1237 /* FindInPageTest.swift */,
				2C31A8461E8D447F00DAC646 /* HomePageSettingsUITest.swift */,
				2CB56E3E1E926BFB00AF7586 /* ToolbarTest.swift */,
				2CC1B3EF1E9B861400814EEC /* DomainAutocompleteTest.swift */,
				2CEA6F781E93E3A600D4100E /* SearchSettingsUITest.swift */,
				0B9D40781E8D5AC80059E664 /* XCUITests-Bridging-Header.h */,
				D81127D71F84023B0050841D /* PhotonActionSheetTest.swift */,
				2C2A91281FA2410D002E36BD /* HistoryTests.swift */,
				39012F271F8ED262002E3D31 /* ScreenGraphTest.swift */,
				2CB1A6591FDEA8B60084E96D /* NewTabSettings.swift */,
				2CF9D9A920067FA10083DF2A /* BrowsingPDFTests.swift */,
				39C261CB2018DE20009D97BD /* FxScreenGraphTests.swift */,
				2C28F96B201B2D4C00ABA8A5 /* MailAppSettingsTests.swift */,
				2C4A07DB20246EAD0083E320 /* DragAndDropTests.swift */,
				2C4B6BF220349EB800A009C2 /* FirstRunTourTests.swift */,
				EB7A651020699BD200B52A5F /* WebPagesForTesting.swift */,
			);
			path = XCUITests;
			sourceTree = "<group>";
		};
		5D1DC51420AC9AFA00905E5A /* Data */ = {
			isa = PBXGroup;
			children = (
				5D1DC54020AE004600905E5A /* models */,
				5D1DC56020AE005400905E5A /* sync */,
				5D1DC51520AC9AFA00905E5A /* Data.h */,
				5D1DC51620AC9AFA00905E5A /* Info.plist */,
			);
			indentWidth = 4;
			path = Data;
			sourceTree = "<group>";
			tabWidth = 4;
		};
		5D1DC52120AC9AFB00905E5A /* DataTests */ = {
			isa = PBXGroup;
			children = (
				0A38EA7F216532DB00142710 /* CRUDProtocolsTests.swift */,
				0AF3B4EA213D8E3200695962 /* BookmarkTests.swift */,
				0AF3B4E5213D8E3200695962 /* CoreDataTestCase.swift */,
				0AF3B4E9213D8E3200695962 /* DataControllerTests.swift */,
				0AF3B4EB213D8E3300695962 /* DeviceTests.swift */,
				0AF3B4E7213D8E3200695962 /* DomainTests.swift */,
				0AF3B4E8213D8E3200695962 /* FaviconMOTests.swift */,
				0AF3B4E6213D8E3200695962 /* HistoryTests.swift */,
				0AF3B4EC213D8E3300695962 /* TabMOTests.swift */,
				2798E015213EFC3F003EDBB1 /* FavoriteTests.swift */,
				5D1DC52420AC9AFB00905E5A /* Info.plist */,
			);
			path = DataTests;
			sourceTree = "<group>";
		};
		5D1DC54020AE004600905E5A /* models */ = {
			isa = PBXGroup;
			children = (
				5D1DC54320AE004600905E5A /* DataController.swift */,
				0AA4FC382109D685000B173A /* CRUDProtocols.swift */,
				5D1DC54120AE004600905E5A /* WebsitePresentable.swift */,
				5D1DC54220AE004600905E5A /* TabMO.swift */,
				5D1DC54620AE004600905E5A /* Bookmark.swift */,
				0A771D34218C8FDC00336E0D /* Bookmark+Sync.swift */,
				5D1DC54720AE004600905E5A /* FaviconMO.swift */,
				5D1DC54820AE004600905E5A /* Domain.swift */,
				5D1DC54920AE004600905E5A /* Device.swift */,
				5D1DC54A20AE004600905E5A /* History.swift */,
				5D1DC54B20AE004600905E5A /* Syncable.swift */,
				5D1DC54C20AE004600905E5A /* Model.xcdatamodeld */,
			);
			path = models;
			sourceTree = "<group>";
		};
		5D1DC56020AE005400905E5A /* sync */ = {
			isa = PBXGroup;
			children = (
				0A1E8413219094100042F782 /* Dependencies */,
				5D1DC56120AE005400905E5A /* SyncCrypto.swift */,
				5D1DC56220AE005400905E5A /* SyncShowCodewords.swift */,
				5D1DC56320AE005400905E5A /* Sync.swift */,
				5D1DC56420AE005400905E5A /* SyncBookmark.swift */,
				5D1DC56520AE005400905E5A /* SyncResponse.swift */,
				5D1DC56620AE005400905E5A /* SyncRecord.swift */,
				5D1DC56720AE005400905E5A /* SyncDevice.swift */,
				5D1DC56820AE005400905E5A /* JSInjector.swift */,
				5D1DC56920AE005400905E5A /* SyncSite.swift */,
				0A39D56C21930B89008B2772 /* ScriptOpener.swift */,
				5D1DC56A20AE005400905E5A /* ios-sync.js */,
				0AF6845A2191D6470079EC77 /* bookmark_util.js */,
			);
			path = sync;
			sourceTree = "<group>";
		};
		5D6DDEDF214003A6001FF0AE /* Analytics */ = {
			isa = PBXGroup;
			children = (
				5D6DDEE6214003A6001FF0AE /* DAU.swift */,
				2765825C2171263A00754B2F /* UserReferralProgram.swift */,
				276582672171266900754B2F /* CustomHeaderData.swift */,
				276582652171266900754B2F /* ReferralData.swift */,
				276582682171266900754B2F /* UrpLogsViewController.swift */,
				276582662171266900754B2F /* UrpService.swift */,
			);
			path = Analytics;
			sourceTree = "<group>";
		};
		5DE7688520B3456D00FF5533 /* BraveShared */ = {
			isa = PBXGroup;
			children = (
				5D6DDEDF214003A6001FF0AE /* Analytics */,
				5DE768AA20B346B700FF5533 /* BraveShieldState.swift */,
				5D6DDEF62141B6A0001FF0AE /* Preferences.swift */,
				5DE7687C20B342E600FF5533 /* BraveStrings.swift */,
				5DE7687120B3417A00FF5533 /* SharedExtensions.swift */,
				5DE768A820B3461200FF5533 /* BraveUX.swift */,
				5DE768AD20B443E500FF5533 /* JSONSerializationExtensions.swift */,
				5DE768AF20B4601600FF5533 /* UIColorExtensions.swift */,
				A1510DA020E409E9008BF1F4 /* URLCacheExtensions.swift */,
				5DE7688620B3456D00FF5533 /* BraveShared.h */,
				5DE7688720B3456D00FF5533 /* Info.plist */,
			);
			path = BraveShared;
			sourceTree = "<group>";
		};
		5DE7689220B3456E00FF5533 /* BraveSharedTests */ = {
			isa = PBXGroup;
			children = (
				5DE7689320B3456E00FF5533 /* BraveSharedTests.swift */,
				5D6DDEFF21428CF0001FF0AE /* DAUTests.swift */,
				27A586E0214C0DDD000CAE3C /* PreferencesTest.swift */,
				5DE7689520B3456E00FF5533 /* Info.plist */,
			);
			path = BraveSharedTests;
			sourceTree = "<group>";
		};
		7B0B1B9C1C1B69F500DF4AB5 /* Extensions */ = {
			isa = PBXGroup;
			children = (
			);
			name = Extensions;
			sourceTree = "<group>";
		};
		7B3632D21C2983F000D12AF9 /* L10nSnapshotTests */ = {
			isa = PBXGroup;
			children = (
				7BEB644E1C7345600092C02E /* Info.plist */,
				E40AFC641DD0F25500DA5651 /* L10nBaseSnapshotTests.swift */,
				E40AFC6B1DD128DA00DA5651 /* L10nIntroSnapshotTests.swift */,
				E40AFC531DD0E93300DA5651 /* L10nPermissionStringsSnapshotTests.swift */,
				7B3632D31C2983F000D12AF9 /* L10nSnapshotTests.swift */,
			);
			path = L10nSnapshotTests;
			sourceTree = "<group>";
		};
		7B3632E71C29879300D12AF9 /* Snapshot */ = {
			isa = PBXGroup;
			children = (
				7B60B0071BDE3AE10090C984 /* SnapshotHelper.swift */,
				7B95CD181C3AB2EE00638E31 /* MarketingUITests */,
				7B3632D21C2983F000D12AF9 /* L10nSnapshotTests */,
			);
			name = Snapshot;
			sourceTree = "<group>";
		};
		7B604FC11C496005006EEEC3 /* Frameworks */ = {
			isa = PBXGroup;
			children = (
				A1F66A7F20DD87CA00303328 /* Static.framework */,
				A1AD4BD520BF476E007A6EA1 /* FastImageCache.framework */,
				A1AD4BD020BF3F4D007A6EA1 /* Eureka.framework */,
				A1D841F420BC405E00BDAFF7 /* pop.framework */,
				392E18021FEC4D7B00EBA79C /* MappaMundi.framework */,
				3B4988CD1E42B01800A12FDA /* SwiftyJSON.framework */,
				E6231C041B90A472005ABB0D /* libxml2.2.tbd */,
				E6231C021B90A466005ABB0D /* libstdc++.6.0.9.tbd */,
				E6231C001B90A44F005ABB0D /* libz.tbd */,
				0B21E8051E26CCB7000C8779 /* EarlGrey.framework */,
				D39FA16B1A83E17800EE869C /* CoreGraphics.framework */,
				0B8E0FF31A932BD500161DC3 /* ImageIO.framework */,
				D36998881AD70A0A00650C6C /* IOKit.framework */,
				3BA9A0221D2C208C00BD418C /* Fuzi.framework */,
				7B8A47F51D01D3B400C07734 /* PassKit.framework */,
				7BA4A9631C4CFE840091D032 /* Deferred.framework */,
				7BA4A94B1C4CF03B0091D032 /* SwiftKeychainWrapper.framework */,
				7BA4A9451C4CED780091D032 /* GCDWebServers.framework */,
				7B604FBA1C495D8A006EEEC3 /* XCGLogger.framework */,
				7B604FA11C495268006EEEC3 /* SnapKit.framework */,
				7B604F9A1C4950F2006EEEC3 /* SDWebImage.framework */,
				7B604F981C494F74006EEEC3 /* KIF.framework */,
				7B604F851C494983006EEEC3 /* Alamofire.framework */,
				E4B334891BBF23F9004E2BFF /* AdSupport.framework */,
				E4B334871BBF23F3004E2BFF /* iAd.framework */,
				3905274B1C874D35007E0BB7 /* NotificationCenter.framework */,
			);
			name = Frameworks;
			sourceTree = "<group>";
		};
		7B95CD181C3AB2EE00638E31 /* MarketingUITests */ = {
			isa = PBXGroup;
			children = (
				7B95CD191C3AB2EE00638E31 /* MarketingUITests.swift */,
				7BEB645B1C7345990092C02E /* Info.plist */,
			);
			path = MarketingUITests;
			sourceTree = "<group>";
		};
		7BC7B4571C903A6A0046E9D2 /* Menu */ = {
			isa = PBXGroup;
			children = (
				A1FEEE0220BEE6BF00298DA2 /* HomeMenuController.swift */,
				A1AD4BCE20BF3E8C007A6EA1 /* BookmarksViewController.swift */,
				A198E75020C701ED00334C11 /* HistoryViewController.swift */,
			);
			path = Menu;
			sourceTree = "<group>";
		};
		A104E190210A380E00D2323E /* Shields */ = {
			isa = PBXGroup;
			children = (
				A104E198210A384400D2323E /* ShieldsViewController.swift */,
				27C461DD211B76500088A441 /* ShieldsView.swift */,
			);
			path = Shields;
			sourceTree = "<group>";
		};
		A1D841FE20BC44E400BDAFF7 /* Popover */ = {
			isa = PBXGroup;
			children = (
				A1D841FF20BC44F800BDAFF7 /* PopoverController.swift */,
				A1D8420020BC44F800BDAFF7 /* PopoverContainerView.swift */,
				A1D8420120BC44F800BDAFF7 /* PopoverContentComponent.swift */,
			);
			indentWidth = 4;
			path = Popover;
			sourceTree = "<group>";
			tabWidth = 4;
			usesTabs = 0;
		};
		C6D267592137E39A00465DFA /* ImageCache */ = {
			isa = PBXGroup;
			children = (
				C615FACE2129FBD000A8168C /* ImageCacheProtocol.swift */,
				C6B81B8B212D989200996084 /* ImageCacheOptions.swift */,
				C6B81B89212D84BD00996084 /* ImageCacheType.swift */,
				C615FAD8212A1E2600A8168C /* WebImageCache.swift */,
				C690C207212FF35100E6EEE9 /* WebImageCacheWithNoPrivacyProtectionManager.swift */,
				C690C2132130121E00E6EEE9 /* WebImageCacheManager.swift */,
			);
			path = ImageCache;
			sourceTree = "<group>";
		};
		C6D267612137E45D00465DFA /* PrivacyProtection */ = {
			isa = PBXGroup;
			children = (
				C615FAE4212AC5E000A8168C /* PrivacyProtectionProtocol.swift */,
				C615FADE212A319C00A8168C /* PrivacyProtection.swift */,
				C6B81B80212D6C1100996084 /* NoPrivacyProtection.swift */,
				C6D267512136800100465DFA /* PrivateBrowsingManager.swift */,
			);
			path = PrivacyProtection;
			sourceTree = "<group>";
		};
		C8F457A61F1FD75A000CB895 /* BrowserViewController */ = {
			isa = PBXGroup;
			children = (
				D0625CA7208FC47A0081F3B2 /* BrowserViewController+DownloadQueueDelegate.swift */,
				C8F457A91F1FDD9B000CB895 /* BrowserViewController+KeyCommands.swift */,
				D0C95EF5201A55A800E4E51C /* BrowserViewController+UIDropInteractionDelegate.swift */,
				C8F457A71F1FD75A000CB895 /* BrowserViewController+WKNavigationDelegate.swift */,
			);
			path = BrowserViewController;
			sourceTree = "<group>";
		};
		D03F8F11200EAB8C003C2224 /* AtDocumentStart */ = {
			isa = PBXGroup;
			children = (
				D03F8F20200EABB0003C2224 /* __firefox__.js */,
			);
			path = AtDocumentStart;
			sourceTree = "<group>";
		};
		D0FCF7E71FE44CA9004A7995 /* UserScripts */ = {
			isa = PBXGroup;
			children = (
				D0FCF7E81FE44D8F004A7995 /* AllFrames */,
				D0FCF7E91FE44DA2004A7995 /* MainFrame */,
			);
			path = UserScripts;
			sourceTree = "<group>";
		};
		D0FCF7E81FE44D8F004A7995 /* AllFrames */ = {
			isa = PBXGroup;
			children = (
				D0FCF7EB1FE44DB6004A7995 /* AtDocumentEnd */,
				D03F8F11200EAB8C003C2224 /* AtDocumentStart */,
			);
			path = AllFrames;
			sourceTree = "<group>";
		};
		D0FCF7E91FE44DA2004A7995 /* MainFrame */ = {
			isa = PBXGroup;
			children = (
				D0FCF7ED1FE44DC3004A7995 /* AtDocumentEnd */,
				D0FCF7EC1FE44DBD004A7995 /* AtDocumentStart */,
			);
			path = MainFrame;
			sourceTree = "<group>";
		};
		D0FCF7EB1FE44DB6004A7995 /* AtDocumentEnd */ = {
			isa = PBXGroup;
			children = (
				D000661320472890009BA6F6 /* __firefox__.js */,
				D03F8F24200EACD8003C2224 /* ContextMenu.js */,
				39F4C0F92045D87400746155 /* FocusHelper.js */,
				D0C95DF5200EADD500E4E51C /* LoginsHelper.js */,
				D0FCF7F61FE45E5D004A7995 /* PrintHandler.js */,
			);
			path = AtDocumentEnd;
			sourceTree = "<group>";
		};
		D0FCF7EC1FE44DBD004A7995 /* AtDocumentStart */ = {
			isa = PBXGroup;
			children = (
				D0C95E05200FCB5600E4E51C /* HistoryStateHelper.js */,
				D0C95DF7200EAE3000E4E51C /* NightModeHelper.js */,
				D0C95DF9200EAE5E00E4E51C /* NoImageModeHelper.js */,
				D0C95E03200FCA8800E4E51C /* ReaderMode.js */,
				D0006623204728A8009BA6F6 /* TrackingProtectionStats.js */,
			);
			path = AtDocumentStart;
			sourceTree = "<group>";
		};
		D0FCF7ED1FE44DC3004A7995 /* AtDocumentEnd */ = {
			isa = PBXGroup;
			children = (
				D0FCF8091FE47B49004A7995 /* CustomSearchHandler.js */,
				D0C95DF1200EAD3000E4E51C /* FindInPage.js */,
				D0C95E33200FDB3200E4E51C /* MetadataHelper.js */,
			);
			path = AtDocumentEnd;
			sourceTree = "<group>";
		};
		D0FCF7EE1FE44E15004A7995 /* UserContent */ = {
			isa = PBXGroup;
			children = (
				D0FCF7E71FE44CA9004A7995 /* UserScripts */,
			);
			path = UserContent;
			sourceTree = "<group>";
		};
		D30EBB5B1C75503800105AE9 /* Products */ = {
			isa = PBXGroup;
			children = (
				D30EBB641C75503800105AE9 /* libKIF.a */,
				D30EBB661C75503800105AE9 /* Test Host.app */,
				D30EBB681C75503800105AE9 /* KIF Tests - XCTest.xctest */,
				D30EBB6A1C75503800105AE9 /* KIF.framework */,
				E6CB64CC1DA42C2900887098 /* KIFFrameworkConsumer.app */,
				E6CB64CE1DA42C2900887098 /* KIFFrameworkConsumerTests.xctest */,
			);
			name = Products;
			sourceTree = "<group>";
		};
		D34DC84C1A16C40C00D49B7B /* Providers */ = {
			isa = PBXGroup;
			children = (
				E68F36971EA694000048CF44 /* PanelDataObservers.swift */,
				D34DC84D1A16C40C00D49B7B /* Profile.swift */,
				0BD19A661A25309B0084FBA7 /* NSUserDefaultsPrefs.swift */,
			);
			path = Providers;
			sourceTree = "<group>";
		};
		D38A1BEB1A9FA2CA00F6A386 /* Widgets */ = {
			isa = PBXGroup;
			children = (
				D3FEC38C1AC4B42F00494F45 /* AutocompleteTextField.swift */,
				E6927EBF1C7B6FB800D03F75 /* ErrorToast.swift */,
				E660BE051BB0666D009AC090 /* InnerStrokedView.swift */,
				0BF1B7E21AC60DEA00A7B407 /* InsetButton.swift */,
				28FDFF0B1C1F725800840F86 /* SeparatorTableCell.swift */,
				D38A1BEC1A9FA2CA00F6A386 /* SiteTableViewController.swift */,
				0BB5B2861AC0A2B90052877D /* SnackBar.swift */,
				E660BDD81BB06521009AC090 /* TabsButton.swift */,
				E663D5771BB341C4001EF30E /* ToggleButton.swift */,
				7B844E3C1BBDDB9D00E733A2 /* ChevronView.swift */,
				E65607601C08B4E200534B02 /* SearchInputView.swift */,
				E63ED7D71BFCD9990097D08E /* LoginTableViewCell.swift */,
				C4E3984B1D21F2FD004E89BA /* TabTrayButtonExtensions.swift */,
				7B3631E91C244FEE00D12AF9 /* Theme.swift */,
				59A68B1F857A8638598A63A0 /* TwoLineCell.swift */,
				745DAB3E1CDAB09E00D44181 /* HistoryBackButton.swift */,
				D863C8E31F68BFC20058D95F /* GradientProgressBar.swift */,
				27D87C2D2152B50200FB55C6 /* GradientView.swift */,
			);
			path = Widgets;
			sourceTree = "<group>";
		};
		D3972BF01C22412B00035B87 /* Share */ = {
			isa = PBXGroup;
			children = (
				27FD2CAA2146C31C00A5A779 /* AddToFavoritesActivity.swift */,
				27FD2CA92146C31C00A5A779 /* FindInPageActivity.swift */,
				27FD2CA12146C31C00A5A779 /* RequestDesktopSiteActivity.swift */,
				D3972BF11C22412B00035B87 /* ShareExtensionHelper.swift */,
				D3972BF21C22412B00035B87 /* TitleActivityItemProvider.swift */,
			);
			path = Share;
			sourceTree = "<group>";
		};
		D39FA1601A83E0EC00EE869C /* UITests */ = {
			isa = PBXGroup;
			children = (
				C8611CA11F71AEB900C3DE7D /* NoImageModeTests.swift */,
				0B7C1E941F6097AD006A8869 /* TrackingProtectionTests.swift */,
				0BEF44621E31165700187C32 /* EarlGrey.swift */,
				D39FA16F1A83E62600EE869C /* UITests-Bridging-Header.h */,
				D343DCFD1C446BDB00D7EEE8 /* findPage.html */,
				E6B4C3D71C68F55C001F97E8 /* JSPrompt.html */,
				D31EC05E1CC57ED80096F4AB /* localhostLoad.html */,
				D34E33021BA793C2006135F0 /* loginForm.html */,
				C8EB60C31F1FB12500F9B5B3 /* navigationDelegate.html */,
				0BF8F8D91AEFF1C900E90BC2 /* noTitle.html */,
				0B6FBAB11AC1F830007EC669 /* numberedPage.html */,
				0B5A93411B1EB572004F47A2 /* readablePage.html */,
				4F9757391AFA6F37006ECC24 /* readerContent.html */,
				E6EAC5951B29CB3A00E1DE1E /* scrollablePage.html */,
				E67422C41CFF2D39009E8373 /* youtube.ico */,
				D3E171C11A841EAD00AB44CD /* KIFHelper.js */,
				D38F036F1C06387900175932 /* AuthenticationTests.swift */,
				28C8B7841C852535006D8318 /* BookmarksPanelTests.swift */,
				E6B4C4021C68F58B001F97E8 /* BrowserTests.swift */,
				7B24DC9B1B67B3590005766B /* ClearPrivateDataTests.swift */,
				D313BE971B2F5096009EF241 /* DomainAutocompleteTests.swift */,
				D39FA1801A83E84900EE869C /* Global.swift */,
				4F514FD31ACD8F2C0022D7EA /* HistoryTests.swift */,
				E6A92ADA1C52A8DA00743291 /* LoginInputTests.swift */,
				E633E3791C2204BE001FFF6C /* LoginManagerTests.swift */,
				C8EB60DB1F1FB9AD00F9B5B3 /* NavigationDelegateTests.swift */,
				D3CFD3631CC5605B0064AB4A /* SecurityTests.swift */,
				D3C3EB641B6FF44000388E9A /* SessionRestoreTests.swift */,
				744B0FFD1B4F172E00100422 /* ToolbarTests.swift */,
				D375A91F1AE71675001B30D5 /* ViewMemoryLeakTests.swift */,
				D39FA1611A83E0EC00EE869C /* Supporting Files */,
			);
			path = UITests;
			sourceTree = "<group>";
		};
		D39FA1611A83E0EC00EE869C /* Supporting Files */ = {
			isa = PBXGroup;
			children = (
				D39FA1621A83E0EC00EE869C /* Info.plist */,
			);
			name = "Supporting Files";
			sourceTree = "<group>";
		};
		D3A994941A368691008AD1AC /* Browser */ = {
			isa = PBXGroup;
			children = (
				C6D267612137E45D00465DFA /* PrivacyProtection */,
				C6D267592137E39A00465DFA /* ImageCache */,
				0AADC4BB20D2A4F700FDE368 /* HomePanel */,
				0A4B011620D02DAC004D4011 /* TabsBar */,
				0A583F752142BC9B0086B3E7 /* Search */,
				0B3E7D931B27A7CE00E2E84D /* AboutHomeHandler.swift */,
				D38F02D01C05127100175932 /* Authenticator.swift */,
				C40046F91CF8E0B200B08303 /* BackForwardListAnimator.swift */,
				C400467B1CF4E43E00B08303 /* BackForwardListViewController.swift */,
				C4EFEECE1CEBB6F2009762A4 /* BackForwardTableViewCell.swift */,
				C615FAEC212ACAD200A8168C /* BraveWebView.swift */,
				E653422C1C5944F90039DD9E /* BrowserPrompts.swift */,
				E6D8D5E61B569D70009E5A58 /* BrowserTrayAnimators.swift */,
				C8F457A61F1FD75A000CB895 /* BrowserViewController */,
				D3A994951A3686BD008AD1AC /* BrowserViewController.swift */,
				C4F3B2991CFCF93A00966259 /* ButtonToast.swift */,
				31ADB5D91E58CEC300E87909 /* ClipboardBarDisplayHandler.swift */,
				D3BA7E0D1B0E934F00153782 /* ContextMenuHelper.swift */,
				D0625C97208E87F10081F3B2 /* DownloadQueue.swift */,
				D04D1B852097859B0074B35F /* DownloadToast.swift */,
				0BA1E02D1B046F1E007675AF /* ErrorPageHelper.swift */,
				D03F8EB12004014E003C2224 /* FaviconHandler.swift */,
				D3B6923C1B9F9444004B87A4 /* FindInPageBar.swift */,
				D3B6923E1B9F9A58004B87A4 /* FindInPageHelper.swift */,
				39F4C1092045DB2E00746155 /* FocusHelper.swift */,
				D0E55C4E1FB4FD23006DC274 /* FormPostHelper.swift */,
				D02816C11ECA5E2A00240CAA /* HistoryStateHelper.swift */,
				39DD030C1CD53E1900BC09B3 /* HomePageHelper.swift */,
				D3C3696D1CC6B78800348A61 /* LocalRequestHelper.swift */,
				0BB5B30A1AC0AD1F0052877D /* LoginsHelper.swift */,
				7482205B1DBAB56300EEEA72 /* MailProviders.swift */,
				744ED5601DBFEB8D00A2B5BE /* MailtoLinkHandler.swift */,
				D0C95E35200FDC5400E4E51C /* MetadataParserHelper.swift */,
				A93067E71D0FE18E00C49C6E /* NightModeHelper.swift */,
				A9072B7F1D07B34100459960 /* NoImageModeHelper.swift */,
				7BA8D1C61BA037F500C8AE9E /* OpenInHelper.swift */,
				D0C95E0D200FD3B200E4E51C /* PrintHelper.swift */,
				D31CF65B1CC1959A001D0BD0 /* PrivilegedRequest.swift */,
				FA6B2AC11D41F02D00429414 /* Punycode.swift */,
				FA9294001D6584A200AC8D33 /* QRCode.xcassets */,
				FA9293D31D6580E100AC8D33 /* QRCodeViewController.swift */,
				E47616C61AB74CA600E7DD25 /* ReaderModeBarView.swift */,
				D31F95E81AC226CB005C9F3B /* ScreenshotHelper.swift */,
				74C027441B2A348C001B1E88 /* SessionData.swift */,
				F35B8D2E1D638408008E3D61 /* SessionRestoreHandler.swift */,
				F35B8D2C1D6383E9008E3D61 /* SessionRestoreHelper.swift */,
				3BF56D261CDBBE1F00AC4D75 /* SimpleToast.swift */,
				E68AEDAF1B18F81A00133D99 /* SwipeAnimator.swift */,
				D3A994961A3686BD008AD1AC /* Tab.swift */,
				C6620BB3213BCEC6009FE75A /* TabType.swift */,
				E4CD9F2C1A6DC91200318571 /* TabLocationView.swift */,
				D3968F241A38FE8500CEFD3B /* TabManager.swift */,
				7BA0601A1C0F4DE200DFADB6 /* TabPeekViewController.swift */,
				DD31E0FA1B382B520077078A /* TabPrintPageRenderer.swift */,
				E698FFD91B4AADF40001F623 /* TabScrollController.swift */,
				D314E7F51A37B98700426A76 /* TabToolbar.swift */,
				D301AAED1A3A55B70078DD1D /* TabTrayController.swift */,
				396CDB54203C5B870034A3A3 /* TabTrayController+KeyCommands.swift */,
				D029A04820A62DB0001DB72F /* TemporaryDocument.swift */,
				3BCE6D3B1CEB9E4D0080928C /* ThirdPartySearchAlerts.swift */,
				D04D1B91209790B60074B35F /* Toast.swift */,
				D3C744CC1A687D6C004CE85D /* URIFixup.swift */,
				0BF0DB931A8545800039F300 /* URLBarView.swift */,
				D0FCF7F41FE45842004A7995 /* UserScriptManager.swift */,
			);
			indentWidth = 4;
			path = Browser;
			sourceTree = "<group>";
			tabWidth = 4;
		};
		E40A18F61EDC73D5006B7F28 /* Entitlements */ = {
			isa = PBXGroup;
			children = (
				E40A18F71EDC73D5006B7F28 /* Fennec.entitlements */,
				E40A18F81EDC73D5006B7F28 /* FennecEnterprise.entitlements */,
				E40A18F91EDC73D5006B7F28 /* Firefox.entitlements */,
				E40A18FA1EDC73D5006B7F28 /* FirefoxBeta.entitlements */,
			);
			path = Entitlements;
			sourceTree = "<group>";
		};
		E4E0BB141AFBC9E4008D6260 /* Shared */ = {
			isa = PBXGroup;
			children = (
				D35210E01CB2F16600FC5DCB /* Strings.swift */,
				E650756F1E37F7AB006961AC /* Extensions */,
				E4E0BB161AFBC9E4008D6260 /* Supporting Files */,
				E65075621E37F7AB006961AC /* Accessibility.swift */,
				E650757E1E37F7AB006961AC /* UIColorExtensions.swift */,
				EB7FFFBF20A9D38C003E1E34 /* AlertController.swift */,
				E65075631E37F7AB006961AC /* AppConstants.swift */,
				E65075641E37F7AB006961AC /* AppInfo.swift */,
				E65075651E37F7AB006961AC /* GeneralUtils.swift */,
				E65075661E37F7AB006961AC /* AsyncReducer.swift */,
				E65075671E37F7AB006961AC /* AuthenticationKeychainInfo.swift */,
				E65075681E37F7AB006961AC /* Bytes.swift */,
				E65075691E37F7AB006961AC /* Cancellable.swift */,
				E650756A1E37F7AB006961AC /* CrashSimulator.h */,
				E650756B1E37F7AB006961AC /* CrashSimulator.m */,
				E650756C1E37F7AB006961AC /* DeferredUtils.swift */,
				E650756D1E37F7AB006961AC /* DeviceInfo.swift */,
				E650756E1E37F7AB006961AC /* effective_tld_names.dat */,
				3964B0991EA8F06F00F2EEF4 /* FeatureSwitch.swift */,
				E65075811E37F7AB006961AC /* FSUtils.h */,
				E65075821E37F7AB006961AC /* FSUtils.m */,
				E65075831E37F7AB006961AC /* Functions.swift */,
				E65075841E37F7AB006961AC /* KeyboardHelper.swift */,
				E65075851E37F7AB006961AC /* KeychainCache.swift */,
				E65075861E37F7AB006961AC /* LaunchArguments.swift */,
				E65075871E37F7AB006961AC /* Loader.swift */,
				E65075881E37F7AB006961AC /* Logger.swift */,
				E65075891E37F7AB006961AC /* NotificationConstants.swift */,
				E650758B1E37F7AB006961AC /* Prefs.swift */,
				CE7F115E1F3CCEF900ABFC0B /* RemoteDevices.swift */,
				E650758C1E37F7AB006961AC /* RollingFileLogger.swift */,
				E650758D1E37F7AB006961AC /* SupportUtils.swift */,
				E650758E1E37F7AB006961AC /* SystemUtils.swift */,
				E650758F1E37F7AB006961AC /* TimeConstants.swift */,
				E65075901E37F7AB006961AC /* UserAgent.swift */,
				E65075911E37F7AB006961AC /* WeakList.swift */,
				2760D2BE215ACCE20068E131 /* BundleExtensions.swift */,
			);
			path = Shared;
			sourceTree = "<group>";
		};
		E4E0BB161AFBC9E4008D6260 /* Supporting Files */ = {
			isa = PBXGroup;
			children = (
				E4E0BB151AFBC9E4008D6260 /* Shared-Bridging-Header.h */,
				E4E0BB171AFBC9E4008D6260 /* Info.plist */,
			);
			path = "Supporting Files";
			sourceTree = "<group>";
		};
		E60961841B62B7E100DD640F /* Configuration */ = {
			isa = PBXGroup;
			children = (
				E60961861B62B8A700DD640F /* Fennec.xcconfig */,
				E6DCC1ED1DCBB6AA00CEC4B7 /* Fennec.enterprise.xcconfig */,
				E6FCC43C1C40565200DF6113 /* FirefoxBeta.xcconfig */,
				E60961891B62B8C800DD640F /* Firefox.xcconfig */,
			);
			name = Configuration;
			sourceTree = "<group>";
		};
		E63ED8DF1BFD254E0097D08E /* Login Management */ = {
			isa = PBXGroup;
			children = (
				E63ED8E01BFD25580097D08E /* LoginListViewController.swift */,
				E633E2D91C21EAF8001FFF6C /* LoginDetailViewController.swift */,
			);
			path = "Login Management";
			sourceTree = "<group>";
		};
		E65075551E37F714006961AC /* Utils */ = {
			isa = PBXGroup;
			children = (
				A1AD4BD220BF4712007A6EA1 /* ImageCache.swift */,
				E650755A1E37F747006961AC /* Swizzling.h */,
				E650755B1E37F747006961AC /* Swizzling.m */,
				E65075561E37F714006961AC /* FaviconFetcher.swift */,
				E650755D1E37F756006961AC /* Try.h */,
				E650755E1E37F756006961AC /* Try.m */,
			);
			path = Utils;
			sourceTree = "<group>";
		};
		E650756F1E37F7AB006961AC /* Extensions */ = {
			isa = PBXGroup;
			children = (
				E65075711E37F7AB006961AC /* ArrayExtensions.swift */,
				E683F0C11E93D4E90035D990 /* DictionaryExtensions.swift */,
				E65075721E37F7AB006961AC /* HashExtensions.swift */,
				E65075731E37F7AB006961AC /* HexExtensions.swift */,
				E65075741E37F7AB006961AC /* KeychainWrapperExtensions.swift */,
				E65075751E37F7AB006961AC /* NSCharacterSetExtensions.swift */,
				E65075761E37F7AB006961AC /* NSFileManagerExtensions.swift */,
				E65075781E37F7AB006961AC /* ScannerExtensions.swift */,
				E650757A1E37F7AB006961AC /* URLExtensions.swift */,
				E650757B1E37F7AB006961AC /* URLProtectionSpaceExtensions.swift */,
				E650757C1E37F7AB006961AC /* SetExtensions.swift */,
				E650757D1E37F7AB006961AC /* StringExtensions.swift */,
				E650757F1E37F7AB006961AC /* UIImageExtensions.swift */,
				7B10AA9E1E3A15020002DD08 /* DataExtensions.swift */,
				7B10AABA1E3A1F650002DD08 /* URLRequestExtensions.swift */,
				7B9BF91B1E43472E00CB24F4 /* JSONExtensions.swift */,
				7B3D9E641E4CBFDB007A50DA /* NSCoderExtensions.swift */,
				E693F0D81E9D64BD0086DC17 /* OptionalExtensions.swift */,
				A1510DDE20E51EF4008BF1F4 /* UIDeviceExtensions.swift */,
			);
			path = Extensions;
			sourceTree = "<group>";
		};
		E652F6F91BF66A79007FFDD6 /* Delegates */ = {
			isa = PBXGroup;
			children = (
				F84B21E51A0910F600AAB793 /* AppDelegate.swift */,
				D3BE7B451B054F8600641031 /* TestAppDelegate.swift */,
			);
			name = Delegates;
			sourceTree = "<group>";
		};
		E659A6091EB7C1D300D7A6AD /* BuddyBuild */ = {
			isa = PBXGroup;
			children = (
				E659A60A1EB7C1D300D7A6AD /* BuddyBuildSDK.framework */,
			);
			name = BuddyBuild;
			path = ThirdParty/BuddyBuild;
			sourceTree = "<group>";
		};
		E66C5B451BDA81050051AA93 /* Apple */ = {
			isa = PBXGroup;
			children = (
				E66C5B461BDA81050051AA93 /* UIImage+ImageEffects.h */,
				E66C5B471BDA81050051AA93 /* UIImage+ImageEffects.m */,
			);
			name = Apple;
			path = ThirdParty/Apple;
			sourceTree = SOURCE_ROOT;
		};
		E689C6FF1E0C716F008BAADB /* Entitlements */ = {
			isa = PBXGroup;
			children = (
				E6F738761EB7A97500B50143 /* FirefoxApplication.entitlements */,
				E6F738751EB7A97100B50143 /* FirefoxBetaApplication.entitlements */,
				E6F738741EB7A8D300B50143 /* FennecApplication.entitlements */,
				E62AC15F1E956AFC00843532 /* FennecEnterpriseApplication.entitlements */,
			);
			path = Entitlements;
			sourceTree = "<group>";
		};
		E68E7ADF1CAC209000FDCA76 /* PasscodeConfiguration */ = {
			isa = PBXGroup;
			children = (
				E640E8691C73A47C00C5F072 /* PasscodeViews.swift */,
				E6108FF81C84E91C005D25E8 /* BasePasscodeViewController.swift */,
				E68E7ACA1CAC1D4500FDCA76 /* PagingPasscodeViewController.swift */,
				E640E85D1C73A45A00C5F072 /* PasscodeEntryViewController.swift */,
				E68E7AD91CAC207400FDCA76 /* ChangePasscodeViewController.swift */,
				E68E7ADB1CAC208200FDCA76 /* SetupPasscodeViewController.swift */,
				E68E7ADD1CAC208A00FDCA76 /* RemovePasscodeViewController.swift */,
			);
			name = PasscodeConfiguration;
			sourceTree = "<group>";
		};
		E692E3271C46E62D009D1240 /* AuthenticationManager */ = {
			isa = PBXGroup;
			children = (
				E68E7ADF1CAC209000FDCA76 /* PasscodeConfiguration */,
				E69E06C81C76198000D0F926 /* AuthenticationManagerConstants.swift */,
				E65D89171C8647420006EA35 /* AppAuthenticator.swift */,
			);
			path = AuthenticationManager;
			sourceTree = "<group>";
		};
		E699220D1B94E3EF007C480D /* About */ = {
			isa = PBXGroup;
			children = (
				E69922121B94E3EF007C480D /* Licenses.html */,
			);
			path = About;
			sourceTree = "<group>";
		};
		E6F9650D1B2F1CF20034B023 /* SharedTests */ = {
			isa = PBXGroup;
			children = (
				E6F9650E1B2F1CF20034B023 /* Supporting Files */,
				3B4AA24A1D8B8C4C00A2E008 /* ArrayExtensionTests.swift */,
				39E65D261CA5B92000C63CE3 /* AsyncReducerTests.swift */,
				28786E541AB0F5FA009EA9EF /* DeferredTests.swift */,
				A176323020CF2A6000126F25 /* DeferredTestUtils.swift */,
				3964B09B1EA8F32C00F2EEF4 /* FeatureSwitchTests.swift */,
				E4E25CCA1CA99E7400D0F088 /* HexExtensionsTests.swift */,
				E6F9653B1B2F1D5D0034B023 /* NSURLExtensionsTests.swift */,
				2FEBABAE1AB3659000DB5728 /* ResultTests.swift */,
				E61453BD1B750A1700C3F9D7 /* RollingFileLoggerTests.swift */,
				E4E7EB6C1C4AED5E0094275D /* SupportUtilsTests.swift */,
				28A6CE891AC082E200C1A2D4 /* UtilsTests.swift */,
				3BB54B301E68EB2B0021DAC4 /* AuthenticationKeychainInfoTests.swift */,
			);
			path = SharedTests;
			sourceTree = "<group>";
		};
		E6F9650E1B2F1CF20034B023 /* Supporting Files */ = {
			isa = PBXGroup;
			children = (
				E6F9650F1B2F1CF20034B023 /* Info.plist */,
			);
			name = "Supporting Files";
			sourceTree = "<group>";
		};
		EB2A63241F3B49A7004EF8B0 /* ContentBlocker */ = {
			isa = PBXGroup;
			children = (
				EB2A63251F3B49A7004EF8B0 /* ContentBlockerHelper.swift */,
				EB11A1032044A90E0018F749 /* ContentBlockerHelper+TabContentScript.swift */,
				EB11A1012044A90D0018F749 /* ContentBlockerHelper+Whitelist.swift */,
				EB11A1022044A90D0018F749 /* TrackingProtectionPageStats.swift */,
				EB54A8712028CE4000018880 /* Lists */,
			);
			path = ContentBlocker;
			sourceTree = "<group>";
		};
		EB54A8712028CE4000018880 /* Lists */ = {
			isa = PBXGroup;
			children = (
				EB54A8722028CE4000018880 /* disconnect-advertising.json */,
				EB54A8732028CE4000018880 /* disconnect-analytics.json */,
				EB54A8742028CE4000018880 /* disconnect-content.json */,
				EB54A8752028CE4000018880 /* disconnect-social.json */,
			);
			path = Lists;
			sourceTree = "<group>";
		};
		F84B21B51A090F8100AAB793 = {
			isa = PBXGroup;
			children = (
				E6C191D41E38F7B7000A213B /* Cartfile */,
				E6C191D51E38F7B7000A213B /* Cartfile.resolved */,
				F84B21C01A090F8100AAB793 /* Client */,
				F84B21D61A090F8100AAB793 /* ClientTests */,
				F8708D1E1A0970990051AB07 /* Extensions */,
				5D1DC51420AC9AFA00905E5A /* Data */,
				5D1DC52120AC9AFB00905E5A /* DataTests */,
				5DE7688520B3456D00FF5533 /* BraveShared */,
				27F443962135E11200296C58 /* BraveShareTo */,
				7B604FC11C496005006EEEC3 /* Frameworks */,
				F84B21BF1A090F8100AAB793 /* Products */,
				D34DC84C1A16C40C00D49B7B /* Providers */,
				39F99FC71E3A6DB700F353B4 /* Push */,
				39B0646D1E7ADA4B000BE173 /* PushTests */,
				E4E0BB141AFBC9E4008D6260 /* Shared */,
				E6F9650D1B2F1CF20034B023 /* SharedTests */,
				7B3632E71C29879300D12AF9 /* Snapshot */,
				2FCAE21B1ABB51F800877008 /* Storage */,
				3B43E3D11D95C48D00BBA9DB /* StoragePerfTests */,
				2FCAE22A1ABB51F800877008 /* StorageTests */,
				5DE7689220B3456E00FF5533 /* BraveSharedTests */,
				28CE83EF1A1D246900576538 /* Third-Party Source */,
				D39FA1601A83E0EC00EE869C /* UITests */,
				3BFE4B081D342FB900DDF53F /* XCUITests */,
			);
			indentWidth = 4;
			sourceTree = "<group>";
			tabWidth = 4;
			usesTabs = 0;
		};
		F84B21BF1A090F8100AAB793 /* Products */ = {
			isa = PBXGroup;
			children = (
				F84B21BE1A090F8100AAB793 /* Client.app */,
				F84B21D31A090F8100AAB793 /* ClientTests.xctest */,
				D39FA15F1A83E0EC00EE869C /* UITests.xctest */,
				288A2D861AB8B3260023ABC3 /* Shared.framework */,
				2FCAE21A1ABB51F800877008 /* Storage.framework */,
				2FCAE2241ABB51F800877008 /* StorageTests.xctest */,
				E6F9650C1B2F1CF20034B023 /* SharedTests.xctest */,
				7BEB644D1C7345600092C02E /* L10nSnapshotTests.xctest */,
				7BEB645A1C7345990092C02E /* MarketingUITests.xctest */,
				3BFE4B071D342FB800DDF53F /* XCUITests.xctest */,
				3B43E3D01D95C48D00BBA9DB /* StoragePerfTests.xctest */,
				5D1DC51320AC9AF900905E5A /* Data.framework */,
				5D1DC51B20AC9AFA00905E5A /* DataTests.xctest */,
				5DE7688420B3456C00FF5533 /* BraveShared.framework */,
				5DE7688C20B3456E00FF5533 /* BraveSharedTests.xctest */,
				0A6231E32121F761007B429B /* UnitTests.xctest */,
				27F443952135E11200296C58 /* BraveShareTo.appex */,
			);
			name = Products;
			sourceTree = "<group>";
		};
		F84B21C01A090F8100AAB793 /* Client */ = {
			isa = PBXGroup;
			children = (
				7B2142FC1E5E055000CDD3FC /* InfoPlist.strings */,
				F84B22431A09165600AAB793 /* Info.plist */,
				F84B21EB1A0910F600AAB793 /* Assets */,
				F84B21E41A0910F600AAB793 /* Application */,
				E60961841B62B7E100DD640F /* Configuration */,
				E689C6FF1E0C716F008BAADB /* Entitlements */,
				28EADE5C1AFC3A6D007FB2FB /* Extensions */,
				F84B21F11A0910F600AAB793 /* Frontend */,
				39A359BD1BFCCE7B006B9E87 /* Helpers */,
				E65075551E37F714006961AC /* Utils */,
				74821FFD1DB6D3AC00EEEA72 /* MailSchemes.plist */,
			);
			path = Client;
			sourceTree = "<group>";
		};
		F84B21D61A090F8100AAB793 /* ClientTests */ = {
			isa = PBXGroup;
			children = (
				E696FE501C47F86E00EC007C /* AuthenticatorTests.swift */,
				F84B21D91A090F8100AAB793 /* ClientTests.swift */,
				D3D488581ABB54CD00A93597 /* FileAccessorTests.swift */,
				281B2BE91ADF4D90002917DC /* MockProfile.swift */,
				E683F0A51E92E0820035D990 /* MockableHistory.swift */,
				2FDB10921A9FBEC5006CF312 /* PrefsTests.swift */,
				0BA896491A250E6500C1010C /* ProfileTest.swift */,
				03CCC9171AF05E7300DBF30D /* RelativeDatesTests.swift */,
				2F697F7D1A9FD22D009E03AE /* SearchEnginesTests.swift */,
				D3FA777A1A43B2990010CD32 /* SearchTests.swift */,
				2F13E79A1AC0C02700D75081 /* StringExtensionsTests.swift */,
				D82ED2631FEB3C420059570B /* DefaultSearchPrefsTests.swift */,
				7BBFEE731BB405D900A305AA /* TabManagerTests.swift */,
				0BF42D4E1A7CD09600889E28 /* TestFavicons.swift */,
				2F44FA1A1A9D426A00FD20CC /* TestHashExtensions.swift */,
				A83E5B1C1C1DA8D80026D912 /* UIPasteboardExtensionsTests.swift */,
				3BFCBF1F1E04B1C50070C042 /* UIImageViewExtensionsTests.swift */,
				E4CD9F1C1A6D9C2800318571 /* WebServerTests.swift */,
				D3BA41671BD82F2200DA5457 /* XCTestCaseExtensions.swift */,
				F84B21D71A090F8100AAB793 /* Supporting Files */,
				39236E711FCC600200A38F1B /* TabEventHandlerTests.swift */,
				D8EFFA251FF702A8001D3A09 /* NavigationRouterTests.swift */,
			);
			path = ClientTests;
			sourceTree = "<group>";
		};
		F84B21D71A090F8100AAB793 /* Supporting Files */ = {
			isa = PBXGroup;
			children = (
				A83E5B181C1DA8BF0026D912 /* image.gif */,
				F84B21D81A090F8100AAB793 /* Info.plist */,
				A83E5B191C1DA8BF0026D912 /* image.png */,
			);
			name = "Supporting Files";
			sourceTree = "<group>";
		};
		F84B21E41A0910F600AAB793 /* Application */ = {
			isa = PBXGroup;
			children = (
				E652F6F91BF66A79007FFDD6 /* Delegates */,
				28CE83E81A1D206D00576538 /* Client-Bridging-Header.h */,
				E40FAB0B1A7ABB77009CB80D /* WebServer.swift */,
				E4D6BEB81A0930EC00F538BD /* LaunchScreen.xib */,
				D3BE7B251B054D4400641031 /* main.swift */,
				E6327A631BF6438E008D12E0 /* DebugSettingsBundleOptions.swift */,
				E6639F171BF11E17002D0853 /* Settings.bundle */,
				7BEFC67F1BFF68C30059C952 /* QuickActions.swift */,
				D8EFFA0B1FF5B1FA001D3A09 /* NavigationRouter.swift */,
				A134B88920DA98BB00A581D0 /* ClientPreferences.swift */,
				A13AC72420EC12360040D4BB /* Migration.swift */,
			);
			path = Application;
			sourceTree = "<group>";
		};
		F84B21EB1A0910F600AAB793 /* Assets */ = {
			isa = PBXGroup;
			children = (
				2765826D217130B700754B2F /* Certificates */,
				D0FCF8031FE4772C004A7995 /* AllFramesAtDocumentEnd.js */,
				D03F8F22200EAC1E003C2224 /* AllFramesAtDocumentStart.js */,
				D0FCF8041FE4772D004A7995 /* MainFrameAtDocumentEnd.js */,
				D0FCF8051FE4772D004A7995 /* MainFrameAtDocumentStart.js */,
				3BC659581E5BA505006D560F /* top_sites.json */,
				3BC659481E5BA4AE006D560F /* TopSites */,
				C6345ECA2113B3A000CFB983 /* SearchPlugins */,
				D308EE551CBF0BF5006843F2 /* CertError.css */,
				0BA1E02F1B051A07007675AF /* NetError.css */,
				D38A1EDF1CB458EC0080C842 /* CertError.html */,
				0BA1E00D1B03FB0B007675AF /* NetError.html */,
				39A35AEC1C0662A3006B9E87 /* SpotlightHelper.js */,
				D37524861C6E8B5A00A5F6C2 /* topdomains.txt */,
				F84B21EF1A0910F600AAB793 /* Images.xcassets */,
				E699220D1B94E3EF007C480D /* About */,
				F84B22391A0914A300AAB793 /* Fonts */,
				F35B8D2A1D6380EA008E3D61 /* SessionRestore.html */,
			);
			path = Assets;
			sourceTree = "<group>";
		};
		F84B21F11A0910F600AAB793 /* Frontend */ = {
			isa = PBXGroup;
			children = (
				0A4B012320D0321A004D4011 /* UX.swift */,
				2816EFFF1B33E05400522243 /* UIConstants.swift */,
				392ED7D51D0AEEEE009D9B62 /* Accessors */,
				E692E3271C46E62D009D1240 /* AuthenticationManager */,
				D3A994941A368691008AD1AC /* Browser */,
				EB2A63241F3B49A7004EF8B0 /* ContentBlocker */,
				7B0B1B9C1C1B69F500DF4AB5 /* Extensions */,
				A104E190210A380E00D2323E /* Shields */,
				E63ED8DF1BFD254E0097D08E /* Login Management */,
				7BC7B4571C903A6A0046E9D2 /* Menu */,
				F84B21F51A0910F600AAB793 /* Reader */,
				2F44FC551A9E83E200FD20CC /* Settings */,
				D3972BF01C22412B00035B87 /* Share */,
				0A1E84322190A4BA0042F782 /* Sync */,
				A1D841FE20BC44E400BDAFF7 /* Popover */,
				271877FF216525FB0006036E /* Popup */,
				D0FCF7EE1FE44E15004A7995 /* UserContent */,
				D38A1BEB1A9FA2CA00F6A386 /* Widgets */,
				2C49854D206173C800893DAE /* photon-colors.swift */,
			);
			path = Frontend;
			sourceTree = "<group>";
		};
		F84B21F51A0910F600AAB793 /* Reader */ = {
			isa = PBXGroup;
			children = (
				E4CD9E901A6897FB00318571 /* ReaderMode.swift */,
				E4A960051ABB9C450069AD6F /* ReaderModeUtils.swift */,
				E4B423BD1AB9FE6A007E66C8 /* ReaderModeCache.swift */,
				E4B423DC1ABA0318007E66C8 /* ReaderModeHandlers.swift */,
				E4CD9F531A71506400318571 /* Reader.html */,
				E4CD9F5A1A71506C00318571 /* Reader.css */,
				E4CD9F6C1A77DD2800318571 /* ReaderModeStyleViewController.swift */,
				E4A961171AC041C40069AD6F /* ReadabilityService.swift */,
				E4A961371AC06FA50069AD6F /* ReaderViewLoading.html */,
			);
			path = Reader;
			sourceTree = "<group>";
		};
		F84B22391A0914A300AAB793 /* Fonts */ = {
			isa = PBXGroup;
			children = (
				E4B7B73A1A793CF20022C5E0 /* CharisSILB.ttf */,
				E4B7B73B1A793CF20022C5E0 /* CharisSILBI.ttf */,
				E4B7B73C1A793CF20022C5E0 /* CharisSILI.ttf */,
				E4B7B73D1A793CF20022C5E0 /* CharisSILR.ttf */,
				E4B7B7411A793CF20022C5E0 /* FiraSans-Bold.ttf */,
				E4B7B7421A793CF20022C5E0 /* FiraSans-BoldItalic.ttf */,
				E4424B3B1AC71FB400F44C38 /* FiraSans-Book.ttf */,
				E4B7B7511A793CF20022C5E0 /* FiraSans-Italic.ttf */,
				E4B7B7521A793CF20022C5E0 /* FiraSans-Light.ttf */,
				E4ECCDAD1AB131770005E717 /* FiraSans-Medium.ttf */,
				E4B7B7561A793CF20022C5E0 /* FiraSans-Regular.ttf */,
				E4B7B7571A793CF20022C5E0 /* FiraSans-SemiBold.ttf */,
				E4B7B75F1A793CF20022C5E0 /* FiraSans-UltraLight.ttf */,
			);
			path = Fonts;
			sourceTree = "<group>";
		};
		F8708D1E1A0970990051AB07 /* Extensions */ = {
			isa = PBXGroup;
			children = (
				E40A18F61EDC73D5006B7F28 /* Entitlements */,
			);
			path = Extensions;
			sourceTree = "<group>";
		};
/* End PBXGroup section */

/* Begin PBXHeadersBuildPhase section */
		288A2D831AB8B3260023ABC3 /* Headers */ = {
			isa = PBXHeadersBuildPhase;
			buildActionMask = 2147483647;
			files = (
				E650759A1E37F7AB006961AC /* CrashSimulator.h in Headers */,
				E65075B01E37F7AB006961AC /* FSUtils.h in Headers */,
			);
			runOnlyForDeploymentPostprocessing = 0;
		};
		2FCAE2171ABB51F800877008 /* Headers */ = {
			isa = PBXHeadersBuildPhase;
			buildActionMask = 2147483647;
			files = (
				2FCAE33E1ABB5F1800877008 /* Storage-Bridging-Header.h in Headers */,
			);
			runOnlyForDeploymentPostprocessing = 0;
		};
		5D1DC51020AC9AF900905E5A /* Headers */ = {
			isa = PBXHeadersBuildPhase;
			buildActionMask = 2147483647;
			files = (
				5D1DC52520AC9AFB00905E5A /* Data.h in Headers */,
			);
			runOnlyForDeploymentPostprocessing = 0;
		};
		5DE7688120B3456C00FF5533 /* Headers */ = {
			isa = PBXHeadersBuildPhase;
			buildActionMask = 2147483647;
			files = (
				5DE7689620B3456E00FF5533 /* BraveShared.h in Headers */,
			);
			runOnlyForDeploymentPostprocessing = 0;
		};
/* End PBXHeadersBuildPhase section */

/* Begin PBXNativeTarget section */
		0A6231E22121F761007B429B /* UnitTests */ = {
			isa = PBXNativeTarget;
			buildConfigurationList = 0A6231F52121F761007B429B /* Build configuration list for PBXNativeTarget "UnitTests" */;
			buildPhases = (
				0A6231DF2121F761007B429B /* Sources */,
				0A6231E02121F761007B429B /* Frameworks */,
				0A6231E12121F761007B429B /* Resources */,
			);
			buildRules = (
			);
			dependencies = (
				0A6231E92121F761007B429B /* PBXTargetDependency */,
			);
			name = UnitTests;
			productName = UnitTests;
			productReference = 0A6231E32121F761007B429B /* UnitTests.xctest */;
			productType = "com.apple.product-type.bundle.unit-test";
		};
		27F443942135E11200296C58 /* BraveShareTo */ = {
			isa = PBXNativeTarget;
			buildConfigurationList = 27F443AB2135E11200296C58 /* Build configuration list for PBXNativeTarget "BraveShareTo" */;
			buildPhases = (
				27F443912135E11200296C58 /* Sources */,
				27F443922135E11200296C58 /* Frameworks */,
				27F443932135E11200296C58 /* Resources */,
			);
			buildRules = (
			);
			dependencies = (
			);
			name = BraveShareTo;
			productName = BraveShareTo;
			productReference = 27F443952135E11200296C58 /* BraveShareTo.appex */;
			productType = "com.apple.product-type.app-extension";
		};
		288A2D851AB8B3260023ABC3 /* Shared */ = {
			isa = PBXNativeTarget;
			buildConfigurationList = 288A2D9F1AB8B3260023ABC3 /* Build configuration list for PBXNativeTarget "Shared" */;
			buildPhases = (
				288A2D811AB8B3260023ABC3 /* Sources */,
				288A2D821AB8B3260023ABC3 /* Frameworks */,
				288A2D831AB8B3260023ABC3 /* Headers */,
				288A2D841AB8B3260023ABC3 /* Resources */,
			);
			buildRules = (
			);
			dependencies = (
			);
			name = Shared;
			productName = Shared;
			productReference = 288A2D861AB8B3260023ABC3 /* Shared.framework */;
			productType = "com.apple.product-type.framework";
		};
		2FCAE2191ABB51F800877008 /* Storage */ = {
			isa = PBXNativeTarget;
			buildConfigurationList = 2FCAE2331ABB51F900877008 /* Build configuration list for PBXNativeTarget "Storage" */;
			buildPhases = (
				2FCAE2151ABB51F800877008 /* Sources */,
				2FCAE2161ABB51F800877008 /* Frameworks */,
				2FCAE2171ABB51F800877008 /* Headers */,
				2FCAE2181ABB51F800877008 /* Resources */,
			);
			buildRules = (
			);
			dependencies = (
				0B742CCE1B32493800EE9264 /* PBXTargetDependency */,
				2FCAE23C1ABB520700877008 /* PBXTargetDependency */,
			);
			name = Storage;
			productName = Storage;
			productReference = 2FCAE21A1ABB51F800877008 /* Storage.framework */;
			productType = "com.apple.product-type.framework";
		};
		2FCAE2231ABB51F800877008 /* StorageTests */ = {
			isa = PBXNativeTarget;
			buildConfigurationList = 2FCAE2371ABB51F900877008 /* Build configuration list for PBXNativeTarget "StorageTests" */;
			buildPhases = (
				2FCAE2201ABB51F800877008 /* Sources */,
				2FCAE2211ABB51F800877008 /* Frameworks */,
				2FCAE2221ABB51F800877008 /* Resources */,
			);
			buildRules = (
			);
			dependencies = (
				2FCAE2271ABB51F800877008 /* PBXTargetDependency */,
				2FCAE2291ABB51F800877008 /* PBXTargetDependency */,
			);
			name = StorageTests;
			productName = StorageTests;
			productReference = 2FCAE2241ABB51F800877008 /* StorageTests.xctest */;
			productType = "com.apple.product-type.bundle.unit-test";
		};
		3B43E3CF1D95C48D00BBA9DB /* StoragePerfTests */ = {
			isa = PBXNativeTarget;
			buildConfigurationList = 3B43E3E91D95C48E00BBA9DB /* Build configuration list for PBXNativeTarget "StoragePerfTests" */;
			buildPhases = (
				3B43E3CC1D95C48D00BBA9DB /* Sources */,
				3B43E3CD1D95C48D00BBA9DB /* Frameworks */,
				3B43E3CE1D95C48D00BBA9DB /* Resources */,
			);
			buildRules = (
			);
			dependencies = (
				3B43E3D61D95C48D00BBA9DB /* PBXTargetDependency */,
			);
			name = StoragePerfTests;
			productName = StoragePerfTests;
			productReference = 3B43E3D01D95C48D00BBA9DB /* StoragePerfTests.xctest */;
			productType = "com.apple.product-type.bundle.unit-test";
		};
		3BFE4B061D342FB800DDF53F /* XCUITests */ = {
			isa = PBXNativeTarget;
			buildConfigurationList = 3BFE4B201D342FB900DDF53F /* Build configuration list for PBXNativeTarget "XCUITests" */;
			buildPhases = (
				E6EC6EFC1E5354E20067985D /* Copy Carthage Frameworks */,
				3BFE4B031D342FB800DDF53F /* Sources */,
				3BFE4B041D342FB800DDF53F /* Frameworks */,
				3BFE4B051D342FB800DDF53F /* Resources */,
			);
			buildRules = (
			);
			dependencies = (
				3BFE4B0D1D342FB900DDF53F /* PBXTargetDependency */,
			);
			name = XCUITests;
			productName = XCUITests;
			productReference = 3BFE4B071D342FB800DDF53F /* XCUITests.xctest */;
			productType = "com.apple.product-type.bundle.ui-testing";
		};
		5D1DC51220AC9AF900905E5A /* Data */ = {
			isa = PBXNativeTarget;
			buildConfigurationList = 5D1DC53A20AC9AFB00905E5A /* Build configuration list for PBXNativeTarget "Data" */;
			buildPhases = (
				5D1DC50E20AC9AF900905E5A /* Sources */,
				5D1DC50F20AC9AF900905E5A /* Frameworks */,
				5D1DC51020AC9AF900905E5A /* Headers */,
				5D1DC51120AC9AF900905E5A /* Resources */,
			);
			buildRules = (
			);
			dependencies = (
				5D977A2420DA9D2200D6ADF3 /* PBXTargetDependency */,
			);
			name = Data;
			productName = Data;
			productReference = 5D1DC51320AC9AF900905E5A /* Data.framework */;
			productType = "com.apple.product-type.framework";
		};
		5D1DC51A20AC9AFA00905E5A /* DataTests */ = {
			isa = PBXNativeTarget;
			buildConfigurationList = 5D1DC53B20AC9AFB00905E5A /* Build configuration list for PBXNativeTarget "DataTests" */;
			buildPhases = (
				5D1DC51720AC9AFA00905E5A /* Sources */,
				5D1DC51820AC9AFA00905E5A /* Frameworks */,
				5D1DC51920AC9AFA00905E5A /* Resources */,
			);
			buildRules = (
			);
			dependencies = (
				5D1DC51E20AC9AFB00905E5A /* PBXTargetDependency */,
				5D1DC52020AC9AFB00905E5A /* PBXTargetDependency */,
			);
			name = DataTests;
			productName = DataTests;
			productReference = 5D1DC51B20AC9AFA00905E5A /* DataTests.xctest */;
			productType = "com.apple.product-type.bundle.unit-test";
		};
		5DE7688320B3456C00FF5533 /* BraveShared */ = {
			isa = PBXNativeTarget;
			buildConfigurationList = 5DE7689B20B3456E00FF5533 /* Build configuration list for PBXNativeTarget "BraveShared" */;
			buildPhases = (
				5DE7687F20B3456C00FF5533 /* Sources */,
				5DE7688020B3456C00FF5533 /* Frameworks */,
				5DE7688120B3456C00FF5533 /* Headers */,
				5DE7688220B3456C00FF5533 /* Resources */,
			);
			buildRules = (
			);
			dependencies = (
				5D977A2620DAA0E300D6ADF3 /* PBXTargetDependency */,
				5D977A1B20DA9D1200D6ADF3 /* PBXTargetDependency */,
			);
			name = BraveShared;
			productName = BraveShared;
			productReference = 5DE7688420B3456C00FF5533 /* BraveShared.framework */;
			productType = "com.apple.product-type.framework";
		};
		5DE7688B20B3456E00FF5533 /* BraveSharedTests */ = {
			isa = PBXNativeTarget;
			buildConfigurationList = 5DE768A020B3456E00FF5533 /* Build configuration list for PBXNativeTarget "BraveSharedTests" */;
			buildPhases = (
				5DE7688820B3456E00FF5533 /* Sources */,
				5DE7688920B3456E00FF5533 /* Frameworks */,
				5DE7688A20B3456E00FF5533 /* Resources */,
			);
			buildRules = (
			);
			dependencies = (
				5DE7688F20B3456E00FF5533 /* PBXTargetDependency */,
				5DE7689120B3456E00FF5533 /* PBXTargetDependency */,
			);
			name = BraveSharedTests;
			productName = BraveSharedTests;
			productReference = 5DE7688C20B3456E00FF5533 /* BraveSharedTests.xctest */;
			productType = "com.apple.product-type.bundle.unit-test";
		};
		7BEB64401C7345600092C02E /* L10nSnapshotTests */ = {
			isa = PBXNativeTarget;
			buildConfigurationList = E60138631C89EAE700DF9756 /* Build configuration list for PBXNativeTarget "L10nSnapshotTests" */;
			buildPhases = (
				7BEB64431C7345600092C02E /* Sources */,
				7BEB64461C7345600092C02E /* Frameworks */,
				7BEB64471C7345600092C02E /* Resources */,
				E4A69F612048AFEA00D9017B /* Copy Carthage Frameworks */,
			);
			buildRules = (
			);
			dependencies = (
				7BEB64411C7345600092C02E /* PBXTargetDependency */,
			);
			name = L10nSnapshotTests;
			productName = L10nSnapshotTests;
			productReference = 7BEB644D1C7345600092C02E /* L10nSnapshotTests.xctest */;
			productType = "com.apple.product-type.bundle.ui-testing";
		};
		7BEB644F1C7345990092C02E /* MarketingUITests */ = {
			isa = PBXNativeTarget;
			buildConfigurationList = E60138641C89EAE700DF9756 /* Build configuration list for PBXNativeTarget "MarketingUITests" */;
			buildPhases = (
				7BEB64501C7345990092C02E /* Sources */,
				7BEB64531C7345990092C02E /* Frameworks */,
				7BEB64541C7345990092C02E /* Resources */,
			);
			buildRules = (
			);
			dependencies = (
				7BEB645D1C7346100092C02E /* PBXTargetDependency */,
			);
			name = MarketingUITests;
			productName = MarketingUITests;
			productReference = 7BEB645A1C7345990092C02E /* MarketingUITests.xctest */;
			productType = "com.apple.product-type.bundle.ui-testing";
		};
		D39FA15E1A83E0EC00EE869C /* UITests */ = {
			isa = PBXNativeTarget;
			buildConfigurationList = D39FA1671A83E0EC00EE869C /* Build configuration list for PBXNativeTarget "UITests" */;
			buildPhases = (
				D39FA15B1A83E0EC00EE869C /* Sources */,
				D39FA15C1A83E0EC00EE869C /* Frameworks */,
				D39FA15D1A83E0EC00EE869C /* Resources */,
				E6ECF2371C974E0600B0DC93 /* CopyFiles */,
				0B21E8011E26C5D3000C8779 /* CopyFiles */,
			);
			buildRules = (
			);
			dependencies = (
				D39FA1661A83E0EC00EE869C /* PBXTargetDependency */,
			);
			name = UITests;
			productName = UITests;
			productReference = D39FA15F1A83E0EC00EE869C /* UITests.xctest */;
			productType = "com.apple.product-type.bundle.unit-test";
		};
		E6F9650B1B2F1CF20034B023 /* SharedTests */ = {
			isa = PBXNativeTarget;
			buildConfigurationList = E6F965381B2F1CF20034B023 /* Build configuration list for PBXNativeTarget "SharedTests" */;
			buildPhases = (
				E6F965081B2F1CF20034B023 /* Sources */,
				E6F965091B2F1CF20034B023 /* Frameworks */,
				E6F9650A1B2F1CF20034B023 /* Resources */,
			);
			buildRules = (
			);
			dependencies = (
				E6F965141B2F1CF20034B023 /* PBXTargetDependency */,
				E6F9653A1B2F1D330034B023 /* PBXTargetDependency */,
			);
			name = SharedTests;
			productName = SharedTests;
			productReference = E6F9650C1B2F1CF20034B023 /* SharedTests.xctest */;
			productType = "com.apple.product-type.bundle.unit-test";
		};
		F84B21BD1A090F8100AAB793 /* Client */ = {
			isa = PBXNativeTarget;
			buildConfigurationList = F84B21DD1A090F8100AAB793 /* Build configuration list for PBXNativeTarget "Client" */;
			buildPhases = (
				7B604F8F1C494AAA006EEEC3 /* Copy Carthage Dependencies */,
				2779B7052159297D0044A102 /* Run SwiftLint */,
				F84B21BA1A090F8100AAB793 /* Sources */,
				F84B21BC1A090F8100AAB793 /* Resources */,
				28CE83DE1A1D1E7C00576538 /* Frameworks */,
				F84B22531A0920C600AAB793 /* Embed App Extensions */,
				E6639F191BF11E3A002D0853 /* Conditionally Add Settings Bundle */,
				E6B09CD31C74EEDB00C63FA1 /* Copy Frameworks */,
				0AF8E5332100E1A400DBB280 /* ShellScript */,
			);
			buildRules = (
			);
			dependencies = (
				288A2D9C1AB8B3260023ABC3 /* PBXTargetDependency */,
				2FCAE2301ABB51F800877008 /* PBXTargetDependency */,
				5D1DC52720AC9AFB00905E5A /* PBXTargetDependency */,
				5DE7689820B3456E00FF5533 /* PBXTargetDependency */,
				27F4439E2135E11200296C58 /* PBXTargetDependency */,
			);
			name = Client;
			productName = Client;
			productReference = F84B21BE1A090F8100AAB793 /* Client.app */;
			productType = "com.apple.product-type.application";
		};
		F84B21D21A090F8100AAB793 /* ClientTests */ = {
			isa = PBXNativeTarget;
			buildConfigurationList = F84B21E01A090F8100AAB793 /* Build configuration list for PBXNativeTarget "ClientTests" */;
			buildPhases = (
				F84B21CF1A090F8100AAB793 /* Sources */,
				F84B21D01A090F8100AAB793 /* Frameworks */,
				F84B21D11A090F8100AAB793 /* Resources */,
				2F3444EC1AB2378200FD9731 /* Copy Files */,
			);
			buildRules = (
			);
			dependencies = (
				7B9BF92F1E435DE400CB24F4 /* PBXTargetDependency */,
				F84B21D51A090F8100AAB793 /* PBXTargetDependency */,
			);
			name = ClientTests;
			productName = ClientTests;
			productReference = F84B21D31A090F8100AAB793 /* ClientTests.xctest */;
			productType = "com.apple.product-type.bundle.unit-test";
		};
/* End PBXNativeTarget section */

/* Begin PBXProject section */
		F84B21B61A090F8100AAB793 /* Project object */ = {
			isa = PBXProject;
			attributes = {
				DefaultBuildSystemTypeForWorkspace = Latest;
				LastSwiftMigration = 0700;
				LastSwiftUpdateCheck = 1000;
				LastUpgradeCheck = 0800;
				ORGANIZATIONNAME = Mozilla;
				TargetAttributes = {
					0A6231E22121F761007B429B = {
						CreatedOnToolsVersion = 10.0;
						ProvisioningStyle = Automatic;
						TestTargetID = F84B21BD1A090F8100AAB793;
					};
					27F443942135E11200296C58 = {
						CreatedOnToolsVersion = 10.0;
						ProvisioningStyle = Automatic;
					};
					288A2D851AB8B3260023ABC3 = {
						CreatedOnToolsVersion = 6.2;
						LastSwiftMigration = 0820;
					};
					2FCAE2191ABB51F800877008 = {
						CreatedOnToolsVersion = 6.2;
						LastSwiftMigration = 0820;
					};
					2FCAE2231ABB51F800877008 = {
						CreatedOnToolsVersion = 6.2;
						LastSwiftMigration = 0820;
						TestTargetID = F84B21BD1A090F8100AAB793;
					};
					3B43E3CF1D95C48D00BBA9DB = {
						CreatedOnToolsVersion = 8.0;
						LastSwiftMigration = 0820;
						ProvisioningStyle = Automatic;
						TestTargetID = F84B21BD1A090F8100AAB793;
					};
					3BFE4B061D342FB800DDF53F = {
						CreatedOnToolsVersion = 7.3.1;
						LastSwiftMigration = 0820;
						TestTargetID = F84B21BD1A090F8100AAB793;
					};
					5D1DC51A20AC9AFA00905E5A = {
						ProvisioningStyle = Automatic;
					};
					5DE7688B20B3456E00FF5533 = {
						ProvisioningStyle = Automatic;
					};
					7BEB64401C7345600092C02E = {
						ProvisioningStyle = Automatic;
					};
					7BEB644F1C7345990092C02E = {
						ProvisioningStyle = Automatic;
						TestTargetID = F84B21BD1A090F8100AAB793;
					};
					D39FA15E1A83E0EC00EE869C = {
						CreatedOnToolsVersion = 6.1.1;
						LastSwiftMigration = 0820;
						ProvisioningStyle = Automatic;
						TestTargetID = F84B21BD1A090F8100AAB793;
					};
					E6F9650B1B2F1CF20034B023 = {
						CreatedOnToolsVersion = 6.3.2;
						LastSwiftMigration = 0820;
					};
					F84B21BD1A090F8100AAB793 = {
						CreatedOnToolsVersion = 6.1;
						LastSwiftMigration = 0820;
						ProvisioningStyle = Automatic;
						SystemCapabilities = {
							com.apple.ApplicationGroups.iOS = {
								enabled = 1;
							};
							com.apple.BackgroundModes = {
								enabled = 1;
							};
							com.apple.Keychain = {
								enabled = 0;
							};
							com.apple.Push = {
								enabled = 1;
							};
							com.apple.SafariKeychain = {
								enabled = 0;
							};
						};
					};
					F84B21D21A090F8100AAB793 = {
						CreatedOnToolsVersion = 6.1;
						LastSwiftMigration = 0820;
						TestTargetID = F84B21BD1A090F8100AAB793;
					};
				};
			};
			buildConfigurationList = F84B21B91A090F8100AAB793 /* Build configuration list for PBXProject "Client" */;
			compatibilityVersion = "Xcode 3.2";
			developmentRegion = English;
			hasScannedForEncodings = 0;
			knownRegions = (
				en,
				Base,
				de,
				ja,
				"zh-TW",
				uk,
				es,
				it,
				ms,
				sv,
				"ko-KR",
				"id-ID",
				pl,
				"pt-BR",
				ru,
				fr,
				id,
				zh,
			);
			mainGroup = F84B21B51A090F8100AAB793;
			productRefGroup = F84B21BF1A090F8100AAB793 /* Products */;
			projectDirPath = "";
			projectReferences = (
				{
					ProductGroup = D30EBB5B1C75503800105AE9 /* Products */;
					ProjectRef = D30EBB5A1C75503800105AE9 /* KIF.xcodeproj */;
				},
				{
					ProductGroup = 0B742CC71B32491400EE9264 /* Products */;
					ProjectRef = 0B742CC61B32491400EE9264 /* sqlcipher.xcodeproj */;
				},
			);
			projectRoot = "";
			targets = (
				F84B21BD1A090F8100AAB793 /* Client */,
				27F443942135E11200296C58 /* BraveShareTo */,
				5DE7688320B3456C00FF5533 /* BraveShared */,
				288A2D851AB8B3260023ABC3 /* Shared */,
				2FCAE2191ABB51F800877008 /* Storage */,
				5D1DC51220AC9AF900905E5A /* Data */,
				F84B21D21A090F8100AAB793 /* ClientTests */,
				D39FA15E1A83E0EC00EE869C /* UITests */,
				2FCAE2231ABB51F800877008 /* StorageTests */,
				E6F9650B1B2F1CF20034B023 /* SharedTests */,
				7BEB64401C7345600092C02E /* L10nSnapshotTests */,
				7BEB644F1C7345990092C02E /* MarketingUITests */,
				3BFE4B061D342FB800DDF53F /* XCUITests */,
				3B43E3CF1D95C48D00BBA9DB /* StoragePerfTests */,
				5D1DC51A20AC9AFA00905E5A /* DataTests */,
				5DE7688B20B3456E00FF5533 /* BraveSharedTests */,
				0A6231E22121F761007B429B /* UnitTests */,
			);
		};
/* End PBXProject section */

/* Begin PBXReferenceProxy section */
		0B742CCC1B32491400EE9264 /* libsqlcipher.a */ = {
			isa = PBXReferenceProxy;
			fileType = archive.ar;
			path = libsqlcipher.a;
			remoteRef = 0B742CCB1B32491400EE9264 /* PBXContainerItemProxy */;
			sourceTree = BUILT_PRODUCTS_DIR;
		};
		D30EBB641C75503800105AE9 /* libKIF.a */ = {
			isa = PBXReferenceProxy;
			fileType = archive.ar;
			path = libKIF.a;
			remoteRef = D30EBB631C75503800105AE9 /* PBXContainerItemProxy */;
			sourceTree = BUILT_PRODUCTS_DIR;
		};
		D30EBB661C75503800105AE9 /* Test Host.app */ = {
			isa = PBXReferenceProxy;
			fileType = wrapper.application;
			path = "Test Host.app";
			remoteRef = D30EBB651C75503800105AE9 /* PBXContainerItemProxy */;
			sourceTree = BUILT_PRODUCTS_DIR;
		};
		D30EBB681C75503800105AE9 /* KIF Tests - XCTest.xctest */ = {
			isa = PBXReferenceProxy;
			fileType = wrapper.cfbundle;
			path = "KIF Tests - XCTest.xctest";
			remoteRef = D30EBB671C75503800105AE9 /* PBXContainerItemProxy */;
			sourceTree = BUILT_PRODUCTS_DIR;
		};
		D30EBB6A1C75503800105AE9 /* KIF.framework */ = {
			isa = PBXReferenceProxy;
			fileType = wrapper.framework;
			path = KIF.framework;
			remoteRef = D30EBB691C75503800105AE9 /* PBXContainerItemProxy */;
			sourceTree = BUILT_PRODUCTS_DIR;
		};
		E6CB64CC1DA42C2900887098 /* KIFFrameworkConsumer.app */ = {
			isa = PBXReferenceProxy;
			fileType = wrapper.application;
			path = KIFFrameworkConsumer.app;
			remoteRef = E6CB64CB1DA42C2900887098 /* PBXContainerItemProxy */;
			sourceTree = BUILT_PRODUCTS_DIR;
		};
		E6CB64CE1DA42C2900887098 /* KIFFrameworkConsumerTests.xctest */ = {
			isa = PBXReferenceProxy;
			fileType = wrapper.cfbundle;
			path = KIFFrameworkConsumerTests.xctest;
			remoteRef = E6CB64CD1DA42C2900887098 /* PBXContainerItemProxy */;
			sourceTree = BUILT_PRODUCTS_DIR;
		};
/* End PBXReferenceProxy section */

/* Begin PBXResourcesBuildPhase section */
		0A6231E12121F761007B429B /* Resources */ = {
			isa = PBXResourcesBuildPhase;
			buildActionMask = 2147483647;
			files = (
			);
			runOnlyForDeploymentPostprocessing = 0;
		};
		27F443932135E11200296C58 /* Resources */ = {
			isa = PBXResourcesBuildPhase;
			buildActionMask = 2147483647;
			files = (
				27F443F42138843400296C58 /* BraveShareToInfoPlist.strings in Resources */,
			);
			runOnlyForDeploymentPostprocessing = 0;
		};
		288A2D841AB8B3260023ABC3 /* Resources */ = {
			isa = PBXResourcesBuildPhase;
			buildActionMask = 2147483647;
			files = (
				E650759E1E37F7AB006961AC /* effective_tld_names.dat in Resources */,
			);
			runOnlyForDeploymentPostprocessing = 0;
		};
		2FCAE2181ABB51F800877008 /* Resources */ = {
			isa = PBXResourcesBuildPhase;
			buildActionMask = 2147483647;
			files = (
			);
			runOnlyForDeploymentPostprocessing = 0;
		};
		2FCAE2221ABB51F800877008 /* Resources */ = {
			isa = PBXResourcesBuildPhase;
			buildActionMask = 2147483647;
			files = (
				E4791B9C1CC035FD00C6D77B /* testcert1.pem in Resources */,
				2891F2CB1F991185001B105E /* v33.db in Resources */,
				E4791BAA1CC0360200C6D77B /* testcert2.pem in Resources */,
			);
			runOnlyForDeploymentPostprocessing = 0;
		};
		3B43E3CE1D95C48D00BBA9DB /* Resources */ = {
			isa = PBXResourcesBuildPhase;
			buildActionMask = 2147483647;
			files = (
			);
			runOnlyForDeploymentPostprocessing = 0;
		};
		3BFE4B051D342FB800DDF53F /* Resources */ = {
			isa = PBXResourcesBuildPhase;
			buildActionMask = 2147483647;
			files = (
			);
			runOnlyForDeploymentPostprocessing = 0;
		};
		5D1DC51120AC9AF900905E5A /* Resources */ = {
			isa = PBXResourcesBuildPhase;
			buildActionMask = 2147483647;
			files = (
				0AF684622191D6470079EC77 /* bookmark_util.js in Resources */,
				5D1DC57420AE005400905E5A /* ios-sync.js in Resources */,
				0A1E843121909CC40042F782 /* fetch.js in Resources */,
				0A1E842D21909CA70042F782 /* crypto.js in Resources */,
				0A1E842F21909CBC0042F782 /* bundle.js in Resources */,
			);
			runOnlyForDeploymentPostprocessing = 0;
		};
		5D1DC51920AC9AFA00905E5A /* Resources */ = {
			isa = PBXResourcesBuildPhase;
			buildActionMask = 2147483647;
			files = (
			);
			runOnlyForDeploymentPostprocessing = 0;
		};
		5DE7688220B3456C00FF5533 /* Resources */ = {
			isa = PBXResourcesBuildPhase;
			buildActionMask = 2147483647;
			files = (
			);
			runOnlyForDeploymentPostprocessing = 0;
		};
		5DE7688A20B3456E00FF5533 /* Resources */ = {
			isa = PBXResourcesBuildPhase;
			buildActionMask = 2147483647;
			files = (
			);
			runOnlyForDeploymentPostprocessing = 0;
		};
		7BEB64471C7345600092C02E /* Resources */ = {
			isa = PBXResourcesBuildPhase;
			buildActionMask = 2147483647;
			files = (
			);
			runOnlyForDeploymentPostprocessing = 0;
		};
		7BEB64541C7345990092C02E /* Resources */ = {
			isa = PBXResourcesBuildPhase;
			buildActionMask = 2147483647;
			files = (
			);
			runOnlyForDeploymentPostprocessing = 0;
		};
		D39FA15D1A83E0EC00EE869C /* Resources */ = {
			isa = PBXResourcesBuildPhase;
			buildActionMask = 2147483647;
			files = (
				E6EAC5961B29CB3A00E1DE1E /* scrollablePage.html in Resources */,
				D34E33031BA793C2006135F0 /* loginForm.html in Resources */,
				0B6FBAB21AC1F830007EC669 /* numberedPage.html in Resources */,
				0B5A93421B1EB572004F47A2 /* readablePage.html in Resources */,
				E6B4C3D81C68F55C001F97E8 /* JSPrompt.html in Resources */,
				D343DCFE1C446BDB00D7EEE8 /* findPage.html in Resources */,
				0BF8F8DA1AEFF1C900E90BC2 /* noTitle.html in Resources */,
				E67422C51CFF2D39009E8373 /* youtube.ico in Resources */,
				D3E171C21A841EAD00AB44CD /* KIFHelper.js in Resources */,
				C8EB60C41F1FB12500F9B5B3 /* navigationDelegate.html in Resources */,
				D31EC05F1CC57ED80096F4AB /* localhostLoad.html in Resources */,
				4F97573B1AFA6F37006ECC24 /* readerContent.html in Resources */,
			);
			runOnlyForDeploymentPostprocessing = 0;
		};
		E6F9650A1B2F1CF20034B023 /* Resources */ = {
			isa = PBXResourcesBuildPhase;
			buildActionMask = 2147483647;
			files = (
			);
			runOnlyForDeploymentPostprocessing = 0;
		};
		F84B21BC1A090F8100AAB793 /* Resources */ = {
			isa = PBXResourcesBuildPhase;
			buildActionMask = 2147483647;
			files = (
				D38A1EE01CB458EC0080C842 /* CertError.html in Resources */,
				0BA1E0301B051A07007675AF /* NetError.css in Resources */,
				3BC659491E5BA4AE006D560F /* TopSites in Resources */,
				EB54A8772028CE4000018880 /* disconnect-analytics.json in Resources */,
				E4B7B77E1A793CF20022C5E0 /* FiraSans-SemiBold.ttf in Resources */,
				F84B220B1A0910F600AAB793 /* Images.xcassets in Resources */,
				27658272217130D900754B2F /* GlobalSign_r3.cer in Resources */,
				F35B8D2B1D6380EA008E3D61 /* SessionRestore.html in Resources */,
				3BC659591E5BA505006D560F /* top_sites.json in Resources */,
				E4B7B7631A793CF20022C5E0 /* CharisSILI.ttf in Resources */,
				EB54A8782028CE4000018880 /* disconnect-content.json in Resources */,
				E4CD9F541A71506400318571 /* Reader.html in Resources */,
				C6345ECB2113B3A000CFB983 /* SearchPlugins in Resources */,
				7B2142FE1E5E055000CDD3FC /* InfoPlist.strings in Resources */,
				E69922171B94E3EF007C480D /* Licenses.html in Resources */,
				E4CD9F5B1A71506C00318571 /* Reader.css in Resources */,
				D0FCF8061FE4772D004A7995 /* AllFramesAtDocumentEnd.js in Resources */,
				27658273217130D900754B2F /* DigiCertHighAssurance.cer in Resources */,
				E4B7B7611A793CF20022C5E0 /* CharisSILB.ttf in Resources */,
				D37524871C6E8B5A00A5F6C2 /* topdomains.txt in Resources */,
				E4B7B7621A793CF20022C5E0 /* CharisSILBI.ttf in Resources */,
				27658271217130D900754B2F /* GlobalSign_r1.cer in Resources */,
				39F4C0FA2045D87400746155 /* FocusHelper.js in Resources */,
				E4B7B7861A793CF20022C5E0 /* FiraSans-UltraLight.ttf in Resources */,
				EB54A8762028CE4000018880 /* disconnect-advertising.json in Resources */,
				E4B7B77D1A793CF20022C5E0 /* FiraSans-Regular.ttf in Resources */,
				E4B7B7791A793CF20022C5E0 /* FiraSans-Light.ttf in Resources */,
				D0FCF8081FE4772D004A7995 /* MainFrameAtDocumentStart.js in Resources */,
				74821FFE1DB6D3AC00EEEA72 /* MailSchemes.plist in Resources */,
				FA9294011D6584A200AC8D33 /* QRCode.xcassets in Resources */,
				D308EE561CBF0BF5006843F2 /* CertError.css in Resources */,
				E4B7B7641A793CF20022C5E0 /* CharisSILR.ttf in Resources */,
				E4B7B7681A793CF20022C5E0 /* FiraSans-Bold.ttf in Resources */,
				E4B7B7781A793CF20022C5E0 /* FiraSans-Italic.ttf in Resources */,
				0BA1E00E1B03FB0B007675AF /* NetError.html in Resources */,
				E4A961381AC06FA50069AD6F /* ReaderViewLoading.html in Resources */,
				EB54A8792028CE4000018880 /* disconnect-social.json in Resources */,
				E4ECCDAE1AB131770005E717 /* FiraSans-Medium.ttf in Resources */,
				E4424B3C1AC71FB400F44C38 /* FiraSans-Book.ttf in Resources */,
				39A35AED1C0662A3006B9E87 /* SpotlightHelper.js in Resources */,
				D0FCF8071FE4772D004A7995 /* MainFrameAtDocumentEnd.js in Resources */,
				E4D6BEB91A0930EC00F538BD /* LaunchScreen.xib in Resources */,
				2F44FB2D1A9D5D8500FD20CC /* FiraSans-BoldItalic.ttf in Resources */,
				D03F8F23200EAC1F003C2224 /* AllFramesAtDocumentStart.js in Resources */,
			);
			runOnlyForDeploymentPostprocessing = 0;
		};
		F84B21D11A090F8100AAB793 /* Resources */ = {
			isa = PBXResourcesBuildPhase;
			buildActionMask = 2147483647;
			files = (
				A83E5B1A1C1DA8BF0026D912 /* image.gif in Resources */,
				A83E5B1B1C1DA8BF0026D912 /* image.png in Resources */,
			);
			runOnlyForDeploymentPostprocessing = 0;
		};
/* End PBXResourcesBuildPhase section */

/* Begin PBXShellScriptBuildPhase section */
		0AF8E5332100E1A400DBB280 /* ShellScript */ = {
			isa = PBXShellScriptBuildPhase;
			buildActionMask = 2147483647;
			files = (
			);
			inputPaths = (
				"$(SRCROOT)/Carthage/Build/iOS/ObjcExceptionBridging.framework",
			);
			outputPaths = (
			);
			runOnlyForDeploymentPostprocessing = 0;
			shellPath = /bin/sh;
			shellScript = "/usr/local/bin/carthage copy-frameworks";
		};
		2779B7052159297D0044A102 /* Run SwiftLint */ = {
			isa = PBXShellScriptBuildPhase;
			buildActionMask = 2147483647;
			files = (
			);
			inputFileListPaths = (
			);
			inputPaths = (
			);
			name = "Run SwiftLint";
			outputFileListPaths = (
			);
			outputPaths = (
			);
			runOnlyForDeploymentPostprocessing = 0;
			shellPath = /bin/sh;
			shellScript = "sh \"$SRCROOT/swiftlint.sh\"\n\n";
		};
		7B604F8F1C494AAA006EEEC3 /* Copy Carthage Dependencies */ = {
			isa = PBXShellScriptBuildPhase;
			buildActionMask = 2147483647;
			files = (
			);
			inputPaths = (
				"$(SRCROOT)/Carthage/Build/iOS/Alamofire.framework",
				"$(SRCROOT)/Carthage/Build/iOS/SDWebImage.framework",
				"$(SRCROOT)/Carthage/Build/iOS/SnapKit.framework",
				"$(SRCROOT)/Carthage/Build/iOS/XCGLogger.framework",
				"$(SRCROOT)/Carthage/Build/iOS/AdjustSdk.framework",
				"$(SRCROOT)/Carthage/Build/iOS/GCDWebServers.framework",
				"$(SRCROOT)/Carthage/Build/iOS/OnePasswordExtension.framework",
				"$(SRCROOT)/Carthage/Build/iOS/Deferred.framework",
				"$(SRCROOT)/Carthage/Build/iOS/SwiftKeychainWrapper.framework",
				"$(SRCROOT)/Carthage/Build/iOS/Fuzi.framework",
				"$(SRCROOT)/Carthage/Build/iOS/JSONSchema.framework",
				"$(SRCROOT)/Carthage/Build/iOS/SwiftyJSON.framework",
				"$(SRCROOT)/Carthage/Build/iOS/pop.framework",
				"$(SRCROOT)/Carthage/Build/iOS/Eureka.framework",
				"$(SRCROOT)/Carthage/Build/iOS/FastImageCache.framework",
				"$(SRCROOT)/Carthage/Build/iOS/Static.framework",
			);
			name = "Copy Carthage Dependencies";
			outputPaths = (
			);
			runOnlyForDeploymentPostprocessing = 0;
			shellPath = /bin/sh;
			shellScript = "/usr/local/bin/carthage copy-frameworks\n";
		};
		E4A69F612048AFEA00D9017B /* Copy Carthage Frameworks */ = {
			isa = PBXShellScriptBuildPhase;
			buildActionMask = 2147483647;
			files = (
			);
			inputPaths = (
				"$(SRCROOT)/Carthage/Build/iOS/MappaMundi.framework",
			);
			name = "Copy Carthage Frameworks";
			outputPaths = (
			);
			runOnlyForDeploymentPostprocessing = 0;
			shellPath = /bin/sh;
			shellScript = "/usr/local/bin/carthage copy-frameworks";
		};
		E6639F191BF11E3A002D0853 /* Conditionally Add Settings Bundle */ = {
			isa = PBXShellScriptBuildPhase;
			buildActionMask = 2147483647;
			files = (
			);
			inputPaths = (
			);
			name = "Conditionally Add Settings Bundle";
			outputPaths = (
			);
			runOnlyForDeploymentPostprocessing = 0;
			shellPath = /bin/sh;
			shellScript = "if [ \"${INCLUDE_SETTINGS_BUNDLE}\" = \"YES\" ]\nthen\n    cp -r \"${PROJECT_DIR}/${TARGET_NAME}/Application/Settings.bundle\" \"${BUILT_PRODUCTS_DIR}/${PRODUCT_NAME}.app\"\nfi";
		};
		E6EC6EFC1E5354E20067985D /* Copy Carthage Frameworks */ = {
			isa = PBXShellScriptBuildPhase;
			buildActionMask = 2147483647;
			files = (
			);
			inputPaths = (
				"$(SRCROOT)/Carthage/Build/iOS/EarlGrey.framework",
				"$(SRCROOT)/Carthage/Build/iOS/MappaMundi.framework",
			);
			name = "Copy Carthage Frameworks";
			outputPaths = (
			);
			runOnlyForDeploymentPostprocessing = 0;
			shellPath = /bin/sh;
			shellScript = "/usr/local/bin/carthage copy-frameworks";
		};
/* End PBXShellScriptBuildPhase section */

/* Begin PBXSourcesBuildPhase section */
		0A6231DF2121F761007B429B /* Sources */ = {
			isa = PBXSourcesBuildPhase;
			buildActionMask = 2147483647;
			files = (
			);
			runOnlyForDeploymentPostprocessing = 0;
		};
		27F443912135E11200296C58 /* Sources */ = {
			isa = PBXSourcesBuildPhase;
			buildActionMask = 2147483647;
			files = (
				27F443AD2135E25300296C58 /* ShareToBraveViewController.swift in Sources */,
			);
			runOnlyForDeploymentPostprocessing = 0;
		};
		288A2D811AB8B3260023ABC3 /* Sources */ = {
			isa = PBXSourcesBuildPhase;
			buildActionMask = 2147483647;
			files = (
				E65075991E37F7AB006961AC /* Cancellable.swift in Sources */,
				E65075BE1E37F7AB006961AC /* TimeConstants.swift in Sources */,
				E65075B21E37F7AB006961AC /* Functions.swift in Sources */,
				E65075B41E37F7AB006961AC /* KeychainCache.swift in Sources */,
				E65075BA1E37F7AB006961AC /* Prefs.swift in Sources */,
				2760D2BF215ACCE20068E131 /* BundleExtensions.swift in Sources */,
				7B10AABB1E3A1F650002DD08 /* URLRequestExtensions.swift in Sources */,
				E693F0D91E9D64BD0086DC17 /* OptionalExtensions.swift in Sources */,
				E65075A01E37F7AB006961AC /* ArrayExtensions.swift in Sources */,
				E65075A31E37F7AB006961AC /* KeychainWrapperExtensions.swift in Sources */,
				E65075921E37F7AB006961AC /* Accessibility.swift in Sources */,
				E65075B51E37F7AB006961AC /* LaunchArguments.swift in Sources */,
				E65075BB1E37F7AB006961AC /* RollingFileLogger.swift in Sources */,
				E650759D1E37F7AB006961AC /* DeviceInfo.swift in Sources */,
				E65075971E37F7AB006961AC /* AuthenticationKeychainInfo.swift in Sources */,
				E65075A51E37F7AB006961AC /* NSFileManagerExtensions.swift in Sources */,
				E65075A11E37F7AB006961AC /* HashExtensions.swift in Sources */,
				3964B09A1EA8F06F00F2EEF4 /* FeatureSwitch.swift in Sources */,
				E65075981E37F7AB006961AC /* Bytes.swift in Sources */,
				E65075B11E37F7AB006961AC /* FSUtils.m in Sources */,
				CE7F11941F3CEEC800ABFC0B /* RemoteDevices.swift in Sources */,
				D3A14C221CB3145E00253BC6 /* Strings.swift in Sources */,
				7B10AA9F1E3A15020002DD08 /* DataExtensions.swift in Sources */,
				7B3D9E651E4CBFDB007A50DA /* NSCoderExtensions.swift in Sources */,
				E65075931E37F7AB006961AC /* AppConstants.swift in Sources */,
				A1510DDF20E51EF4008BF1F4 /* UIDeviceExtensions.swift in Sources */,
				E65075B81E37F7AB006961AC /* NotificationConstants.swift in Sources */,
				E65075AC1E37F7AB006961AC /* StringExtensions.swift in Sources */,
				E65075951E37F7AB006961AC /* GeneralUtils.swift in Sources */,
				E683F0C21E93D4E90035D990 /* DictionaryExtensions.swift in Sources */,
				E650759B1E37F7AB006961AC /* CrashSimulator.m in Sources */,
				288A2DB51AB8B38D0023ABC3 /* Error.swift in Sources */,
				E65075A91E37F7AB006961AC /* URLExtensions.swift in Sources */,
				7479B4EF1C5306A200DF000B /* Reachability.swift in Sources */,
				E65075B31E37F7AB006961AC /* KeyboardHelper.swift in Sources */,
				E65075AA1E37F7AB006961AC /* URLProtectionSpaceExtensions.swift in Sources */,
				EB7FFFC820A9D38D003E1E34 /* AlertController.swift in Sources */,
				E65075BC1E37F7AB006961AC /* SupportUtils.swift in Sources */,
				E65075B61E37F7AB006961AC /* Loader.swift in Sources */,
				E65075BF1E37F7AB006961AC /* UserAgent.swift in Sources */,
				E65075C01E37F7AB006961AC /* WeakList.swift in Sources */,
				E65075AE1E37F7AB006961AC /* UIImageExtensions.swift in Sources */,
				E65075A71E37F7AB006961AC /* ScannerExtensions.swift in Sources */,
				E65075A21E37F7AB006961AC /* HexExtensions.swift in Sources */,
				288A2DB61AB8B38D0023ABC3 /* Result.swift in Sources */,
				E65075AD1E37F7AB006961AC /* UIColorExtensions.swift in Sources */,
				E650759C1E37F7AB006961AC /* DeferredUtils.swift in Sources */,
				E65075941E37F7AB006961AC /* AppInfo.swift in Sources */,
				E65075A41E37F7AB006961AC /* NSCharacterSetExtensions.swift in Sources */,
				E65075B71E37F7AB006961AC /* Logger.swift in Sources */,
				E65075961E37F7AB006961AC /* AsyncReducer.swift in Sources */,
				7B9BF91C1E43472E00CB24F4 /* JSONExtensions.swift in Sources */,
				E65075BD1E37F7AB006961AC /* SystemUtils.swift in Sources */,
				E65075AB1E37F7AB006961AC /* SetExtensions.swift in Sources */,
			);
			runOnlyForDeploymentPostprocessing = 0;
		};
		2FCAE2151ABB51F800877008 /* Sources */ = {
			isa = PBXSourcesBuildPhase;
			buildActionMask = 2147483647;
			files = (
				2FCAE2621ABB531100877008 /* History.swift in Sources */,
				28126F6E1C2F94F9006466CC /* SQLiteBookmarksModel.swift in Sources */,
				7B9BF9301E449D2500CB24F4 /* MockLogins.swift in Sources */,
				0BDA56B21B26B1E4008C9B96 /* Logins.swift in Sources */,
				0BDA56B41B26B203008C9B96 /* SQLiteLogins.swift in Sources */,
				E6F368291D7F594F008CDD67 /* SQLiteHistoryRecommendations.swift in Sources */,
				2829D3A01C2F0AD400DCF931 /* Sharing.swift in Sources */,
				2FCAE2751ABB531100877008 /* SQLiteRemoteClientsAndTabs.swift in Sources */,
				285F2DC11AF80B4600211843 /* SQLiteBookmarksSyncing.swift in Sources */,
				28C4AB721AD42D4300D9ACE3 /* Clients.swift in Sources */,
				D0131B4D1F3CF7D8000CDE86 /* SQLiteFavicons.swift in Sources */,
				28126F741C2F96F1006466CC /* SQLiteBookmarksResetting.swift in Sources */,
				28B62ACE1BC745E7004A585A /* Syncable.swift in Sources */,
				74B195441CF503FC007F36EF /* RecentlyClosedTabs.swift in Sources */,
				E65075C21E37F956006961AC /* ExtensionUtils.swift in Sources */,
				7BF5A1EA1B41640500EA9DD8 /* SyncQueue.swift in Sources */,
				2852B8441C51996B00591EAC /* Trees.swift in Sources */,
				E677F0541D94247300ECF1FB /* Metadata.swift in Sources */,
				28E08C991AF44EF9009BA2FA /* SQLiteHistory.swift in Sources */,
				285D3B901B4386520035FD22 /* SQLiteQueue.swift in Sources */,
				28532D321C483E3D000072D9 /* CompletionOps.swift in Sources */,
				2FCAE25D1ABB531100877008 /* Bookmarks.swift in Sources */,
				394CF6CF1BAA493C00906917 /* DefaultSuggestedSites.swift in Sources */,
				2FCAE2781ABB531100877008 /* Visit.swift in Sources */,
				D3BF8CBB1B7425570007AFE6 /* DiskImageStore.swift in Sources */,
				E6FF6ACA1D873CFF0070C294 /* PageMetadata.swift in Sources */,
				2FCAE2611ABB531100877008 /* FileAccessor.swift in Sources */,
				28126F481C2F948E006466CC /* SQLiteBookmarksHelpers.swift in Sources */,
				E677F0451D9423FB00ECF1FB /* SQLiteMetadata.swift in Sources */,
				D37DE2831CA2047500A5EC69 /* CertStore.swift in Sources */,
				D018F93E1F44A71A0098F8CA /* Schema.swift in Sources */,
				2829D37A1C2F0A7F00DCF931 /* BookmarksModel.swift in Sources */,
				2FCAE2661ABB531100877008 /* Site.swift in Sources */,
				0B54BD191B698B7C004C822C /* SuggestedSites.swift in Sources */,
				318FB6EB1DB5600D0004E40F /* SQLiteHistoryFactories.swift in Sources */,
				285D3B681B4380B70035FD22 /* Queue.swift in Sources */,
				28E08C9A1AF44F00009BA2FA /* BrowserSchema.swift in Sources */,
				2FCAE2681ABB531100877008 /* BrowserDB.swift in Sources */,
				283586FD1C73F18E00A55435 /* CachingItemSource.swift in Sources */,
				D0B29EE01F460BDF00C7CEFC /* LoginsSchema.swift in Sources */,
				2FCAE2651ABB531100877008 /* RemoteTabs.swift in Sources */,
				2FCAE2601ABB531100877008 /* Favicons.swift in Sources */,
				28126F771C2F9833006466CC /* SQLiteBookmarksBase.swift in Sources */,
				2FCAE2771ABB531100877008 /* SwiftData.swift in Sources */,
				2FCAE25F1ABB531100877008 /* Cursor.swift in Sources */,
				28302E401AF0747800521E2E /* DatabaseError.swift in Sources */,
			);
			runOnlyForDeploymentPostprocessing = 0;
		};
		2FCAE2201ABB51F800877008 /* Sources */ = {
			isa = PBXSourcesBuildPhase;
			buildActionMask = 2147483647;
			files = (
				C8611C8E1F71904C00C3DE7D /* DiskImageStoreTests.swift in Sources */,
				289A4C131C4EB90600A460E3 /* StorageTestUtils.swift in Sources */,
				D37DE2C71CA356D800A5EC69 /* CertTests.swift in Sources */,
				2FCAE2841ABB533A00877008 /* MockFiles.swift in Sources */,
				A176323920CF2AF200126F25 /* DeferredTestUtils.swift in Sources */,
				0BDA56B01B26B1D5008C9B96 /* TestLogins.swift in Sources */,
			);
			runOnlyForDeploymentPostprocessing = 0;
		};
		3B43E3CC1D95C48D00BBA9DB /* Sources */ = {
			isa = PBXSourcesBuildPhase;
			buildActionMask = 2147483647;
			files = (
				A176323A20CF2AF600126F25 /* DeferredTestUtils.swift in Sources */,
				3B43E3D31D95C48D00BBA9DB /* StoragePerfTests.swift in Sources */,
			);
			runOnlyForDeploymentPostprocessing = 0;
		};
		3BFE4B031D342FB800DDF53F /* Sources */ = {
			isa = PBXSourcesBuildPhase;
			buildActionMask = 2147483647;
			files = (
				2CA16FDE1E5F089100332277 /* SearchTest.swift in Sources */,
				0BF0DB4A1E57B05E009172B0 /* LaunchArguments.swift in Sources */,
				3B546EC01D95ECAE00BDBE36 /* ActivityStreamTest.swift in Sources */,
				3D9CA9841EF456A8002434DD /* NightModeTests.swift in Sources */,
				39012F281F8ED262002E3D31 /* ScreenGraphTest.swift in Sources */,
				0B305E1B1E3A98A900BE0767 /* BookmarkingTests.swift in Sources */,
				D81127D81F84023B0050841D /* PhotonActionSheetTest.swift in Sources */,
				3BFE4B501D34673D00DDF53F /* ThirdPartySearchTest.swift in Sources */,
				EB3A38A02032673E004C6E67 /* DatabaseFixtureTest.swift in Sources */,
				2CF9D9AA20067FA10083DF2A /* BrowsingPDFTests.swift in Sources */,
				0BC9C9C41F26F54D000E8AB5 /* SiteLoadTest.swift in Sources */,
				2C4B6BF320349EB800A009C2 /* FirstRunTourTests.swift in Sources */,
				2C4A07DC20246EAD0083E320 /* DragAndDropTests.swift in Sources */,
				2C2A5EF41E68469500F02659 /* PrivateBrowsingTest.swift in Sources */,
				3D71C89E1F5703A1008D8646 /* CopiedLinksTests.swift in Sources */,
				2CF449A51E7BFE2C00FD7595 /* NavigationTest.swift in Sources */,
				2C2A91291FA2410D002E36BD /* HistoryTests.swift in Sources */,
				3BF4B8E91D38497A00493393 /* BaseTestCase.swift in Sources */,
				3D9CAA1C1EFCD655002434DD /* ClipBoardTests.swift in Sources */,
				2CB1A65A1FDEA8B60084E96D /* NewTabSettings.swift in Sources */,
				0B3D670E1E09B90B00C1EFC7 /* AuthenticationTest.swift in Sources */,
				2C28F96C201B2D4C00ABA8A5 /* MailAppSettingsTests.swift in Sources */,
				2C97EC711E72C80E0092EC18 /* TopTabsTest.swift in Sources */,
				39EB469A1E26DDB4006346E8 /* FxScreenGraph.swift in Sources */,
				2CC1B3F01E9B861400814EEC /* DomainAutocompleteTest.swift in Sources */,
				0B729D371E047D6A008E6859 /* HomePageSettingsTest.swift in Sources */,
				39C261CC2018DE21009D97BD /* FxScreenGraphTests.swift in Sources */,
				3DEFED081F55EBE300F8620C /* TrackingProtectionTests.swift in Sources */,
				3D9CA9A81EF84D04002434DD /* NoImageTests.swift in Sources */,
				2C31A8471E8D447F00DAC646 /* HomePageSettingsUITest.swift in Sources */,
				2CEA6F791E93E3A600D4100E /* SearchSettingsUITest.swift in Sources */,
				55A747171DC46FC400CE1B57 /* HomePageUITest.swift in Sources */,
				2C8C07771E7800EA00DC1237 /* FindInPageTest.swift in Sources */,
				2CB56E3F1E926BFB00AF7586 /* ToolbarTest.swift in Sources */,
				2C3406C81E719F00000FD889 /* SettingsTest.swift in Sources */,
			);
			runOnlyForDeploymentPostprocessing = 0;
		};
		5D1DC50E20AC9AF900905E5A /* Sources */ = {
			isa = PBXSourcesBuildPhase;
			buildActionMask = 2147483647;
			files = (
				5D1DC56E20AE005400905E5A /* SyncBookmark.swift in Sources */,
				5D1DC55A20AE004600905E5A /* FaviconMO.swift in Sources */,
				5D1DC55C20AE004600905E5A /* Device.swift in Sources */,
				5D1DC56C20AE005400905E5A /* SyncShowCodewords.swift in Sources */,
				5D1DC55D20AE004600905E5A /* History.swift in Sources */,
				5D1DC57120AE005400905E5A /* SyncDevice.swift in Sources */,
				5D1DC55420AE004600905E5A /* WebsitePresentable.swift in Sources */,
				0A39D56D21930B89008B2772 /* ScriptOpener.swift in Sources */,
				5D1DC55620AE004600905E5A /* DataController.swift in Sources */,
				5D1DC56F20AE005400905E5A /* SyncResponse.swift in Sources */,
				5D1DC57320AE005400905E5A /* SyncSite.swift in Sources */,
				5D1DC55520AE004600905E5A /* TabMO.swift in Sources */,
				5D1DC55E20AE004600905E5A /* Syncable.swift in Sources */,
				5D1DC56D20AE005400905E5A /* Sync.swift in Sources */,
				0A771D35218C8FDC00336E0D /* Bookmark+Sync.swift in Sources */,
				5D1DC57220AE005400905E5A /* JSInjector.swift in Sources */,
				5D1DC55920AE004600905E5A /* Bookmark.swift in Sources */,
				5D1DC55B20AE004600905E5A /* Domain.swift in Sources */,
				0AA4FC392109D685000B173A /* CRUDProtocols.swift in Sources */,
				5D1DC56B20AE005400905E5A /* SyncCrypto.swift in Sources */,
				5D1DC55F20AE004600905E5A /* Model.xcdatamodeld in Sources */,
				5D1DC57020AE005400905E5A /* SyncRecord.swift in Sources */,
			);
			runOnlyForDeploymentPostprocessing = 0;
		};
		5D1DC51720AC9AFA00905E5A /* Sources */ = {
			isa = PBXSourcesBuildPhase;
			buildActionMask = 2147483647;
			files = (
				0AF3B4F0213D8E3300695962 /* FaviconMOTests.swift in Sources */,
				A176323B20CF2AF800126F25 /* DeferredTestUtils.swift in Sources */,
				2798E01D213EFC3F003EDBB1 /* FavoriteTests.swift in Sources */,
				0AF3B4ED213D8E3300695962 /* CoreDataTestCase.swift in Sources */,
				0AF3B4EF213D8E3300695962 /* DomainTests.swift in Sources */,
				0AF3B4EE213D8E3300695962 /* HistoryTests.swift in Sources */,
				0AF3B4F1213D8E3300695962 /* DataControllerTests.swift in Sources */,
				0AF3B4F2213D8E3300695962 /* BookmarkTests.swift in Sources */,
				0AF3B4F3213D8E3300695962 /* DeviceTests.swift in Sources */,
				0AF3B4F4213D8E3300695962 /* TabMOTests.swift in Sources */,
			);
			runOnlyForDeploymentPostprocessing = 0;
		};
		5DE7687F20B3456C00FF5533 /* Sources */ = {
			isa = PBXSourcesBuildPhase;
			buildActionMask = 2147483647;
			files = (
				5DE768A620B345C300FF5533 /* SharedExtensions.swift in Sources */,
				5DE768A720B345C600FF5533 /* BraveStrings.swift in Sources */,
				5D6DDEF3214003A6001FF0AE /* DAU.swift in Sources */,
				2765826A2171266900754B2F /* UrpService.swift in Sources */,
				5DE768A920B3461300FF5533 /* BraveUX.swift in Sources */,
				2765825D2171263A00754B2F /* UserReferralProgram.swift in Sources */,
				276582692171266900754B2F /* ReferralData.swift in Sources */,
				5DE768B020B4601700FF5533 /* UIColorExtensions.swift in Sources */,
				5DE768AE20B443E500FF5533 /* JSONSerializationExtensions.swift in Sources */,
				2765826C2171266900754B2F /* UrpLogsViewController.swift in Sources */,
				5DE768AB20B346B800FF5533 /* BraveShieldState.swift in Sources */,
				A1510DA120E409E9008BF1F4 /* URLCacheExtensions.swift in Sources */,
				2765826B2171266900754B2F /* CustomHeaderData.swift in Sources */,
				5D6DDEFE2141B6A1001FF0AE /* Preferences.swift in Sources */,
			);
			runOnlyForDeploymentPostprocessing = 0;
		};
		5DE7688820B3456E00FF5533 /* Sources */ = {
			isa = PBXSourcesBuildPhase;
			buildActionMask = 2147483647;
			files = (
				A176323C20CF2AF900126F25 /* DeferredTestUtils.swift in Sources */,
				5DE7689420B3456E00FF5533 /* BraveSharedTests.swift in Sources */,
				27A586E1214C0DDD000CAE3C /* PreferencesTest.swift in Sources */,
				5D6DDF0021428CF0001FF0AE /* DAUTests.swift in Sources */,
			);
			runOnlyForDeploymentPostprocessing = 0;
		};
		7BEB64431C7345600092C02E /* Sources */ = {
			isa = PBXSourcesBuildPhase;
			buildActionMask = 2147483647;
			files = (
				7BEB64441C7345600092C02E /* L10nSnapshotTests.swift in Sources */,
				7BEB64451C7345600092C02E /* SnapshotHelper.swift in Sources */,
				E40AFC541DD0E93300DA5651 /* L10nPermissionStringsSnapshotTests.swift in Sources */,
				E40AFC6C1DD128DA00DA5651 /* L10nIntroSnapshotTests.swift in Sources */,
				E40AFC651DD0F25500DA5651 /* L10nBaseSnapshotTests.swift in Sources */,
				391B4FFF1F9767F50094F841 /* FxScreenGraph.swift in Sources */,
				E402000A1E6493C800B45AFF /* LaunchArguments.swift in Sources */,
			);
			runOnlyForDeploymentPostprocessing = 0;
		};
		7BEB64501C7345990092C02E /* Sources */ = {
			isa = PBXSourcesBuildPhase;
			buildActionMask = 2147483647;
			files = (
				7BEB64511C7345990092C02E /* MarketingUITests.swift in Sources */,
				7BEB64521C7345990092C02E /* SnapshotHelper.swift in Sources */,
			);
			runOnlyForDeploymentPostprocessing = 0;
		};
		D39FA15B1A83E0EC00EE869C /* Sources */ = {
			isa = PBXSourcesBuildPhase;
			buildActionMask = 2147483647;
			files = (
				D38F03701C06387900175932 /* AuthenticationTests.swift in Sources */,
				28C8B7851C852535006D8318 /* BookmarksPanelTests.swift in Sources */,
				C8611CB01F71AEBA00C3DE7D /* NoImageModeTests.swift in Sources */,
				E6B4C4031C68F58B001F97E8 /* BrowserTests.swift in Sources */,
				D39FA1811A83E84900EE869C /* Global.swift in Sources */,
				0B7C1E951F6097AD006A8869 /* TrackingProtectionTests.swift in Sources */,
				4F514FD41ACD8F2C0022D7EA /* HistoryTests.swift in Sources */,
				C8EB60DC1F1FB9AD00F9B5B3 /* NavigationDelegateTests.swift in Sources */,
				E6A92ADB1C52A8DA00743291 /* LoginInputTests.swift in Sources */,
				D375A9201AE71675001B30D5 /* ViewMemoryLeakTests.swift in Sources */,
				D313BE981B2F5096009EF241 /* DomainAutocompleteTests.swift in Sources */,
				D3CFD3641CC5605B0064AB4A /* SecurityTests.swift in Sources */,
				D3C3EB651B6FF44000388E9A /* SessionRestoreTests.swift in Sources */,
				7B24DC9C1B67B3590005766B /* ClearPrivateDataTests.swift in Sources */,
				E633E37A1C2204BE001FFF6C /* LoginManagerTests.swift in Sources */,
				744B0FFE1B4F172E00100422 /* ToolbarTests.swift in Sources */,
				0BEF44631E31165700187C32 /* EarlGrey.swift in Sources */,
			);
			runOnlyForDeploymentPostprocessing = 0;
		};
		E6F965081B2F1CF20034B023 /* Sources */ = {
			isa = PBXSourcesBuildPhase;
			buildActionMask = 2147483647;
			files = (
				28532BEB1C472015000072D9 /* UtilsTests.swift in Sources */,
				28532BEA1C472008000072D9 /* DeferredTests.swift in Sources */,
				E61453BE1B750A1700C3F9D7 /* RollingFileLoggerTests.swift in Sources */,
				3BB54B311E68EB2B0021DAC4 /* AuthenticationKeychainInfoTests.swift in Sources */,
				A176323820CF2A6000126F25 /* DeferredTestUtils.swift in Sources */,
				39E65D271CA5B92000C63CE3 /* AsyncReducerTests.swift in Sources */,
				E4E7EB6D1C4AED5E0094275D /* SupportUtilsTests.swift in Sources */,
				3964B09C1EA8F32C00F2EEF4 /* FeatureSwitchTests.swift in Sources */,
				E4E25CCB1CA99E7400D0F088 /* HexExtensionsTests.swift in Sources */,
				28532BE91C471FFB000072D9 /* ResultTests.swift in Sources */,
				E6F9653C1B2F1D5D0034B023 /* NSURLExtensionsTests.swift in Sources */,
				3B4AA24B1D8B8C4C00A2E008 /* ArrayExtensionTests.swift in Sources */,
			);
			runOnlyForDeploymentPostprocessing = 0;
		};
		F84B21BA1A090F8100AAB793 /* Sources */ = {
			isa = PBXSourcesBuildPhase;
			buildActionMask = 2147483647;
			files = (
				0AADC4D320D2A6A200FDE368 /* FavoritesTileDecorator.swift in Sources */,
				E640E86A1C73A47C00C5F072 /* PasscodeViews.swift in Sources */,
				0ABA874320E68CF500D2694F /* SessionData.swift in Sources */,
				D029A04920A62DB0001DB72F /* TemporaryDocument.swift in Sources */,
				D38F02D11C05127100175932 /* Authenticator.swift in Sources */,
				E68E7ADC1CAC208200FDCA76 /* SetupPasscodeViewController.swift in Sources */,
				7B3631EA1C244FEE00D12AF9 /* Theme.swift in Sources */,
<<<<<<< HEAD
				0A1E843F2190A57F0042F782 /* SyncQRCodeView.swift in Sources */,
=======
				27F94A3A21909A5900F4FADF /* SearchSuggestionsPromptView.swift in Sources */,
>>>>>>> 37231e24
				C690C208212FF35100E6EEE9 /* WebImageCacheWithNoPrivacyProtectionManager.swift in Sources */,
				E66C5B481BDA81050051AA93 /* UIImage+ImageEffects.m in Sources */,
				E4CD9F6D1A77DD2800318571 /* ReaderModeStyleViewController.swift in Sources */,
				D0FCF7F51FE45842004A7995 /* UserScriptManager.swift in Sources */,
				E4A960061ABB9C450069AD6F /* ReaderModeUtils.swift in Sources */,
				0A1E843E2190A57F0042F782 /* SyncCodewordsView.swift in Sources */,
				E68F36981EA694000048CF44 /* PanelDataObservers.swift in Sources */,
				31ADB5DA1E58CEC300E87909 /* ClipboardBarDisplayHandler.swift in Sources */,
				0A4B012020D02EC4004D4011 /* TabsBarViewController.swift in Sources */,
				A1D8420420BC44F800BDAFF7 /* PopoverContentComponent.swift in Sources */,
				745DAB3F1CDAB09E00D44181 /* HistoryBackButton.swift in Sources */,
				A1D8420220BC44F800BDAFF7 /* PopoverController.swift in Sources */,
				D3B6923F1B9F9A58004B87A4 /* FindInPageHelper.swift in Sources */,
				D3C3696E1CC6B78800348A61 /* LocalRequestHelper.swift in Sources */,
				27C461DE211B76500088A441 /* ShieldsView.swift in Sources */,
				E4B423DD1ABA0318007E66C8 /* ReaderModeHandlers.swift in Sources */,
				0A1E84432190A57F0042F782 /* SyncWelcomeViewController.swift in Sources */,
				D308E4E41A5306F500842685 /* SearchEngines.swift in Sources */,
				A13AC72520EC12360040D4BB /* Migration.swift in Sources */,
				27FD2CAB2146C31C00A5A779 /* RequestDesktopSiteActivity.swift in Sources */,
				3BCE6D3C1CEB9E4D0080928C /* ThirdPartySearchAlerts.swift in Sources */,
				0BF0DB941A8545800039F300 /* URLBarView.swift in Sources */,
				C615FAD9212A1E2600A8168C /* WebImageCache.swift in Sources */,
				C615FAED212ACAD200A8168C /* BraveWebView.swift in Sources */,
				C817B34D1FC609500086018E /* UIScrollViewSwizzled.swift in Sources */,
				39F819C61FD70F5D009E31E4 /* TabEventHandlers.swift in Sources */,
				E65607611C08B4E200534B02 /* SearchInputView.swift in Sources */,
				EB2A63341F3B49A7004EF8B0 /* ContentBlockerHelper.swift in Sources */,
				FA6B2AC21D41F02D00429414 /* Punycode.swift in Sources */,
				D301AAEE1A3A55B70078DD1D /* TabTrayController.swift in Sources */,
				0B3E7D951B27A7CE00E2E84D /* AboutHomeHandler.swift in Sources */,
				0AADC4CA20D2A66E00FDE368 /* FavoriteCell.swift in Sources */,
				A198E75120C701ED00334C11 /* HistoryViewController.swift in Sources */,
				D3BE7B461B054F8600641031 /* TestAppDelegate.swift in Sources */,
				A1F66A7320DD71C400303328 /* SettingsViewController.swift in Sources */,
				0B62EFD21AD63CD100ACB9CD /* Clearables.swift in Sources */,
				7482205C1DBAB56300EEEA72 /* MailProviders.swift in Sources */,
				C40046FA1CF8E0B200B08303 /* BackForwardListAnimator.swift in Sources */,
				DD31E0FB1B382B520077078A /* TabPrintPageRenderer.swift in Sources */,
				E4CD9E911A6897FB00318571 /* ReaderMode.swift in Sources */,
				27FD2CAD2146C31C00A5A779 /* AddToFavoritesActivity.swift in Sources */,
				A1FEEE0320BEE6BF00298DA2 /* HomeMenuController.swift in Sources */,
				0A1E843D2190A57F0042F782 /* SyncSettingsTableViewController.swift in Sources */,
				C615FAE5212AC5E000A8168C /* PrivacyProtectionProtocol.swift in Sources */,
				E68E7ADE1CAC208A00FDCA76 /* RemovePasscodeViewController.swift in Sources */,
				D314E7F71A37B98700426A76 /* TabToolbar.swift in Sources */,
				EB11A1062044A90E0018F749 /* ContentBlockerHelper+TabContentScript.swift in Sources */,
				3B0943811D6CC4FC004F24E1 /* FilledPageControl.swift in Sources */,
				C615FADF212A319C00A8168C /* PrivacyProtection.swift in Sources */,
				FA9293D41D6580E100AC8D33 /* QRCodeViewController.swift in Sources */,
				E6108FF91C84E91C005D25E8 /* BasePasscodeViewController.swift in Sources */,
				39F4C10A2045DB2E00746155 /* FocusHelper.swift in Sources */,
				E4CD9F2D1A6DC91200318571 /* TabLocationView.swift in Sources */,
				0BB5B2881AC0A2B90052877D /* SnackBar.swift in Sources */,
				7BEFC6801BFF68C30059C952 /* QuickActions.swift in Sources */,
				D0C95E36200FDC5500E4E51C /* MetadataParserHelper.swift in Sources */,
				A1CDF22D20BDDB66005C6E58 /* BasicAnimationController.swift in Sources */,
				0BF1B7E31AC60DEA00A7B407 /* InsetButton.swift in Sources */,
				D0C95EF6201A55A800E4E51C /* BrowserViewController+UIDropInteractionDelegate.swift in Sources */,
				0A1E84422190A57F0042F782 /* SyncPairCameraViewController.swift in Sources */,
				D31CF65C1CC1959A001D0BD0 /* PrivilegedRequest.swift in Sources */,
				D8D33A7D1FBD080300A20A28 /* SnapKitExtensions.swift in Sources */,
				E650755C1E37F747006961AC /* Swizzling.m in Sources */,
				D3B6923D1B9F9444004B87A4 /* FindInPageBar.swift in Sources */,
				2F44FC721A9E840300FD20CC /* SettingsNavigationController.swift in Sources */,
				0AADC4D220D2A6A200FDE368 /* FavoritesHelper.swift in Sources */,
				C690C2142130121E00E6EEE9 /* WebImageCacheManager.swift in Sources */,
				A104E199210A384400D2323E /* ShieldsViewController.swift in Sources */,
				D3BA7E0E1B0E934F00153782 /* ContextMenuHelper.swift in Sources */,
				E660BE061BB0666D009AC090 /* InnerStrokedView.swift in Sources */,
				0BB5B30B1AC0AD1F0052877D /* LoginsHelper.swift in Sources */,
				E69E06C91C76198000D0F926 /* AuthenticationManagerConstants.swift in Sources */,
				392ED7E61D0AEFEF009D9B62 /* HomePageAccessors.swift in Sources */,
				7BA8D1C71BA037F500C8AE9E /* OpenInHelper.swift in Sources */,
				A1AD4BCF20BF3E8C007A6EA1 /* BookmarksViewController.swift in Sources */,
				E4B423BE1AB9FE6A007E66C8 /* ReaderModeCache.swift in Sources */,
				396CDB55203C5B870034A3A3 /* TabTrayController+KeyCommands.swift in Sources */,
				74E36D781B71323500D69DA1 /* SettingsContentViewController.swift in Sources */,
				C4EFEECF1CEBB6F2009762A4 /* BackForwardTableViewCell.swift in Sources */,
				2C49854E206173C800893DAE /* photon-colors.swift in Sources */,
				E689C7301E0C7617008BAADB /* NSAttributedStringExtensions.swift in Sources */,
				D0C95E0E200FD3B200E4E51C /* PrintHelper.swift in Sources */,
				C6620BBB213BCEC6009FE75A /* TabType.swift in Sources */,
				E64ED8FA1BC55AE300DAF864 /* UIAlertControllerExtensions.swift in Sources */,
				A16DC67F20E585D90069C8E1 /* PasscodeSettingsViewController.swift in Sources */,
				A1D8420320BC44F800BDAFF7 /* PopoverContainerView.swift in Sources */,
				A1AD4BE120C082EF007A6EA1 /* UIGestureRecognizerExtensions.swift in Sources */,
				282DA4731A68C1E700A406E2 /* OpenSearch.swift in Sources */,
				F35B8D2F1D638408008E3D61 /* SessionRestoreHandler.swift in Sources */,
				E63ED8E11BFD25580097D08E /* LoginListViewController.swift in Sources */,
				D0625CA8208FC47A0081F3B2 /* BrowserViewController+DownloadQueueDelegate.swift in Sources */,
				2F44FCC71A9E8CF500FD20CC /* SearchSettingsTableViewController.swift in Sources */,
				39A359E41BFCCE94006B9E87 /* UserActivityHandler.swift in Sources */,
				E698FFDA1B4AADF40001F623 /* TabScrollController.swift in Sources */,
				D34510881ACF415700EC27F0 /* SearchLoader.swift in Sources */,
				E65075521E37F6D1006961AC /* UIViewExtensions.swift in Sources */,
				C8F457A81F1FD75A000CB895 /* BrowserViewController+WKNavigationDelegate.swift in Sources */,
				E6927EC01C7B6FB800D03F75 /* ErrorToast.swift in Sources */,
				F84B22041A0910F600AAB793 /* AppDelegate.swift in Sources */,
				C6B81B81212D6C1100996084 /* NoPrivacyProtection.swift in Sources */,
				D8C75DF3207584C400BB8AD0 /* UIImageViewAligned.m in Sources */,
				E653422D1C5944F90039DD9E /* BrowserPrompts.swift in Sources */,
				39DD030D1CD53E1900BC09B3 /* HomePageHelper.swift in Sources */,
				C4F3B29A1CFCF93A00966259 /* ButtonToast.swift in Sources */,
				D31A0FC71A65D6D000DC8C7E /* SearchSuggestClient.swift in Sources */,
				A83E5AB71C1D993D0026D912 /* UIPasteboardExtensions.swift in Sources */,
				C6B81B8A212D84BD00996084 /* ImageCacheType.swift in Sources */,
				D8EFFA0C1FF5B1FA001D3A09 /* NavigationRouter.swift in Sources */,
				D0E55C4F1FB4FD23006DC274 /* FormPostHelper.swift in Sources */,
				E650754E1E37F6AE006961AC /* GeometryExtensions.swift in Sources */,
				D3972BF41C22412B00035B87 /* TitleActivityItemProvider.swift in Sources */,
				D38A1BEE1A9FA2CA00F6A386 /* SiteTableViewController.swift in Sources */,
				7BA0601B1C0F4DE200DFADB6 /* TabPeekViewController.swift in Sources */,
				E6D8D5E71B569D70009E5A58 /* BrowserTrayAnimators.swift in Sources */,
				DDA24A431FD84D630098F159 /* DefaultSearchPrefs.swift in Sources */,
				E65075611E37F77D006961AC /* MenuHelper.swift in Sources */,
				E63ED7D81BFCD9990097D08E /* LoginTableViewCell.swift in Sources */,
				C615FACF2129FBD000A8168C /* ImageCacheProtocol.swift in Sources */,
				39455F771FC83F430088A22C /* TabEventHandler.swift in Sources */,
				0AADC4D520D2A6A200FDE368 /* PreloadedFavorites.swift in Sources */,
				0AADC4D720D2B03900FDE368 /* BraveShieldStatsView.swift in Sources */,
				E47616C71AB74CA600E7DD25 /* ReaderModeBarView.swift in Sources */,
				E65075511E37F6D1006961AC /* NSURLExtensionsMailTo.swift in Sources */,
				D83822001FC7961D00303C12 /* DispatchQueueExtensions.swift in Sources */,
				D03F8EB22004014E003C2224 /* FaviconHandler.swift in Sources */,
				27187808216526090006036E /* AlertPopupView.swift in Sources */,
				2F44FCC51A9E85E900FD20CC /* SettingsTableSectionHeaderFooterView.swift in Sources */,
				A9072B801D07B34100459960 /* NoImageModeHelper.swift in Sources */,
				2718780A216526240006036E /* PopupView.swift in Sources */,
				0A1E84452190A57F0042F782 /* SyncPairWordsViewController.swift in Sources */,
				0AADC4D420D2A6A200FDE368 /* FavoritesDataSource.swift in Sources */,
				E660BDD91BB06521009AC090 /* TabsButton.swift in Sources */,
				2F44FCCB1A9E972E00FD20CC /* SearchEnginePicker.swift in Sources */,
				C6B81B8C212D989200996084 /* ImageCacheOptions.swift in Sources */,
				D02816C21ECA5E2A00240CAA /* HistoryStateHelper.swift in Sources */,
				E68E7ACB1CAC1D4500FDCA76 /* PagingPasscodeViewController.swift in Sources */,
				D04D1B92209790B60074B35F /* Toast.swift in Sources */,
				D34DC8531A16C40C00D49B7B /* Profile.swift in Sources */,
				E65075541E37F6FC006961AC /* DynamicFontHelper.swift in Sources */,
				C4E3984C1D21F2FD004E89BA /* TabTrayButtonExtensions.swift in Sources */,
				D3FEC38D1AC4B42F00494F45 /* AutocompleteTextField.swift in Sources */,
				0BD19A671A25309B0084FBA7 /* NSUserDefaultsPrefs.swift in Sources */,
				E68AEDB01B18F81A00133D99 /* SwipeAnimator.swift in Sources */,
				3BF56D271CDBBE1F00AC4D75 /* SimpleToast.swift in Sources */,
				D31F95E91AC226CB005C9F3B /* ScreenshotHelper.swift in Sources */,
				28EADE5D1AFC3A78007FB2FB /* UIImageViewExtensions.swift in Sources */,
				D3968F251A38FE8500CEFD3B /* TabManager.swift in Sources */,
				2816F0001B33E05400522243 /* UIConstants.swift in Sources */,
				E650755F1E37F756006961AC /* Try.m in Sources */,
				3B6889C51D66950E002AC85E /* UIImageColors.swift in Sources */,
				0A1E84402190A57F0042F782 /* SyncSelectDeviceTypeViewController.swift in Sources */,
				392ED7E41D0AEF56009D9B62 /* NewTabAccessors.swift in Sources */,
				D3A9949D1A3686BD008AD1AC /* Tab.swift in Sources */,
				EB11A1042044A90E0018F749 /* ContentBlockerHelper+Whitelist.swift in Sources */,
				A93067E81D0FE18E00C49C6E /* NightModeHelper.swift in Sources */,
				0A1E84412190A57F0042F782 /* SyncViewController.swift in Sources */,
				0AADC4C820D2A55A00FDE368 /* FavoritesViewController.swift in Sources */,
				E65075571E37F714006961AC /* FaviconFetcher.swift in Sources */,
				D863C8F21F68BFC20058D95F /* GradientProgressBar.swift in Sources */,
				D3C744CD1A687D6C004CE85D /* URIFixup.swift in Sources */,
				E4A961181AC041C40069AD6F /* ReadabilityService.swift in Sources */,
				A134B88A20DA98BB00A581D0 /* ClientPreferences.swift in Sources */,
				D3BE7B261B054D4400641031 /* main.swift in Sources */,
				EB8A0A77206ABCE000A9859A /* WebPagesForTesting.swift in Sources */,
				0BA1E02E1B046F1E007675AF /* ErrorPageHelper.swift in Sources */,
				D3A9949C1A3686BD008AD1AC /* BrowserViewController.swift in Sources */,
				59A681BDFC95A19F05E07223 /* SearchViewController.swift in Sources */,
				A1CDF22B20BDD6B8005C6E58 /* POPExtensions.swift in Sources */,
				E68E7ADA1CAC207400FDCA76 /* ChangePasscodeViewController.swift in Sources */,
				E640E85E1C73A45A00C5F072 /* PasscodeEntryViewController.swift in Sources */,
				A1AD4BD420BF4757007A6EA1 /* ImageCache.swift in Sources */,
				0A1E84462190A57F0042F782 /* SyncAddDeviceViewController.swift in Sources */,
				D0625C98208E87F10081F3B2 /* DownloadQueue.swift in Sources */,
				EB11A1052044A90E0018F749 /* TrackingProtectionPageStats.swift in Sources */,
				E633E2DA1C21EAF8001FFF6C /* LoginDetailViewController.swift in Sources */,
				E65D89181C8647420006EA35 /* AppAuthenticator.swift in Sources */,
				28FDFF0C1C1F725800840F86 /* SeparatorTableCell.swift in Sources */,
				C400467C1CF4E43E00B08303 /* BackForwardListViewController.swift in Sources */,
				D3972BF31C22412B00035B87 /* ShareExtensionHelper.swift in Sources */,
				F35B8D2D1D6383E9008E3D61 /* SessionRestoreHelper.swift in Sources */,
				744ED5611DBFEB8D00A2B5BE /* MailtoLinkHandler.swift in Sources */,
				D04D1B862097859B0074B35F /* DownloadToast.swift in Sources */,
				A1704D732110A1DC00717321 /* HTTPCookieStorageExtensions.swift in Sources */,
				7B844E3D1BBDDB9D00E733A2 /* ChevronView.swift in Sources */,
				3BE7275D1CCFE8B60099189F /* CustomSearchHandler.swift in Sources */,
				A1FEEE2020BF28D900298DA2 /* Then.swift in Sources */,
				0A1E84442190A57F0042F782 /* SyncCameraView.swift in Sources */,
				A1CA29C420E1746A00CB9126 /* OptionSelectionViewController.swift in Sources */,
				0A4B012420D0321A004D4011 /* UX.swift in Sources */,
				E663D5781BB341C4001EF30E /* ToggleButton.swift in Sources */,
				E6327A641BF6438E008D12E0 /* DebugSettingsBundleOptions.swift in Sources */,
				D3E8EF101B97BE69001900FB /* ClearPrivateDataTableViewController.swift in Sources */,
				C8F457AA1F1FDD9B000CB895 /* BrowserViewController+KeyCommands.swift in Sources */,
				E40FAB0C1A7ABB77009CB80D /* WebServer.swift in Sources */,
				59A68D66379CFA85C4EAF00B /* TwoLineCell.swift in Sources */,
				A1AD4BE320C0861D007A6EA1 /* UIBarButtonItemExtensions.swift in Sources */,
				C6D267522136800100465DFA /* PrivateBrowsingManager.swift in Sources */,
				27D87C2E2152B50200FB55C6 /* GradientView.swift in Sources */,
				0A4B012220D02F26004D4011 /* TabBarCell.swift in Sources */,
				27FD2CAC2146C31C00A5A779 /* FindInPageActivity.swift in Sources */,
			);
			runOnlyForDeploymentPostprocessing = 0;
		};
		F84B21CF1A090F8100AAB793 /* Sources */ = {
			isa = PBXSourcesBuildPhase;
			buildActionMask = 2147483647;
			files = (
				E4CD9F1D1A6D9C2800318571 /* WebServerTests.swift in Sources */,
				D3D488591ABB54CD00A93597 /* FileAccessorTests.swift in Sources */,
				0BA8964B1A250E6500C1010C /* ProfileTest.swift in Sources */,
				03CCC9181AF05E7300DBF30D /* RelativeDatesTests.swift in Sources */,
				F84B21DA1A090F8100AAB793 /* ClientTests.swift in Sources */,
				281B2BEA1ADF4D90002917DC /* MockProfile.swift in Sources */,
				2F697F7E1A9FD22D009E03AE /* SearchEnginesTests.swift in Sources */,
				27C46201211CD8D20088A441 /* DeferredTestUtils.swift in Sources */,
				2F44FA1B1A9D426A00FD20CC /* TestHashExtensions.swift in Sources */,
				D3FA777B1A43B2990010CD32 /* SearchTests.swift in Sources */,
				D3BA41681BD82F2200DA5457 /* XCTestCaseExtensions.swift in Sources */,
				3BFCBF201E04B1C50070C042 /* UIImageViewExtensionsTests.swift in Sources */,
				E683F0A61E92E0820035D990 /* MockableHistory.swift in Sources */,
				A83E5B1E1C1DAAAA0026D912 /* UIPasteboardExtensions.swift in Sources */,
				0BF42D4F1A7CD09600889E28 /* TestFavicons.swift in Sources */,
				7BBFEE741BB405D900A305AA /* TabManagerTests.swift in Sources */,
				39236E721FCC600200A38F1B /* TabEventHandlerTests.swift in Sources */,
				2F13E79B1AC0C02700D75081 /* StringExtensionsTests.swift in Sources */,
				2FDB10931A9FBEC5006CF312 /* PrefsTests.swift in Sources */,
				D8EFFA261FF702A8001D3A09 /* NavigationRouterTests.swift in Sources */,
				A83E5B1D1C1DA8D80026D912 /* UIPasteboardExtensionsTests.swift in Sources */,
				D82ED2641FEB3C420059570B /* DefaultSearchPrefsTests.swift in Sources */,
				E696FE511C47F86E00EC007C /* AuthenticatorTests.swift in Sources */,
			);
			runOnlyForDeploymentPostprocessing = 0;
		};
/* End PBXSourcesBuildPhase section */

/* Begin PBXTargetDependency section */
		0A6231E92121F761007B429B /* PBXTargetDependency */ = {
			isa = PBXTargetDependency;
			target = F84B21BD1A090F8100AAB793 /* Client */;
			targetProxy = 0A6231E82121F761007B429B /* PBXContainerItemProxy */;
		};
		0B742CCE1B32493800EE9264 /* PBXTargetDependency */ = {
			isa = PBXTargetDependency;
			name = sqlcipher;
			targetProxy = 0B742CCD1B32493800EE9264 /* PBXContainerItemProxy */;
		};
		27F4439E2135E11200296C58 /* PBXTargetDependency */ = {
			isa = PBXTargetDependency;
			target = 27F443942135E11200296C58 /* BraveShareTo */;
			targetProxy = 27F4439D2135E11200296C58 /* PBXContainerItemProxy */;
		};
		288A2D9C1AB8B3260023ABC3 /* PBXTargetDependency */ = {
			isa = PBXTargetDependency;
			target = 288A2D851AB8B3260023ABC3 /* Shared */;
			targetProxy = 288A2D9B1AB8B3260023ABC3 /* PBXContainerItemProxy */;
		};
		2FCAE2271ABB51F800877008 /* PBXTargetDependency */ = {
			isa = PBXTargetDependency;
			target = 2FCAE2191ABB51F800877008 /* Storage */;
			targetProxy = 2FCAE2261ABB51F800877008 /* PBXContainerItemProxy */;
		};
		2FCAE2291ABB51F800877008 /* PBXTargetDependency */ = {
			isa = PBXTargetDependency;
			target = F84B21BD1A090F8100AAB793 /* Client */;
			targetProxy = 2FCAE2281ABB51F800877008 /* PBXContainerItemProxy */;
		};
		2FCAE2301ABB51F800877008 /* PBXTargetDependency */ = {
			isa = PBXTargetDependency;
			target = 2FCAE2191ABB51F800877008 /* Storage */;
			targetProxy = 2FCAE22F1ABB51F800877008 /* PBXContainerItemProxy */;
		};
		2FCAE23C1ABB520700877008 /* PBXTargetDependency */ = {
			isa = PBXTargetDependency;
			target = 288A2D851AB8B3260023ABC3 /* Shared */;
			targetProxy = 2FCAE23B1ABB520700877008 /* PBXContainerItemProxy */;
		};
		3B43E3D61D95C48D00BBA9DB /* PBXTargetDependency */ = {
			isa = PBXTargetDependency;
			target = F84B21BD1A090F8100AAB793 /* Client */;
			targetProxy = 3B43E3D51D95C48D00BBA9DB /* PBXContainerItemProxy */;
		};
		3BFE4B0D1D342FB900DDF53F /* PBXTargetDependency */ = {
			isa = PBXTargetDependency;
			target = F84B21BD1A090F8100AAB793 /* Client */;
			targetProxy = 3BFE4B0C1D342FB900DDF53F /* PBXContainerItemProxy */;
		};
		5D1DC51E20AC9AFB00905E5A /* PBXTargetDependency */ = {
			isa = PBXTargetDependency;
			target = 5D1DC51220AC9AF900905E5A /* Data */;
			targetProxy = 5D1DC51D20AC9AFB00905E5A /* PBXContainerItemProxy */;
		};
		5D1DC52020AC9AFB00905E5A /* PBXTargetDependency */ = {
			isa = PBXTargetDependency;
			target = F84B21BD1A090F8100AAB793 /* Client */;
			targetProxy = 5D1DC51F20AC9AFB00905E5A /* PBXContainerItemProxy */;
		};
		5D1DC52720AC9AFB00905E5A /* PBXTargetDependency */ = {
			isa = PBXTargetDependency;
			target = 5D1DC51220AC9AF900905E5A /* Data */;
			targetProxy = 5D1DC52620AC9AFB00905E5A /* PBXContainerItemProxy */;
		};
		5D977A1B20DA9D1200D6ADF3 /* PBXTargetDependency */ = {
			isa = PBXTargetDependency;
			target = 288A2D851AB8B3260023ABC3 /* Shared */;
			targetProxy = 5D977A1A20DA9D1200D6ADF3 /* PBXContainerItemProxy */;
		};
		5D977A2420DA9D2200D6ADF3 /* PBXTargetDependency */ = {
			isa = PBXTargetDependency;
			target = 2FCAE2191ABB51F800877008 /* Storage */;
			targetProxy = 5D977A2320DA9D2200D6ADF3 /* PBXContainerItemProxy */;
		};
		5D977A2620DAA0E300D6ADF3 /* PBXTargetDependency */ = {
			isa = PBXTargetDependency;
			target = 2FCAE2191ABB51F800877008 /* Storage */;
			targetProxy = 5D977A2520DAA0E300D6ADF3 /* PBXContainerItemProxy */;
		};
		5DE7688F20B3456E00FF5533 /* PBXTargetDependency */ = {
			isa = PBXTargetDependency;
			target = 5DE7688320B3456C00FF5533 /* BraveShared */;
			targetProxy = 5DE7688E20B3456E00FF5533 /* PBXContainerItemProxy */;
		};
		5DE7689120B3456E00FF5533 /* PBXTargetDependency */ = {
			isa = PBXTargetDependency;
			target = F84B21BD1A090F8100AAB793 /* Client */;
			targetProxy = 5DE7689020B3456E00FF5533 /* PBXContainerItemProxy */;
		};
		5DE7689820B3456E00FF5533 /* PBXTargetDependency */ = {
			isa = PBXTargetDependency;
			target = 5DE7688320B3456C00FF5533 /* BraveShared */;
			targetProxy = 5DE7689720B3456E00FF5533 /* PBXContainerItemProxy */;
		};
		7B9BF92F1E435DE400CB24F4 /* PBXTargetDependency */ = {
			isa = PBXTargetDependency;
			target = 2FCAE2231ABB51F800877008 /* StorageTests */;
			targetProxy = 7B9BF92E1E435DE400CB24F4 /* PBXContainerItemProxy */;
		};
		7BEB64411C7345600092C02E /* PBXTargetDependency */ = {
			isa = PBXTargetDependency;
			target = F84B21BD1A090F8100AAB793 /* Client */;
			targetProxy = 7BEB64421C7345600092C02E /* PBXContainerItemProxy */;
		};
		7BEB645D1C7346100092C02E /* PBXTargetDependency */ = {
			isa = PBXTargetDependency;
			target = F84B21BD1A090F8100AAB793 /* Client */;
			targetProxy = 7BEB645C1C7346100092C02E /* PBXContainerItemProxy */;
		};
		D39FA1661A83E0EC00EE869C /* PBXTargetDependency */ = {
			isa = PBXTargetDependency;
			target = F84B21BD1A090F8100AAB793 /* Client */;
			targetProxy = D39FA1651A83E0EC00EE869C /* PBXContainerItemProxy */;
		};
		E6F965141B2F1CF20034B023 /* PBXTargetDependency */ = {
			isa = PBXTargetDependency;
			target = 288A2D851AB8B3260023ABC3 /* Shared */;
			targetProxy = E63CD1B11B31B66400A63AFF /* PBXContainerItemProxy */;
		};
		E6F9653A1B2F1D330034B023 /* PBXTargetDependency */ = {
			isa = PBXTargetDependency;
			target = F84B21BD1A090F8100AAB793 /* Client */;
			targetProxy = E63CD1B21B31B66400A63AFF /* PBXContainerItemProxy */;
		};
		F84B21D51A090F8100AAB793 /* PBXTargetDependency */ = {
			isa = PBXTargetDependency;
			target = F84B21BD1A090F8100AAB793 /* Client */;
			targetProxy = F84B21D41A090F8100AAB793 /* PBXContainerItemProxy */;
		};
/* End PBXTargetDependency section */

/* Begin PBXVariantGroup section */
		27F443F22138843400296C58 /* BraveShareToInfoPlist.strings */ = {
			isa = PBXVariantGroup;
			children = (
				27F443F32138843400296C58 /* en */,
			);
			name = BraveShareToInfoPlist.strings;
			sourceTree = "<group>";
		};
		7B2142FC1E5E055000CDD3FC /* InfoPlist.strings */ = {
			isa = PBXVariantGroup;
			children = (
				7B2142FD1E5E055000CDD3FC /* en */,
			);
			name = InfoPlist.strings;
			sourceTree = "<group>";
		};
/* End PBXVariantGroup section */

/* Begin XCBuildConfiguration section */
		0A6231EA2121F761007B429B /* Fennec */ = {
			isa = XCBuildConfiguration;
			buildSettings = {
				ALWAYS_SEARCH_USER_PATHS = NO;
				BUNDLE_LOADER = "$(TEST_HOST)";
				CLANG_ANALYZER_NONNULL = YES;
				CLANG_ANALYZER_NUMBER_OBJECT_CONVERSION = YES_AGGRESSIVE;
				CLANG_CXX_LANGUAGE_STANDARD = "gnu++14";
				CLANG_CXX_LIBRARY = "libc++";
				CLANG_ENABLE_MODULES = YES;
				CLANG_ENABLE_OBJC_ARC = YES;
				CLANG_ENABLE_OBJC_WEAK = YES;
				CLANG_WARN_BLOCK_CAPTURE_AUTORELEASING = YES;
				CLANG_WARN_BOOL_CONVERSION = YES;
				CLANG_WARN_COMMA = YES;
				CLANG_WARN_CONSTANT_CONVERSION = YES;
				CLANG_WARN_DEPRECATED_OBJC_IMPLEMENTATIONS = YES;
				CLANG_WARN_DIRECT_OBJC_ISA_USAGE = YES_ERROR;
				CLANG_WARN_DOCUMENTATION_COMMENTS = YES;
				CLANG_WARN_EMPTY_BODY = YES;
				CLANG_WARN_ENUM_CONVERSION = YES;
				CLANG_WARN_INFINITE_RECURSION = YES;
				CLANG_WARN_INT_CONVERSION = YES;
				CLANG_WARN_NON_LITERAL_NULL_CONVERSION = YES;
				CLANG_WARN_OBJC_IMPLICIT_RETAIN_SELF = YES;
				CLANG_WARN_OBJC_LITERAL_CONVERSION = YES;
				CLANG_WARN_OBJC_ROOT_CLASS = YES_ERROR;
				CLANG_WARN_RANGE_LOOP_ANALYSIS = YES;
				CLANG_WARN_STRICT_PROTOTYPES = YES;
				CLANG_WARN_SUSPICIOUS_MOVE = YES;
				CLANG_WARN_UNGUARDED_AVAILABILITY = YES_AGGRESSIVE;
				CLANG_WARN_UNREACHABLE_CODE = YES;
				CLANG_WARN__DUPLICATE_METHOD_MATCH = YES;
				CODE_SIGN_IDENTITY = "iPhone Developer";
				CODE_SIGN_STYLE = Automatic;
				COPY_PHASE_STRIP = NO;
				DEBUG_INFORMATION_FORMAT = dwarf;
				ENABLE_STRICT_OBJC_MSGSEND = YES;
				ENABLE_TESTABILITY = YES;
				GCC_C_LANGUAGE_STANDARD = gnu11;
				GCC_DYNAMIC_NO_PIC = NO;
				GCC_NO_COMMON_BLOCKS = YES;
				GCC_OPTIMIZATION_LEVEL = 0;
				GCC_PREPROCESSOR_DEFINITIONS = (
					"DEBUG=1",
					"$(inherited)",
				);
				GCC_WARN_64_TO_32_BIT_CONVERSION = YES;
				GCC_WARN_ABOUT_RETURN_TYPE = YES_ERROR;
				GCC_WARN_UNDECLARED_SELECTOR = YES;
				GCC_WARN_UNINITIALIZED_AUTOS = YES_AGGRESSIVE;
				GCC_WARN_UNUSED_FUNCTION = YES;
				GCC_WARN_UNUSED_VARIABLE = YES;
				INFOPLIST_FILE = UnitTests/Info.plist;
				LD_RUNPATH_SEARCH_PATHS = "$(inherited) @executable_path/Frameworks @loader_path/Frameworks";
				MTL_ENABLE_DEBUG_INFO = INCLUDE_SOURCE;
				MTL_FAST_MATH = YES;
				ONLY_ACTIVE_ARCH = YES;
				PRODUCT_BUNDLE_IDENTIFIER = com.brave.UnitTests;
				PRODUCT_NAME = "$(TARGET_NAME)";
				SDKROOT = iphoneos;
				SWIFT_ACTIVE_COMPILATION_CONDITIONS = DEBUG;
				SWIFT_OPTIMIZATION_LEVEL = "-Onone";
				SWIFT_VERSION = 4.2;
				TARGETED_DEVICE_FAMILY = "1,2";
				TEST_HOST = "$(BUILT_PRODUCTS_DIR)/Client.app/Client";
			};
			name = Fennec;
		};
		0A6231EB2121F761007B429B /* Fennec_Enterprise */ = {
			isa = XCBuildConfiguration;
			buildSettings = {
				ALWAYS_SEARCH_USER_PATHS = NO;
				BUNDLE_LOADER = "$(TEST_HOST)";
				CLANG_ANALYZER_NONNULL = YES;
				CLANG_ANALYZER_NUMBER_OBJECT_CONVERSION = YES_AGGRESSIVE;
				CLANG_CXX_LANGUAGE_STANDARD = "gnu++14";
				CLANG_CXX_LIBRARY = "libc++";
				CLANG_ENABLE_MODULES = YES;
				CLANG_ENABLE_OBJC_ARC = YES;
				CLANG_ENABLE_OBJC_WEAK = YES;
				CLANG_WARN_BLOCK_CAPTURE_AUTORELEASING = YES;
				CLANG_WARN_BOOL_CONVERSION = YES;
				CLANG_WARN_COMMA = YES;
				CLANG_WARN_CONSTANT_CONVERSION = YES;
				CLANG_WARN_DEPRECATED_OBJC_IMPLEMENTATIONS = YES;
				CLANG_WARN_DIRECT_OBJC_ISA_USAGE = YES_ERROR;
				CLANG_WARN_DOCUMENTATION_COMMENTS = YES;
				CLANG_WARN_EMPTY_BODY = YES;
				CLANG_WARN_ENUM_CONVERSION = YES;
				CLANG_WARN_INFINITE_RECURSION = YES;
				CLANG_WARN_INT_CONVERSION = YES;
				CLANG_WARN_NON_LITERAL_NULL_CONVERSION = YES;
				CLANG_WARN_OBJC_IMPLICIT_RETAIN_SELF = YES;
				CLANG_WARN_OBJC_LITERAL_CONVERSION = YES;
				CLANG_WARN_OBJC_ROOT_CLASS = YES_ERROR;
				CLANG_WARN_RANGE_LOOP_ANALYSIS = YES;
				CLANG_WARN_STRICT_PROTOTYPES = YES;
				CLANG_WARN_SUSPICIOUS_MOVE = YES;
				CLANG_WARN_UNGUARDED_AVAILABILITY = YES_AGGRESSIVE;
				CLANG_WARN_UNREACHABLE_CODE = YES;
				CLANG_WARN__DUPLICATE_METHOD_MATCH = YES;
				CODE_SIGN_IDENTITY = "iPhone Developer";
				CODE_SIGN_STYLE = Automatic;
				COPY_PHASE_STRIP = NO;
				DEBUG_INFORMATION_FORMAT = "dwarf-with-dsym";
				ENABLE_NS_ASSERTIONS = NO;
				ENABLE_STRICT_OBJC_MSGSEND = YES;
				GCC_C_LANGUAGE_STANDARD = gnu11;
				GCC_NO_COMMON_BLOCKS = YES;
				GCC_WARN_64_TO_32_BIT_CONVERSION = YES;
				GCC_WARN_ABOUT_RETURN_TYPE = YES_ERROR;
				GCC_WARN_UNDECLARED_SELECTOR = YES;
				GCC_WARN_UNINITIALIZED_AUTOS = YES_AGGRESSIVE;
				GCC_WARN_UNUSED_FUNCTION = YES;
				GCC_WARN_UNUSED_VARIABLE = YES;
				INFOPLIST_FILE = UnitTests/Info.plist;
				LD_RUNPATH_SEARCH_PATHS = "$(inherited) @executable_path/Frameworks @loader_path/Frameworks";
				MTL_ENABLE_DEBUG_INFO = NO;
				MTL_FAST_MATH = YES;
				PRODUCT_BUNDLE_IDENTIFIER = com.brave.UnitTests;
				PRODUCT_NAME = "$(TARGET_NAME)";
				SDKROOT = iphoneos;
				SWIFT_OPTIMIZATION_LEVEL = "-Owholemodule";
				SWIFT_VERSION = 4.2;
				TARGETED_DEVICE_FAMILY = "1,2";
				TEST_HOST = "$(BUILT_PRODUCTS_DIR)/Client.app/Client";
				VALIDATE_PRODUCT = YES;
			};
			name = Fennec_Enterprise;
		};
		0A6231EC2121F761007B429B /* Firefox */ = {
			isa = XCBuildConfiguration;
			buildSettings = {
				ALWAYS_SEARCH_USER_PATHS = NO;
				BUNDLE_LOADER = "$(TEST_HOST)";
				CLANG_ANALYZER_NONNULL = YES;
				CLANG_ANALYZER_NUMBER_OBJECT_CONVERSION = YES_AGGRESSIVE;
				CLANG_CXX_LANGUAGE_STANDARD = "gnu++14";
				CLANG_CXX_LIBRARY = "libc++";
				CLANG_ENABLE_MODULES = YES;
				CLANG_ENABLE_OBJC_ARC = YES;
				CLANG_ENABLE_OBJC_WEAK = YES;
				CLANG_WARN_BLOCK_CAPTURE_AUTORELEASING = YES;
				CLANG_WARN_BOOL_CONVERSION = YES;
				CLANG_WARN_COMMA = YES;
				CLANG_WARN_CONSTANT_CONVERSION = YES;
				CLANG_WARN_DEPRECATED_OBJC_IMPLEMENTATIONS = YES;
				CLANG_WARN_DIRECT_OBJC_ISA_USAGE = YES_ERROR;
				CLANG_WARN_DOCUMENTATION_COMMENTS = YES;
				CLANG_WARN_EMPTY_BODY = YES;
				CLANG_WARN_ENUM_CONVERSION = YES;
				CLANG_WARN_INFINITE_RECURSION = YES;
				CLANG_WARN_INT_CONVERSION = YES;
				CLANG_WARN_NON_LITERAL_NULL_CONVERSION = YES;
				CLANG_WARN_OBJC_IMPLICIT_RETAIN_SELF = YES;
				CLANG_WARN_OBJC_LITERAL_CONVERSION = YES;
				CLANG_WARN_OBJC_ROOT_CLASS = YES_ERROR;
				CLANG_WARN_RANGE_LOOP_ANALYSIS = YES;
				CLANG_WARN_STRICT_PROTOTYPES = YES;
				CLANG_WARN_SUSPICIOUS_MOVE = YES;
				CLANG_WARN_UNGUARDED_AVAILABILITY = YES_AGGRESSIVE;
				CLANG_WARN_UNREACHABLE_CODE = YES;
				CLANG_WARN__DUPLICATE_METHOD_MATCH = YES;
				CODE_SIGN_IDENTITY = "iPhone Developer";
				CODE_SIGN_STYLE = Automatic;
				COPY_PHASE_STRIP = NO;
				DEBUG_INFORMATION_FORMAT = "dwarf-with-dsym";
				ENABLE_NS_ASSERTIONS = NO;
				ENABLE_STRICT_OBJC_MSGSEND = YES;
				GCC_C_LANGUAGE_STANDARD = gnu11;
				GCC_NO_COMMON_BLOCKS = YES;
				GCC_WARN_64_TO_32_BIT_CONVERSION = YES;
				GCC_WARN_ABOUT_RETURN_TYPE = YES_ERROR;
				GCC_WARN_UNDECLARED_SELECTOR = YES;
				GCC_WARN_UNINITIALIZED_AUTOS = YES_AGGRESSIVE;
				GCC_WARN_UNUSED_FUNCTION = YES;
				GCC_WARN_UNUSED_VARIABLE = YES;
				INFOPLIST_FILE = UnitTests/Info.plist;
				LD_RUNPATH_SEARCH_PATHS = "$(inherited) @executable_path/Frameworks @loader_path/Frameworks";
				MTL_ENABLE_DEBUG_INFO = NO;
				MTL_FAST_MATH = YES;
				PRODUCT_BUNDLE_IDENTIFIER = com.brave.UnitTests;
				PRODUCT_NAME = "$(TARGET_NAME)";
				SDKROOT = iphoneos;
				SWIFT_OPTIMIZATION_LEVEL = "-Owholemodule";
				SWIFT_VERSION = 4.2;
				TARGETED_DEVICE_FAMILY = "1,2";
				TEST_HOST = "$(BUILT_PRODUCTS_DIR)/Client.app/Client";
				VALIDATE_PRODUCT = YES;
			};
			name = Firefox;
		};
		0A6231ED2121F761007B429B /* FirefoxBeta */ = {
			isa = XCBuildConfiguration;
			buildSettings = {
				ALWAYS_SEARCH_USER_PATHS = NO;
				BUNDLE_LOADER = "$(TEST_HOST)";
				CLANG_ANALYZER_NONNULL = YES;
				CLANG_ANALYZER_NUMBER_OBJECT_CONVERSION = YES_AGGRESSIVE;
				CLANG_CXX_LANGUAGE_STANDARD = "gnu++14";
				CLANG_CXX_LIBRARY = "libc++";
				CLANG_ENABLE_MODULES = YES;
				CLANG_ENABLE_OBJC_ARC = YES;
				CLANG_ENABLE_OBJC_WEAK = YES;
				CLANG_WARN_BLOCK_CAPTURE_AUTORELEASING = YES;
				CLANG_WARN_BOOL_CONVERSION = YES;
				CLANG_WARN_COMMA = YES;
				CLANG_WARN_CONSTANT_CONVERSION = YES;
				CLANG_WARN_DEPRECATED_OBJC_IMPLEMENTATIONS = YES;
				CLANG_WARN_DIRECT_OBJC_ISA_USAGE = YES_ERROR;
				CLANG_WARN_DOCUMENTATION_COMMENTS = YES;
				CLANG_WARN_EMPTY_BODY = YES;
				CLANG_WARN_ENUM_CONVERSION = YES;
				CLANG_WARN_INFINITE_RECURSION = YES;
				CLANG_WARN_INT_CONVERSION = YES;
				CLANG_WARN_NON_LITERAL_NULL_CONVERSION = YES;
				CLANG_WARN_OBJC_IMPLICIT_RETAIN_SELF = YES;
				CLANG_WARN_OBJC_LITERAL_CONVERSION = YES;
				CLANG_WARN_OBJC_ROOT_CLASS = YES_ERROR;
				CLANG_WARN_RANGE_LOOP_ANALYSIS = YES;
				CLANG_WARN_STRICT_PROTOTYPES = YES;
				CLANG_WARN_SUSPICIOUS_MOVE = YES;
				CLANG_WARN_UNGUARDED_AVAILABILITY = YES_AGGRESSIVE;
				CLANG_WARN_UNREACHABLE_CODE = YES;
				CLANG_WARN__DUPLICATE_METHOD_MATCH = YES;
				CODE_SIGN_IDENTITY = "iPhone Developer";
				CODE_SIGN_STYLE = Automatic;
				COPY_PHASE_STRIP = NO;
				DEBUG_INFORMATION_FORMAT = "dwarf-with-dsym";
				ENABLE_NS_ASSERTIONS = NO;
				ENABLE_STRICT_OBJC_MSGSEND = YES;
				GCC_C_LANGUAGE_STANDARD = gnu11;
				GCC_NO_COMMON_BLOCKS = YES;
				GCC_WARN_64_TO_32_BIT_CONVERSION = YES;
				GCC_WARN_ABOUT_RETURN_TYPE = YES_ERROR;
				GCC_WARN_UNDECLARED_SELECTOR = YES;
				GCC_WARN_UNINITIALIZED_AUTOS = YES_AGGRESSIVE;
				GCC_WARN_UNUSED_FUNCTION = YES;
				GCC_WARN_UNUSED_VARIABLE = YES;
				INFOPLIST_FILE = UnitTests/Info.plist;
				LD_RUNPATH_SEARCH_PATHS = "$(inherited) @executable_path/Frameworks @loader_path/Frameworks";
				MTL_ENABLE_DEBUG_INFO = NO;
				MTL_FAST_MATH = YES;
				PRODUCT_BUNDLE_IDENTIFIER = com.brave.UnitTests;
				PRODUCT_NAME = "$(TARGET_NAME)";
				SDKROOT = iphoneos;
				SWIFT_OPTIMIZATION_LEVEL = "-Owholemodule";
				SWIFT_VERSION = 4.2;
				TARGETED_DEVICE_FAMILY = "1,2";
				TEST_HOST = "$(BUILT_PRODUCTS_DIR)/Client.app/Client";
				VALIDATE_PRODUCT = YES;
			};
			name = FirefoxBeta;
		};
		27F443A02135E11200296C58 /* Fennec */ = {
			isa = XCBuildConfiguration;
			buildSettings = {
				ALWAYS_EMBED_SWIFT_STANDARD_LIBRARIES = NO;
				ALWAYS_SEARCH_USER_PATHS = NO;
				CLANG_ANALYZER_NONNULL = YES;
				CLANG_ANALYZER_NUMBER_OBJECT_CONVERSION = YES_AGGRESSIVE;
				CLANG_CXX_LANGUAGE_STANDARD = "gnu++14";
				CLANG_CXX_LIBRARY = "libc++";
				CLANG_ENABLE_MODULES = YES;
				CLANG_ENABLE_OBJC_ARC = YES;
				CLANG_ENABLE_OBJC_WEAK = YES;
				CLANG_WARN_BLOCK_CAPTURE_AUTORELEASING = YES;
				CLANG_WARN_BOOL_CONVERSION = YES;
				CLANG_WARN_COMMA = YES;
				CLANG_WARN_CONSTANT_CONVERSION = YES;
				CLANG_WARN_DEPRECATED_OBJC_IMPLEMENTATIONS = YES;
				CLANG_WARN_DIRECT_OBJC_ISA_USAGE = YES_ERROR;
				CLANG_WARN_DOCUMENTATION_COMMENTS = YES;
				CLANG_WARN_EMPTY_BODY = YES;
				CLANG_WARN_ENUM_CONVERSION = YES;
				CLANG_WARN_INFINITE_RECURSION = YES;
				CLANG_WARN_INT_CONVERSION = YES;
				CLANG_WARN_NON_LITERAL_NULL_CONVERSION = YES;
				CLANG_WARN_OBJC_IMPLICIT_RETAIN_SELF = YES;
				CLANG_WARN_OBJC_LITERAL_CONVERSION = YES;
				CLANG_WARN_OBJC_ROOT_CLASS = YES_ERROR;
				CLANG_WARN_RANGE_LOOP_ANALYSIS = YES;
				CLANG_WARN_STRICT_PROTOTYPES = YES;
				CLANG_WARN_SUSPICIOUS_MOVE = YES;
				CLANG_WARN_UNGUARDED_AVAILABILITY = YES_AGGRESSIVE;
				CLANG_WARN_UNREACHABLE_CODE = YES;
				CLANG_WARN__DUPLICATE_METHOD_MATCH = YES;
				CODE_SIGN_IDENTITY = "iPhone Developer";
				CODE_SIGN_STYLE = Automatic;
				COPY_PHASE_STRIP = NO;
				DEBUG_INFORMATION_FORMAT = dwarf;
				ENABLE_BITCODE = NO;
				ENABLE_STRICT_OBJC_MSGSEND = YES;
				GCC_C_LANGUAGE_STANDARD = gnu11;
				GCC_DYNAMIC_NO_PIC = NO;
				GCC_NO_COMMON_BLOCKS = YES;
				GCC_OPTIMIZATION_LEVEL = 0;
				GCC_PREPROCESSOR_DEFINITIONS = (
					"DEBUG=1",
					"$(inherited)",
				);
				GCC_WARN_64_TO_32_BIT_CONVERSION = YES;
				GCC_WARN_ABOUT_RETURN_TYPE = YES_ERROR;
				GCC_WARN_UNDECLARED_SELECTOR = YES;
				GCC_WARN_UNINITIALIZED_AUTOS = YES_AGGRESSIVE;
				GCC_WARN_UNUSED_FUNCTION = YES;
				GCC_WARN_UNUSED_VARIABLE = YES;
				INFOPLIST_FILE = BraveShareTo/BraveShareToInfo.plist;
				LD_RUNPATH_SEARCH_PATHS = "$(inherited) @executable_path/Frameworks @executable_path/../../Frameworks";
				MTL_ENABLE_DEBUG_INFO = INCLUDE_SOURCE;
				MTL_FAST_MATH = YES;
				PRODUCT_BUNDLE_IDENTIFIER = "$(inherited).$(PRODUCT_NAME:rfc1034identifier)";
				PRODUCT_NAME = "$(TARGET_NAME)";
				SKIP_INSTALL = YES;
				SWIFT_ACTIVE_COMPILATION_CONDITIONS = DEBUG;
				SWIFT_OPTIMIZATION_LEVEL = "-Onone";
				SWIFT_VERSION = 4.0;
				TARGETED_DEVICE_FAMILY = "1,2";
			};
			name = Fennec;
		};
		27F443A12135E11200296C58 /* Fennec_Enterprise */ = {
			isa = XCBuildConfiguration;
			buildSettings = {
				ALWAYS_EMBED_SWIFT_STANDARD_LIBRARIES = NO;
				ALWAYS_SEARCH_USER_PATHS = NO;
				CLANG_ANALYZER_NONNULL = YES;
				CLANG_ANALYZER_NUMBER_OBJECT_CONVERSION = YES_AGGRESSIVE;
				CLANG_CXX_LANGUAGE_STANDARD = "gnu++14";
				CLANG_CXX_LIBRARY = "libc++";
				CLANG_ENABLE_MODULES = YES;
				CLANG_ENABLE_OBJC_ARC = YES;
				CLANG_ENABLE_OBJC_WEAK = YES;
				CLANG_WARN_BLOCK_CAPTURE_AUTORELEASING = YES;
				CLANG_WARN_BOOL_CONVERSION = YES;
				CLANG_WARN_COMMA = YES;
				CLANG_WARN_CONSTANT_CONVERSION = YES;
				CLANG_WARN_DEPRECATED_OBJC_IMPLEMENTATIONS = YES;
				CLANG_WARN_DIRECT_OBJC_ISA_USAGE = YES_ERROR;
				CLANG_WARN_DOCUMENTATION_COMMENTS = YES;
				CLANG_WARN_EMPTY_BODY = YES;
				CLANG_WARN_ENUM_CONVERSION = YES;
				CLANG_WARN_INFINITE_RECURSION = YES;
				CLANG_WARN_INT_CONVERSION = YES;
				CLANG_WARN_NON_LITERAL_NULL_CONVERSION = YES;
				CLANG_WARN_OBJC_IMPLICIT_RETAIN_SELF = YES;
				CLANG_WARN_OBJC_LITERAL_CONVERSION = YES;
				CLANG_WARN_OBJC_ROOT_CLASS = YES_ERROR;
				CLANG_WARN_RANGE_LOOP_ANALYSIS = YES;
				CLANG_WARN_STRICT_PROTOTYPES = YES;
				CLANG_WARN_SUSPICIOUS_MOVE = YES;
				CLANG_WARN_UNGUARDED_AVAILABILITY = YES_AGGRESSIVE;
				CLANG_WARN_UNREACHABLE_CODE = YES;
				CLANG_WARN__DUPLICATE_METHOD_MATCH = YES;
				CODE_SIGN_IDENTITY = "iPhone Developer";
				CODE_SIGN_STYLE = Automatic;
				COPY_PHASE_STRIP = NO;
				ENABLE_BITCODE = NO;
				ENABLE_NS_ASSERTIONS = NO;
				ENABLE_STRICT_OBJC_MSGSEND = YES;
				GCC_C_LANGUAGE_STANDARD = gnu11;
				GCC_NO_COMMON_BLOCKS = YES;
				GCC_WARN_64_TO_32_BIT_CONVERSION = YES;
				GCC_WARN_ABOUT_RETURN_TYPE = YES_ERROR;
				GCC_WARN_UNDECLARED_SELECTOR = YES;
				GCC_WARN_UNINITIALIZED_AUTOS = YES_AGGRESSIVE;
				GCC_WARN_UNUSED_FUNCTION = YES;
				GCC_WARN_UNUSED_VARIABLE = YES;
				INFOPLIST_FILE = BraveShareTo/BraveShareToInfo.plist;
				LD_RUNPATH_SEARCH_PATHS = "$(inherited) @executable_path/Frameworks @executable_path/../../Frameworks";
				MTL_ENABLE_DEBUG_INFO = NO;
				MTL_FAST_MATH = YES;
				PRODUCT_BUNDLE_IDENTIFIER = "$(inherited).$(PRODUCT_NAME:rfc1034identifier)";
				PRODUCT_NAME = "$(TARGET_NAME)";
				SKIP_INSTALL = YES;
				SWIFT_OPTIMIZATION_LEVEL = "-Owholemodule";
				SWIFT_VERSION = 4.0;
				TARGETED_DEVICE_FAMILY = "1,2";
				VALIDATE_PRODUCT = YES;
			};
			name = Fennec_Enterprise;
		};
		27F443A22135E11200296C58 /* Firefox */ = {
			isa = XCBuildConfiguration;
			buildSettings = {
				ALWAYS_EMBED_SWIFT_STANDARD_LIBRARIES = NO;
				ALWAYS_SEARCH_USER_PATHS = NO;
				CLANG_ANALYZER_NONNULL = YES;
				CLANG_ANALYZER_NUMBER_OBJECT_CONVERSION = YES_AGGRESSIVE;
				CLANG_CXX_LANGUAGE_STANDARD = "gnu++14";
				CLANG_CXX_LIBRARY = "libc++";
				CLANG_ENABLE_MODULES = YES;
				CLANG_ENABLE_OBJC_ARC = YES;
				CLANG_ENABLE_OBJC_WEAK = YES;
				CLANG_WARN_BLOCK_CAPTURE_AUTORELEASING = YES;
				CLANG_WARN_BOOL_CONVERSION = YES;
				CLANG_WARN_COMMA = YES;
				CLANG_WARN_CONSTANT_CONVERSION = YES;
				CLANG_WARN_DEPRECATED_OBJC_IMPLEMENTATIONS = YES;
				CLANG_WARN_DIRECT_OBJC_ISA_USAGE = YES_ERROR;
				CLANG_WARN_DOCUMENTATION_COMMENTS = YES;
				CLANG_WARN_EMPTY_BODY = YES;
				CLANG_WARN_ENUM_CONVERSION = YES;
				CLANG_WARN_INFINITE_RECURSION = YES;
				CLANG_WARN_INT_CONVERSION = YES;
				CLANG_WARN_NON_LITERAL_NULL_CONVERSION = YES;
				CLANG_WARN_OBJC_IMPLICIT_RETAIN_SELF = YES;
				CLANG_WARN_OBJC_LITERAL_CONVERSION = YES;
				CLANG_WARN_OBJC_ROOT_CLASS = YES_ERROR;
				CLANG_WARN_RANGE_LOOP_ANALYSIS = YES;
				CLANG_WARN_STRICT_PROTOTYPES = YES;
				CLANG_WARN_SUSPICIOUS_MOVE = YES;
				CLANG_WARN_UNGUARDED_AVAILABILITY = YES_AGGRESSIVE;
				CLANG_WARN_UNREACHABLE_CODE = YES;
				CLANG_WARN__DUPLICATE_METHOD_MATCH = YES;
				CODE_SIGN_IDENTITY = "iPhone Developer";
				CODE_SIGN_STYLE = Automatic;
				COPY_PHASE_STRIP = NO;
				ENABLE_BITCODE = NO;
				ENABLE_NS_ASSERTIONS = NO;
				ENABLE_STRICT_OBJC_MSGSEND = YES;
				GCC_C_LANGUAGE_STANDARD = gnu11;
				GCC_NO_COMMON_BLOCKS = YES;
				GCC_WARN_64_TO_32_BIT_CONVERSION = YES;
				GCC_WARN_ABOUT_RETURN_TYPE = YES_ERROR;
				GCC_WARN_UNDECLARED_SELECTOR = YES;
				GCC_WARN_UNINITIALIZED_AUTOS = YES_AGGRESSIVE;
				GCC_WARN_UNUSED_FUNCTION = YES;
				GCC_WARN_UNUSED_VARIABLE = YES;
				INFOPLIST_FILE = BraveShareTo/BraveShareToInfo.plist;
				LD_RUNPATH_SEARCH_PATHS = "$(inherited) @executable_path/Frameworks @executable_path/../../Frameworks";
				MTL_ENABLE_DEBUG_INFO = NO;
				MTL_FAST_MATH = YES;
				PRODUCT_BUNDLE_IDENTIFIER = "$(inherited).$(PRODUCT_NAME:rfc1034identifier)";
				PRODUCT_NAME = "$(TARGET_NAME)";
				SKIP_INSTALL = YES;
				SWIFT_OPTIMIZATION_LEVEL = "-Owholemodule";
				SWIFT_VERSION = 4.0;
				TARGETED_DEVICE_FAMILY = "1,2";
				VALIDATE_PRODUCT = YES;
			};
			name = Firefox;
		};
		27F443A32135E11200296C58 /* FirefoxBeta */ = {
			isa = XCBuildConfiguration;
			buildSettings = {
				ALWAYS_EMBED_SWIFT_STANDARD_LIBRARIES = NO;
				ALWAYS_SEARCH_USER_PATHS = NO;
				CLANG_ANALYZER_NONNULL = YES;
				CLANG_ANALYZER_NUMBER_OBJECT_CONVERSION = YES_AGGRESSIVE;
				CLANG_CXX_LANGUAGE_STANDARD = "gnu++14";
				CLANG_CXX_LIBRARY = "libc++";
				CLANG_ENABLE_MODULES = YES;
				CLANG_ENABLE_OBJC_ARC = YES;
				CLANG_ENABLE_OBJC_WEAK = YES;
				CLANG_WARN_BLOCK_CAPTURE_AUTORELEASING = YES;
				CLANG_WARN_BOOL_CONVERSION = YES;
				CLANG_WARN_COMMA = YES;
				CLANG_WARN_CONSTANT_CONVERSION = YES;
				CLANG_WARN_DEPRECATED_OBJC_IMPLEMENTATIONS = YES;
				CLANG_WARN_DIRECT_OBJC_ISA_USAGE = YES_ERROR;
				CLANG_WARN_DOCUMENTATION_COMMENTS = YES;
				CLANG_WARN_EMPTY_BODY = YES;
				CLANG_WARN_ENUM_CONVERSION = YES;
				CLANG_WARN_INFINITE_RECURSION = YES;
				CLANG_WARN_INT_CONVERSION = YES;
				CLANG_WARN_NON_LITERAL_NULL_CONVERSION = YES;
				CLANG_WARN_OBJC_IMPLICIT_RETAIN_SELF = YES;
				CLANG_WARN_OBJC_LITERAL_CONVERSION = YES;
				CLANG_WARN_OBJC_ROOT_CLASS = YES_ERROR;
				CLANG_WARN_RANGE_LOOP_ANALYSIS = YES;
				CLANG_WARN_STRICT_PROTOTYPES = YES;
				CLANG_WARN_SUSPICIOUS_MOVE = YES;
				CLANG_WARN_UNGUARDED_AVAILABILITY = YES_AGGRESSIVE;
				CLANG_WARN_UNREACHABLE_CODE = YES;
				CLANG_WARN__DUPLICATE_METHOD_MATCH = YES;
				CODE_SIGN_IDENTITY = "iPhone Developer";
				CODE_SIGN_STYLE = Automatic;
				COPY_PHASE_STRIP = NO;
				ENABLE_BITCODE = NO;
				ENABLE_NS_ASSERTIONS = NO;
				ENABLE_STRICT_OBJC_MSGSEND = YES;
				GCC_C_LANGUAGE_STANDARD = gnu11;
				GCC_NO_COMMON_BLOCKS = YES;
				GCC_WARN_64_TO_32_BIT_CONVERSION = YES;
				GCC_WARN_ABOUT_RETURN_TYPE = YES_ERROR;
				GCC_WARN_UNDECLARED_SELECTOR = YES;
				GCC_WARN_UNINITIALIZED_AUTOS = YES_AGGRESSIVE;
				GCC_WARN_UNUSED_FUNCTION = YES;
				GCC_WARN_UNUSED_VARIABLE = YES;
				INFOPLIST_FILE = BraveShareTo/BraveShareToInfo.plist;
				LD_RUNPATH_SEARCH_PATHS = "$(inherited) @executable_path/Frameworks @executable_path/../../Frameworks";
				MTL_ENABLE_DEBUG_INFO = NO;
				MTL_FAST_MATH = YES;
				PRODUCT_BUNDLE_IDENTIFIER = "$(inherited).$(PRODUCT_NAME:rfc1034identifier)";
				PRODUCT_NAME = "$(TARGET_NAME)";
				SKIP_INSTALL = YES;
				SWIFT_OPTIMIZATION_LEVEL = "-Owholemodule";
				SWIFT_VERSION = 4.0;
				TARGETED_DEVICE_FAMILY = "1,2";
				VALIDATE_PRODUCT = YES;
			};
			name = FirefoxBeta;
		};
		288A2DA01AB8B3260023ABC3 /* Fennec */ = {
			isa = XCBuildConfiguration;
			buildSettings = {
				ALWAYS_EMBED_SWIFT_STANDARD_LIBRARIES = NO;
				APPLICATION_EXTENSION_API_ONLY = YES;
				DEFINES_MODULE = YES;
				DYLIB_COMPATIBILITY_VERSION = 1;
				DYLIB_CURRENT_VERSION = 1;
				DYLIB_INSTALL_NAME_BASE = "@rpath";
				INFOPLIST_FILE = "Shared/Supporting Files/Info.plist";
				INSTALL_PATH = "$(LOCAL_LIBRARY_DIR)/Frameworks";
				LD_RUNPATH_SEARCH_PATHS = "$(inherited) @executable_path/Frameworks @loader_path/Frameworks";
				PRODUCT_BUNDLE_IDENTIFIER = "$(FRAMEWORK_BASE_BUNDLE_ID).$(PRODUCT_NAME:rfc1034identifier)";
				PRODUCT_NAME = "$(TARGET_NAME)";
				SKIP_INSTALL = YES;
				SWIFT_OBJC_BRIDGING_HEADER = "$SRCROOT/Shared/Shared-Bridging-Header.h";
				SWIFT_SWIFT3_OBJC_INFERENCE = Off;
				SWIFT_VERSION = 4.0;
			};
			name = Fennec;
		};
		2FCAE2341ABB51F900877008 /* Fennec */ = {
			isa = XCBuildConfiguration;
			buildSettings = {
				ALWAYS_EMBED_SWIFT_STANDARD_LIBRARIES = NO;
				APPLICATION_EXTENSION_API_ONLY = YES;
				DEFINES_MODULE = YES;
				DYLIB_COMPATIBILITY_VERSION = 1;
				DYLIB_CURRENT_VERSION = 1;
				DYLIB_INSTALL_NAME_BASE = "@rpath";
				GCC_PREPROCESSOR_DEFINITIONS = (
					"SQLITE_HAS_CODEC=1",
					"DEBUG=1",
				);
				INFOPLIST_FILE = Storage/Info.plist;
				INSTALL_PATH = "$(LOCAL_LIBRARY_DIR)/Frameworks";
				LD_RUNPATH_SEARCH_PATHS = "$(inherited) @executable_path/Frameworks @loader_path/Frameworks";
				OTHER_CFLAGS = "-DSQLITE_HAS_CODEC";
				PRODUCT_BUNDLE_IDENTIFIER = "$(FRAMEWORK_BASE_BUNDLE_ID).$(PRODUCT_NAME:rfc1034identifier)";
				PRODUCT_NAME = "$(TARGET_NAME)";
				SKIP_INSTALL = YES;
				SWIFT_OBJC_BRIDGING_HEADER = "$SRCROOT/Storage/Storage-Bridging-Header.h";
				SWIFT_SWIFT3_OBJC_INFERENCE = Off;
				SWIFT_VERSION = 4.0;
			};
			name = Fennec;
		};
		2FCAE2381ABB51F900877008 /* Fennec */ = {
			isa = XCBuildConfiguration;
			buildSettings = {
				INFOPLIST_FILE = StorageTests/Info.plist;
				LD_RUNPATH_SEARCH_PATHS = "$(inherited) @executable_path/Frameworks @loader_path/Frameworks";
				PRODUCT_BUNDLE_IDENTIFIER = "$(FRAMEWORK_BASE_BUNDLE_ID).$(PRODUCT_NAME:rfc1034identifier)";
				PRODUCT_NAME = "$(TARGET_NAME)";
				SWIFT_OBJC_BRIDGING_HEADER = "$SRCROOT/Storage/Storage-Bridging-Header.h";
				SWIFT_SWIFT3_OBJC_INFERENCE = Off;
				SWIFT_VERSION = 4.0;
				TEST_HOST = "$(BUILT_PRODUCTS_DIR)/Client.app/Client";
			};
			name = Fennec;
		};
		3B43E3D71D95C48E00BBA9DB /* Fennec */ = {
			isa = XCBuildConfiguration;
			buildSettings = {
				ALWAYS_SEARCH_USER_PATHS = NO;
				BUNDLE_LOADER = "$(TEST_HOST)";
				CLANG_ANALYZER_NONNULL = YES;
				CLANG_CXX_LANGUAGE_STANDARD = "gnu++0x";
				CLANG_CXX_LIBRARY = "libc++";
				CLANG_ENABLE_MODULES = YES;
				CLANG_ENABLE_OBJC_ARC = YES;
				CLANG_WARN_BOOL_CONVERSION = YES;
				CLANG_WARN_CONSTANT_CONVERSION = YES;
				CLANG_WARN_DIRECT_OBJC_ISA_USAGE = YES_ERROR;
				CLANG_WARN_DOCUMENTATION_COMMENTS = YES;
				CLANG_WARN_EMPTY_BODY = YES;
				CLANG_WARN_ENUM_CONVERSION = YES;
				CLANG_WARN_INFINITE_RECURSION = YES;
				CLANG_WARN_INT_CONVERSION = YES;
				CLANG_WARN_OBJC_ROOT_CLASS = YES_ERROR;
				CLANG_WARN_SUSPICIOUS_MOVES = YES;
				CLANG_WARN_UNREACHABLE_CODE = YES;
				CLANG_WARN__DUPLICATE_METHOD_MATCH = YES;
				"CODE_SIGN_IDENTITY[sdk=iphoneos*]" = "iPhone Developer";
				COPY_PHASE_STRIP = NO;
				DEBUG_INFORMATION_FORMAT = dwarf;
				ENABLE_STRICT_OBJC_MSGSEND = YES;
				ENABLE_TESTABILITY = YES;
				GCC_C_LANGUAGE_STANDARD = gnu99;
				GCC_DYNAMIC_NO_PIC = NO;
				GCC_NO_COMMON_BLOCKS = YES;
				GCC_OPTIMIZATION_LEVEL = 0;
				GCC_PREPROCESSOR_DEFINITIONS = (
					"DEBUG=1",
					"$(inherited)",
				);
				GCC_WARN_64_TO_32_BIT_CONVERSION = YES;
				GCC_WARN_ABOUT_RETURN_TYPE = YES_ERROR;
				GCC_WARN_UNDECLARED_SELECTOR = YES;
				GCC_WARN_UNINITIALIZED_AUTOS = YES_AGGRESSIVE;
				GCC_WARN_UNUSED_FUNCTION = YES;
				GCC_WARN_UNUSED_VARIABLE = YES;
				INFOPLIST_FILE = StoragePerfTests/Info.plist;
				LD_RUNPATH_SEARCH_PATHS = "$(inherited) @executable_path/Frameworks @loader_path/Frameworks";
				MTL_ENABLE_DEBUG_INFO = YES;
				ONLY_ACTIVE_ARCH = YES;
				PRODUCT_BUNDLE_IDENTIFIER = "$(FRAMEWORK_BASE_BUNDLE_ID).$(PRODUCT_NAME:rfc1034identifier)";
				PRODUCT_NAME = "$(TARGET_NAME)";
				SDKROOT = iphoneos;
				SWIFT_ACTIVE_COMPILATION_CONDITIONS = DEBUG;
				SWIFT_OPTIMIZATION_LEVEL = "-Onone";
				SWIFT_SWIFT3_OBJC_INFERENCE = Off;
				SWIFT_VERSION = 4.0;
				TEST_HOST = "$(BUILT_PRODUCTS_DIR)/Client.app/Client";
			};
			name = Fennec;
		};
		3B43E3D81D95C48E00BBA9DB /* Firefox */ = {
			isa = XCBuildConfiguration;
			buildSettings = {
				ALWAYS_SEARCH_USER_PATHS = NO;
				BUNDLE_LOADER = "$(TEST_HOST)";
				CLANG_ANALYZER_NONNULL = YES;
				CLANG_CXX_LANGUAGE_STANDARD = "gnu++0x";
				CLANG_CXX_LIBRARY = "libc++";
				CLANG_ENABLE_MODULES = YES;
				CLANG_ENABLE_OBJC_ARC = YES;
				CLANG_WARN_BOOL_CONVERSION = YES;
				CLANG_WARN_CONSTANT_CONVERSION = YES;
				CLANG_WARN_DIRECT_OBJC_ISA_USAGE = YES_ERROR;
				CLANG_WARN_DOCUMENTATION_COMMENTS = YES;
				CLANG_WARN_EMPTY_BODY = YES;
				CLANG_WARN_ENUM_CONVERSION = YES;
				CLANG_WARN_INFINITE_RECURSION = YES;
				CLANG_WARN_INT_CONVERSION = YES;
				CLANG_WARN_OBJC_ROOT_CLASS = YES_ERROR;
				CLANG_WARN_SUSPICIOUS_MOVES = YES;
				CLANG_WARN_UNREACHABLE_CODE = YES;
				CLANG_WARN__DUPLICATE_METHOD_MATCH = YES;
				"CODE_SIGN_IDENTITY[sdk=iphoneos*]" = "iPhone Developer";
				COPY_PHASE_STRIP = NO;
				DEBUG_INFORMATION_FORMAT = "dwarf-with-dsym";
				ENABLE_NS_ASSERTIONS = NO;
				ENABLE_STRICT_OBJC_MSGSEND = YES;
				GCC_C_LANGUAGE_STANDARD = gnu99;
				GCC_NO_COMMON_BLOCKS = YES;
				GCC_WARN_64_TO_32_BIT_CONVERSION = YES;
				GCC_WARN_ABOUT_RETURN_TYPE = YES_ERROR;
				GCC_WARN_UNDECLARED_SELECTOR = YES;
				GCC_WARN_UNINITIALIZED_AUTOS = YES_AGGRESSIVE;
				GCC_WARN_UNUSED_FUNCTION = YES;
				GCC_WARN_UNUSED_VARIABLE = YES;
				INFOPLIST_FILE = StoragePerfTests/Info.plist;
				LD_RUNPATH_SEARCH_PATHS = "$(inherited) @executable_path/Frameworks @loader_path/Frameworks";
				MTL_ENABLE_DEBUG_INFO = NO;
				PRODUCT_BUNDLE_IDENTIFIER = "$(FRAMEWORK_BASE_BUNDLE_ID).$(PRODUCT_NAME:rfc1034identifier)";
				PRODUCT_NAME = "$(TARGET_NAME)";
				SDKROOT = iphoneos;
				SWIFT_OPTIMIZATION_LEVEL = "-Owholemodule";
				SWIFT_SWIFT3_OBJC_INFERENCE = Off;
				SWIFT_VERSION = 4.0;
				TEST_HOST = "$(BUILT_PRODUCTS_DIR)/Client.app/Client";
				VALIDATE_PRODUCT = YES;
			};
			name = Firefox;
		};
		3B43E3D91D95C48E00BBA9DB /* FirefoxBeta */ = {
			isa = XCBuildConfiguration;
			buildSettings = {
				ALWAYS_SEARCH_USER_PATHS = NO;
				BUNDLE_LOADER = "$(TEST_HOST)";
				CLANG_ANALYZER_NONNULL = YES;
				CLANG_CXX_LANGUAGE_STANDARD = "gnu++0x";
				CLANG_CXX_LIBRARY = "libc++";
				CLANG_ENABLE_MODULES = YES;
				CLANG_ENABLE_OBJC_ARC = YES;
				CLANG_WARN_BOOL_CONVERSION = YES;
				CLANG_WARN_CONSTANT_CONVERSION = YES;
				CLANG_WARN_DIRECT_OBJC_ISA_USAGE = YES_ERROR;
				CLANG_WARN_DOCUMENTATION_COMMENTS = YES;
				CLANG_WARN_EMPTY_BODY = YES;
				CLANG_WARN_ENUM_CONVERSION = YES;
				CLANG_WARN_INFINITE_RECURSION = YES;
				CLANG_WARN_INT_CONVERSION = YES;
				CLANG_WARN_OBJC_ROOT_CLASS = YES_ERROR;
				CLANG_WARN_SUSPICIOUS_MOVES = YES;
				CLANG_WARN_UNREACHABLE_CODE = YES;
				CLANG_WARN__DUPLICATE_METHOD_MATCH = YES;
				"CODE_SIGN_IDENTITY[sdk=iphoneos*]" = "iPhone Developer";
				COPY_PHASE_STRIP = NO;
				DEBUG_INFORMATION_FORMAT = "dwarf-with-dsym";
				ENABLE_NS_ASSERTIONS = NO;
				ENABLE_STRICT_OBJC_MSGSEND = YES;
				GCC_C_LANGUAGE_STANDARD = gnu99;
				GCC_NO_COMMON_BLOCKS = YES;
				GCC_WARN_64_TO_32_BIT_CONVERSION = YES;
				GCC_WARN_ABOUT_RETURN_TYPE = YES_ERROR;
				GCC_WARN_UNDECLARED_SELECTOR = YES;
				GCC_WARN_UNINITIALIZED_AUTOS = YES_AGGRESSIVE;
				GCC_WARN_UNUSED_FUNCTION = YES;
				GCC_WARN_UNUSED_VARIABLE = YES;
				INFOPLIST_FILE = StoragePerfTests/Info.plist;
				LD_RUNPATH_SEARCH_PATHS = "$(inherited) @executable_path/Frameworks @loader_path/Frameworks";
				MTL_ENABLE_DEBUG_INFO = NO;
				PRODUCT_BUNDLE_IDENTIFIER = "$(FRAMEWORK_BASE_BUNDLE_ID).$(PRODUCT_NAME:rfc1034identifier)";
				PRODUCT_NAME = "$(TARGET_NAME)";
				SDKROOT = iphoneos;
				SWIFT_OPTIMIZATION_LEVEL = "-Owholemodule";
				SWIFT_SWIFT3_OBJC_INFERENCE = Off;
				SWIFT_VERSION = 4.0;
				TEST_HOST = "$(BUILT_PRODUCTS_DIR)/Client.app/Client";
				VALIDATE_PRODUCT = YES;
			};
			name = FirefoxBeta;
		};
		3BFE4B0E1D342FB900DDF53F /* Fennec */ = {
			isa = XCBuildConfiguration;
			buildSettings = {
				ALWAYS_SEARCH_USER_PATHS = NO;
				CLANG_ANALYZER_NONNULL = YES;
				CLANG_CXX_LANGUAGE_STANDARD = "gnu++0x";
				CLANG_CXX_LIBRARY = "libc++";
				CLANG_ENABLE_MODULES = YES;
				CLANG_ENABLE_OBJC_ARC = YES;
				CLANG_WARN_BOOL_CONVERSION = YES;
				CLANG_WARN_CONSTANT_CONVERSION = YES;
				CLANG_WARN_DIRECT_OBJC_ISA_USAGE = YES_ERROR;
				CLANG_WARN_EMPTY_BODY = YES;
				CLANG_WARN_ENUM_CONVERSION = YES;
				CLANG_WARN_INT_CONVERSION = YES;
				CLANG_WARN_OBJC_ROOT_CLASS = YES_ERROR;
				CLANG_WARN_UNREACHABLE_CODE = YES;
				CLANG_WARN__DUPLICATE_METHOD_MATCH = YES;
				"CODE_SIGN_IDENTITY[sdk=iphoneos*]" = "iPhone Developer";
				COPY_PHASE_STRIP = NO;
				DEBUG_INFORMATION_FORMAT = dwarf;
				ENABLE_STRICT_OBJC_MSGSEND = YES;
				ENABLE_TESTABILITY = YES;
				GCC_C_LANGUAGE_STANDARD = gnu99;
				GCC_DYNAMIC_NO_PIC = NO;
				GCC_NO_COMMON_BLOCKS = YES;
				GCC_OPTIMIZATION_LEVEL = 0;
				GCC_PREPROCESSOR_DEFINITIONS = (
					"DEBUG=1",
					"$(inherited)",
				);
				GCC_WARN_64_TO_32_BIT_CONVERSION = YES;
				GCC_WARN_ABOUT_RETURN_TYPE = YES_ERROR;
				GCC_WARN_UNDECLARED_SELECTOR = YES;
				GCC_WARN_UNINITIALIZED_AUTOS = YES_AGGRESSIVE;
				GCC_WARN_UNUSED_FUNCTION = YES;
				GCC_WARN_UNUSED_VARIABLE = YES;
				INFOPLIST_FILE = XCUITests/Info.plist;
				LD_RUNPATH_SEARCH_PATHS = "$(inherited) @executable_path/Frameworks @loader_path/Frameworks";
				MTL_ENABLE_DEBUG_INFO = YES;
				ONLY_ACTIVE_ARCH = YES;
				PRODUCT_BUNDLE_IDENTIFIER = "$(FRAMEWORK_BASE_BUNDLE_ID).$(PRODUCT_NAME:rfc1034identifier)";
				PRODUCT_NAME = "$(TARGET_NAME)";
				SDKROOT = iphoneos;
				SWIFT_OBJC_BRIDGING_HEADER = "$(SRCROOT)/XCUITests/XCUITests-Bridging-Header.h";
				SWIFT_OPTIMIZATION_LEVEL = "-Onone";
				SWIFT_SWIFT3_OBJC_INFERENCE = Off;
				SWIFT_VERSION = 4.0;
				TEST_TARGET_NAME = Client;
			};
			name = Fennec;
		};
		3BFE4B0F1D342FB900DDF53F /* Firefox */ = {
			isa = XCBuildConfiguration;
			buildSettings = {
				ALWAYS_SEARCH_USER_PATHS = NO;
				CLANG_ANALYZER_NONNULL = YES;
				CLANG_CXX_LANGUAGE_STANDARD = "gnu++0x";
				CLANG_CXX_LIBRARY = "libc++";
				CLANG_ENABLE_MODULES = YES;
				CLANG_ENABLE_OBJC_ARC = YES;
				CLANG_WARN_BOOL_CONVERSION = YES;
				CLANG_WARN_CONSTANT_CONVERSION = YES;
				CLANG_WARN_DIRECT_OBJC_ISA_USAGE = YES_ERROR;
				CLANG_WARN_EMPTY_BODY = YES;
				CLANG_WARN_ENUM_CONVERSION = YES;
				CLANG_WARN_INT_CONVERSION = YES;
				CLANG_WARN_OBJC_ROOT_CLASS = YES_ERROR;
				CLANG_WARN_UNREACHABLE_CODE = YES;
				CLANG_WARN__DUPLICATE_METHOD_MATCH = YES;
				"CODE_SIGN_IDENTITY[sdk=iphoneos*]" = "iPhone Developer";
				COPY_PHASE_STRIP = NO;
				DEBUG_INFORMATION_FORMAT = "dwarf-with-dsym";
				ENABLE_NS_ASSERTIONS = NO;
				ENABLE_STRICT_OBJC_MSGSEND = YES;
				GCC_C_LANGUAGE_STANDARD = gnu99;
				GCC_NO_COMMON_BLOCKS = YES;
				GCC_WARN_64_TO_32_BIT_CONVERSION = YES;
				GCC_WARN_ABOUT_RETURN_TYPE = YES_ERROR;
				GCC_WARN_UNDECLARED_SELECTOR = YES;
				GCC_WARN_UNINITIALIZED_AUTOS = YES_AGGRESSIVE;
				GCC_WARN_UNUSED_FUNCTION = YES;
				GCC_WARN_UNUSED_VARIABLE = YES;
				INFOPLIST_FILE = XCUITests/Info.plist;
				LD_RUNPATH_SEARCH_PATHS = "$(inherited) @executable_path/Frameworks @loader_path/Frameworks";
				MTL_ENABLE_DEBUG_INFO = NO;
				PRODUCT_BUNDLE_IDENTIFIER = "$(FRAMEWORK_BASE_BUNDLE_ID).$(PRODUCT_NAME:rfc1034identifier)";
				PRODUCT_NAME = "$(TARGET_NAME)";
				SDKROOT = iphoneos;
				SWIFT_SWIFT3_OBJC_INFERENCE = Off;
				SWIFT_VERSION = 4.0;
				TEST_TARGET_NAME = Client;
				VALIDATE_PRODUCT = YES;
			};
			name = Firefox;
		};
		3BFE4B101D342FB900DDF53F /* FirefoxBeta */ = {
			isa = XCBuildConfiguration;
			buildSettings = {
				ALWAYS_SEARCH_USER_PATHS = NO;
				CLANG_ANALYZER_NONNULL = YES;
				CLANG_CXX_LANGUAGE_STANDARD = "gnu++0x";
				CLANG_CXX_LIBRARY = "libc++";
				CLANG_ENABLE_MODULES = YES;
				CLANG_ENABLE_OBJC_ARC = YES;
				CLANG_WARN_BOOL_CONVERSION = YES;
				CLANG_WARN_CONSTANT_CONVERSION = YES;
				CLANG_WARN_DIRECT_OBJC_ISA_USAGE = YES_ERROR;
				CLANG_WARN_EMPTY_BODY = YES;
				CLANG_WARN_ENUM_CONVERSION = YES;
				CLANG_WARN_INT_CONVERSION = YES;
				CLANG_WARN_OBJC_ROOT_CLASS = YES_ERROR;
				CLANG_WARN_UNREACHABLE_CODE = YES;
				CLANG_WARN__DUPLICATE_METHOD_MATCH = YES;
				"CODE_SIGN_IDENTITY[sdk=iphoneos*]" = "iPhone Developer";
				COPY_PHASE_STRIP = NO;
				DEBUG_INFORMATION_FORMAT = "dwarf-with-dsym";
				ENABLE_NS_ASSERTIONS = NO;
				ENABLE_STRICT_OBJC_MSGSEND = YES;
				GCC_C_LANGUAGE_STANDARD = gnu99;
				GCC_NO_COMMON_BLOCKS = YES;
				GCC_WARN_64_TO_32_BIT_CONVERSION = YES;
				GCC_WARN_ABOUT_RETURN_TYPE = YES_ERROR;
				GCC_WARN_UNDECLARED_SELECTOR = YES;
				GCC_WARN_UNINITIALIZED_AUTOS = YES_AGGRESSIVE;
				GCC_WARN_UNUSED_FUNCTION = YES;
				GCC_WARN_UNUSED_VARIABLE = YES;
				INFOPLIST_FILE = XCUITests/Info.plist;
				LD_RUNPATH_SEARCH_PATHS = "$(inherited) @executable_path/Frameworks @loader_path/Frameworks";
				MTL_ENABLE_DEBUG_INFO = NO;
				PRODUCT_BUNDLE_IDENTIFIER = "$(FRAMEWORK_BASE_BUNDLE_ID).$(PRODUCT_NAME:rfc1034identifier)";
				PRODUCT_NAME = "$(TARGET_NAME)";
				SDKROOT = iphoneos;
				SWIFT_SWIFT3_OBJC_INFERENCE = Off;
				SWIFT_VERSION = 4.0;
				TEST_TARGET_NAME = Client;
				VALIDATE_PRODUCT = YES;
			};
			name = FirefoxBeta;
		};
		5D1DC52A20AC9AFB00905E5A /* Fennec */ = {
			isa = XCBuildConfiguration;
			buildSettings = {
				ALWAYS_EMBED_SWIFT_STANDARD_LIBRARIES = NO;
				ALWAYS_SEARCH_USER_PATHS = NO;
				CLANG_ANALYZER_NONNULL = YES;
				CLANG_ANALYZER_NUMBER_OBJECT_CONVERSION = YES_AGGRESSIVE;
				CLANG_CXX_LANGUAGE_STANDARD = "gnu++14";
				CLANG_CXX_LIBRARY = "libc++";
				CLANG_ENABLE_MODULES = YES;
				CLANG_ENABLE_OBJC_ARC = YES;
				CLANG_ENABLE_OBJC_WEAK = YES;
				CLANG_WARN_BLOCK_CAPTURE_AUTORELEASING = YES;
				CLANG_WARN_BOOL_CONVERSION = YES;
				CLANG_WARN_COMMA = YES;
				CLANG_WARN_CONSTANT_CONVERSION = YES;
				CLANG_WARN_DEPRECATED_OBJC_IMPLEMENTATIONS = YES;
				CLANG_WARN_DIRECT_OBJC_ISA_USAGE = YES_ERROR;
				CLANG_WARN_DOCUMENTATION_COMMENTS = YES;
				CLANG_WARN_EMPTY_BODY = YES;
				CLANG_WARN_ENUM_CONVERSION = YES;
				CLANG_WARN_INFINITE_RECURSION = YES;
				CLANG_WARN_INT_CONVERSION = YES;
				CLANG_WARN_NON_LITERAL_NULL_CONVERSION = YES;
				CLANG_WARN_OBJC_IMPLICIT_RETAIN_SELF = YES;
				CLANG_WARN_OBJC_LITERAL_CONVERSION = YES;
				CLANG_WARN_OBJC_ROOT_CLASS = YES_ERROR;
				CLANG_WARN_RANGE_LOOP_ANALYSIS = YES;
				CLANG_WARN_STRICT_PROTOTYPES = YES;
				CLANG_WARN_SUSPICIOUS_MOVE = YES;
				CLANG_WARN_UNGUARDED_AVAILABILITY = YES_AGGRESSIVE;
				CLANG_WARN_UNREACHABLE_CODE = YES;
				CLANG_WARN__DUPLICATE_METHOD_MATCH = YES;
				CODE_SIGN_IDENTITY = "iPhone Developer";
				COPY_PHASE_STRIP = NO;
				CURRENT_PROJECT_VERSION = 1;
				DEBUG_INFORMATION_FORMAT = dwarf;
				DEFINES_MODULE = YES;
				DYLIB_COMPATIBILITY_VERSION = 1;
				DYLIB_CURRENT_VERSION = 1;
				DYLIB_INSTALL_NAME_BASE = "@rpath";
				ENABLE_STRICT_OBJC_MSGSEND = YES;
				ENABLE_TESTABILITY = YES;
				GCC_C_LANGUAGE_STANDARD = gnu11;
				GCC_DYNAMIC_NO_PIC = NO;
				GCC_NO_COMMON_BLOCKS = YES;
				GCC_OPTIMIZATION_LEVEL = 0;
				GCC_PREPROCESSOR_DEFINITIONS = (
					"DEBUG=1",
					"$(inherited)",
				);
				GCC_WARN_64_TO_32_BIT_CONVERSION = YES;
				GCC_WARN_ABOUT_RETURN_TYPE = YES_ERROR;
				GCC_WARN_UNDECLARED_SELECTOR = YES;
				GCC_WARN_UNINITIALIZED_AUTOS = YES_AGGRESSIVE;
				GCC_WARN_UNUSED_FUNCTION = YES;
				GCC_WARN_UNUSED_VARIABLE = YES;
				INFOPLIST_FILE = Data/Info.plist;
				INSTALL_PATH = "$(LOCAL_LIBRARY_DIR)/Frameworks";
				LD_RUNPATH_SEARCH_PATHS = "$(inherited) @executable_path/Frameworks @loader_path/Frameworks";
				MTL_ENABLE_DEBUG_INFO = YES;
				ONLY_ACTIVE_ARCH = YES;
				PRODUCT_BUNDLE_IDENTIFIER = "$(FRAMEWORK_BASE_BUNDLE_ID).$(PRODUCT_NAME:rfc1034identifier)";
				PRODUCT_NAME = "$(TARGET_NAME:c99extidentifier)";
				SDKROOT = iphoneos;
				SKIP_INSTALL = YES;
				SWIFT_ACTIVE_COMPILATION_CONDITIONS = DEBUG;
				SWIFT_OPTIMIZATION_LEVEL = "-Onone";
				SWIFT_VERSION = 4.0;
				TARGETED_DEVICE_FAMILY = "1,2";
				VERSIONING_SYSTEM = "apple-generic";
				VERSION_INFO_PREFIX = "";
			};
			name = Fennec;
		};
		5D1DC52B20AC9AFB00905E5A /* Fennec_Enterprise */ = {
			isa = XCBuildConfiguration;
			buildSettings = {
				ALWAYS_EMBED_SWIFT_STANDARD_LIBRARIES = NO;
				ALWAYS_SEARCH_USER_PATHS = NO;
				CLANG_ANALYZER_NONNULL = YES;
				CLANG_ANALYZER_NUMBER_OBJECT_CONVERSION = YES_AGGRESSIVE;
				CLANG_CXX_LANGUAGE_STANDARD = "gnu++14";
				CLANG_CXX_LIBRARY = "libc++";
				CLANG_ENABLE_MODULES = YES;
				CLANG_ENABLE_OBJC_ARC = YES;
				CLANG_ENABLE_OBJC_WEAK = YES;
				CLANG_WARN_BLOCK_CAPTURE_AUTORELEASING = YES;
				CLANG_WARN_BOOL_CONVERSION = YES;
				CLANG_WARN_COMMA = YES;
				CLANG_WARN_CONSTANT_CONVERSION = YES;
				CLANG_WARN_DEPRECATED_OBJC_IMPLEMENTATIONS = YES;
				CLANG_WARN_DIRECT_OBJC_ISA_USAGE = YES_ERROR;
				CLANG_WARN_DOCUMENTATION_COMMENTS = YES;
				CLANG_WARN_EMPTY_BODY = YES;
				CLANG_WARN_ENUM_CONVERSION = YES;
				CLANG_WARN_INFINITE_RECURSION = YES;
				CLANG_WARN_INT_CONVERSION = YES;
				CLANG_WARN_NON_LITERAL_NULL_CONVERSION = YES;
				CLANG_WARN_OBJC_IMPLICIT_RETAIN_SELF = YES;
				CLANG_WARN_OBJC_LITERAL_CONVERSION = YES;
				CLANG_WARN_OBJC_ROOT_CLASS = YES_ERROR;
				CLANG_WARN_RANGE_LOOP_ANALYSIS = YES;
				CLANG_WARN_STRICT_PROTOTYPES = YES;
				CLANG_WARN_SUSPICIOUS_MOVE = YES;
				CLANG_WARN_UNGUARDED_AVAILABILITY = YES_AGGRESSIVE;
				CLANG_WARN_UNREACHABLE_CODE = YES;
				CLANG_WARN__DUPLICATE_METHOD_MATCH = YES;
				CODE_SIGN_IDENTITY = "iPhone Developer";
				COPY_PHASE_STRIP = NO;
				CURRENT_PROJECT_VERSION = 1;
				DEBUG_INFORMATION_FORMAT = "dwarf-with-dsym";
				DEFINES_MODULE = YES;
				DYLIB_COMPATIBILITY_VERSION = 1;
				DYLIB_CURRENT_VERSION = 1;
				DYLIB_INSTALL_NAME_BASE = "@rpath";
				ENABLE_NS_ASSERTIONS = NO;
				ENABLE_STRICT_OBJC_MSGSEND = YES;
				GCC_C_LANGUAGE_STANDARD = gnu11;
				GCC_NO_COMMON_BLOCKS = YES;
				GCC_WARN_64_TO_32_BIT_CONVERSION = YES;
				GCC_WARN_ABOUT_RETURN_TYPE = YES_ERROR;
				GCC_WARN_UNDECLARED_SELECTOR = YES;
				GCC_WARN_UNINITIALIZED_AUTOS = YES_AGGRESSIVE;
				GCC_WARN_UNUSED_FUNCTION = YES;
				GCC_WARN_UNUSED_VARIABLE = YES;
				INFOPLIST_FILE = Data/Info.plist;
				INSTALL_PATH = "$(LOCAL_LIBRARY_DIR)/Frameworks";
				LD_RUNPATH_SEARCH_PATHS = "$(inherited) @executable_path/Frameworks @loader_path/Frameworks";
				MTL_ENABLE_DEBUG_INFO = NO;
				PRODUCT_BUNDLE_IDENTIFIER = "$(FRAMEWORK_BASE_BUNDLE_ID).$(PRODUCT_NAME:rfc1034identifier)";
				PRODUCT_NAME = "$(TARGET_NAME:c99extidentifier)";
				SDKROOT = iphoneos;
				SKIP_INSTALL = YES;
				SWIFT_OPTIMIZATION_LEVEL = "-Owholemodule";
				SWIFT_VERSION = 4.0;
				TARGETED_DEVICE_FAMILY = "1,2";
				VALIDATE_PRODUCT = YES;
				VERSIONING_SYSTEM = "apple-generic";
				VERSION_INFO_PREFIX = "";
			};
			name = Fennec_Enterprise;
		};
		5D1DC52C20AC9AFB00905E5A /* Firefox */ = {
			isa = XCBuildConfiguration;
			buildSettings = {
				ALWAYS_EMBED_SWIFT_STANDARD_LIBRARIES = NO;
				ALWAYS_SEARCH_USER_PATHS = NO;
				CLANG_ANALYZER_NONNULL = YES;
				CLANG_ANALYZER_NUMBER_OBJECT_CONVERSION = YES_AGGRESSIVE;
				CLANG_CXX_LANGUAGE_STANDARD = "gnu++14";
				CLANG_CXX_LIBRARY = "libc++";
				CLANG_ENABLE_MODULES = YES;
				CLANG_ENABLE_OBJC_ARC = YES;
				CLANG_ENABLE_OBJC_WEAK = YES;
				CLANG_WARN_BLOCK_CAPTURE_AUTORELEASING = YES;
				CLANG_WARN_BOOL_CONVERSION = YES;
				CLANG_WARN_COMMA = YES;
				CLANG_WARN_CONSTANT_CONVERSION = YES;
				CLANG_WARN_DEPRECATED_OBJC_IMPLEMENTATIONS = YES;
				CLANG_WARN_DIRECT_OBJC_ISA_USAGE = YES_ERROR;
				CLANG_WARN_DOCUMENTATION_COMMENTS = YES;
				CLANG_WARN_EMPTY_BODY = YES;
				CLANG_WARN_ENUM_CONVERSION = YES;
				CLANG_WARN_INFINITE_RECURSION = YES;
				CLANG_WARN_INT_CONVERSION = YES;
				CLANG_WARN_NON_LITERAL_NULL_CONVERSION = YES;
				CLANG_WARN_OBJC_IMPLICIT_RETAIN_SELF = YES;
				CLANG_WARN_OBJC_LITERAL_CONVERSION = YES;
				CLANG_WARN_OBJC_ROOT_CLASS = YES_ERROR;
				CLANG_WARN_RANGE_LOOP_ANALYSIS = YES;
				CLANG_WARN_STRICT_PROTOTYPES = YES;
				CLANG_WARN_SUSPICIOUS_MOVE = YES;
				CLANG_WARN_UNGUARDED_AVAILABILITY = YES_AGGRESSIVE;
				CLANG_WARN_UNREACHABLE_CODE = YES;
				CLANG_WARN__DUPLICATE_METHOD_MATCH = YES;
				CODE_SIGN_IDENTITY = "iPhone Developer";
				COPY_PHASE_STRIP = NO;
				CURRENT_PROJECT_VERSION = 1;
				DEBUG_INFORMATION_FORMAT = "dwarf-with-dsym";
				DEFINES_MODULE = YES;
				DYLIB_COMPATIBILITY_VERSION = 1;
				DYLIB_CURRENT_VERSION = 1;
				DYLIB_INSTALL_NAME_BASE = "@rpath";
				ENABLE_NS_ASSERTIONS = NO;
				ENABLE_STRICT_OBJC_MSGSEND = YES;
				GCC_C_LANGUAGE_STANDARD = gnu11;
				GCC_NO_COMMON_BLOCKS = YES;
				GCC_WARN_64_TO_32_BIT_CONVERSION = YES;
				GCC_WARN_ABOUT_RETURN_TYPE = YES_ERROR;
				GCC_WARN_UNDECLARED_SELECTOR = YES;
				GCC_WARN_UNINITIALIZED_AUTOS = YES_AGGRESSIVE;
				GCC_WARN_UNUSED_FUNCTION = YES;
				GCC_WARN_UNUSED_VARIABLE = YES;
				INFOPLIST_FILE = Data/Info.plist;
				INSTALL_PATH = "$(LOCAL_LIBRARY_DIR)/Frameworks";
				LD_RUNPATH_SEARCH_PATHS = "$(inherited) @executable_path/Frameworks @loader_path/Frameworks";
				MTL_ENABLE_DEBUG_INFO = NO;
				PRODUCT_BUNDLE_IDENTIFIER = "$(FRAMEWORK_BASE_BUNDLE_ID).$(PRODUCT_NAME:rfc1034identifier)";
				PRODUCT_NAME = "$(TARGET_NAME:c99extidentifier)";
				SDKROOT = iphoneos;
				SKIP_INSTALL = YES;
				SWIFT_OPTIMIZATION_LEVEL = "-Owholemodule";
				SWIFT_VERSION = 4.0;
				TARGETED_DEVICE_FAMILY = "1,2";
				VALIDATE_PRODUCT = YES;
				VERSIONING_SYSTEM = "apple-generic";
				VERSION_INFO_PREFIX = "";
			};
			name = Firefox;
		};
		5D1DC52D20AC9AFB00905E5A /* FirefoxBeta */ = {
			isa = XCBuildConfiguration;
			buildSettings = {
				ALWAYS_EMBED_SWIFT_STANDARD_LIBRARIES = NO;
				ALWAYS_SEARCH_USER_PATHS = NO;
				CLANG_ANALYZER_NONNULL = YES;
				CLANG_ANALYZER_NUMBER_OBJECT_CONVERSION = YES_AGGRESSIVE;
				CLANG_CXX_LANGUAGE_STANDARD = "gnu++14";
				CLANG_CXX_LIBRARY = "libc++";
				CLANG_ENABLE_MODULES = YES;
				CLANG_ENABLE_OBJC_ARC = YES;
				CLANG_ENABLE_OBJC_WEAK = YES;
				CLANG_WARN_BLOCK_CAPTURE_AUTORELEASING = YES;
				CLANG_WARN_BOOL_CONVERSION = YES;
				CLANG_WARN_COMMA = YES;
				CLANG_WARN_CONSTANT_CONVERSION = YES;
				CLANG_WARN_DEPRECATED_OBJC_IMPLEMENTATIONS = YES;
				CLANG_WARN_DIRECT_OBJC_ISA_USAGE = YES_ERROR;
				CLANG_WARN_DOCUMENTATION_COMMENTS = YES;
				CLANG_WARN_EMPTY_BODY = YES;
				CLANG_WARN_ENUM_CONVERSION = YES;
				CLANG_WARN_INFINITE_RECURSION = YES;
				CLANG_WARN_INT_CONVERSION = YES;
				CLANG_WARN_NON_LITERAL_NULL_CONVERSION = YES;
				CLANG_WARN_OBJC_IMPLICIT_RETAIN_SELF = YES;
				CLANG_WARN_OBJC_LITERAL_CONVERSION = YES;
				CLANG_WARN_OBJC_ROOT_CLASS = YES_ERROR;
				CLANG_WARN_RANGE_LOOP_ANALYSIS = YES;
				CLANG_WARN_STRICT_PROTOTYPES = YES;
				CLANG_WARN_SUSPICIOUS_MOVE = YES;
				CLANG_WARN_UNGUARDED_AVAILABILITY = YES_AGGRESSIVE;
				CLANG_WARN_UNREACHABLE_CODE = YES;
				CLANG_WARN__DUPLICATE_METHOD_MATCH = YES;
				CODE_SIGN_IDENTITY = "iPhone Developer";
				COPY_PHASE_STRIP = NO;
				CURRENT_PROJECT_VERSION = 1;
				DEBUG_INFORMATION_FORMAT = "dwarf-with-dsym";
				DEFINES_MODULE = YES;
				DYLIB_COMPATIBILITY_VERSION = 1;
				DYLIB_CURRENT_VERSION = 1;
				DYLIB_INSTALL_NAME_BASE = "@rpath";
				ENABLE_NS_ASSERTIONS = NO;
				ENABLE_STRICT_OBJC_MSGSEND = YES;
				GCC_C_LANGUAGE_STANDARD = gnu11;
				GCC_NO_COMMON_BLOCKS = YES;
				GCC_WARN_64_TO_32_BIT_CONVERSION = YES;
				GCC_WARN_ABOUT_RETURN_TYPE = YES_ERROR;
				GCC_WARN_UNDECLARED_SELECTOR = YES;
				GCC_WARN_UNINITIALIZED_AUTOS = YES_AGGRESSIVE;
				GCC_WARN_UNUSED_FUNCTION = YES;
				GCC_WARN_UNUSED_VARIABLE = YES;
				INFOPLIST_FILE = Data/Info.plist;
				INSTALL_PATH = "$(LOCAL_LIBRARY_DIR)/Frameworks";
				LD_RUNPATH_SEARCH_PATHS = "$(inherited) @executable_path/Frameworks @loader_path/Frameworks";
				MTL_ENABLE_DEBUG_INFO = NO;
				PRODUCT_BUNDLE_IDENTIFIER = "$(FRAMEWORK_BASE_BUNDLE_ID).$(PRODUCT_NAME:rfc1034identifier)";
				PRODUCT_NAME = "$(TARGET_NAME:c99extidentifier)";
				SDKROOT = iphoneos;
				SKIP_INSTALL = YES;
				SWIFT_OPTIMIZATION_LEVEL = "-Owholemodule";
				SWIFT_VERSION = 4.0;
				TARGETED_DEVICE_FAMILY = "1,2";
				VALIDATE_PRODUCT = YES;
				VERSIONING_SYSTEM = "apple-generic";
				VERSION_INFO_PREFIX = "";
			};
			name = FirefoxBeta;
		};
		5D1DC52E20AC9AFB00905E5A /* Fennec */ = {
			isa = XCBuildConfiguration;
			buildSettings = {
				ALWAYS_EMBED_SWIFT_STANDARD_LIBRARIES = YES;
				ALWAYS_SEARCH_USER_PATHS = NO;
				CLANG_ANALYZER_NONNULL = YES;
				CLANG_ANALYZER_NUMBER_OBJECT_CONVERSION = YES_AGGRESSIVE;
				CLANG_CXX_LANGUAGE_STANDARD = "gnu++14";
				CLANG_CXX_LIBRARY = "libc++";
				CLANG_ENABLE_MODULES = YES;
				CLANG_ENABLE_OBJC_ARC = YES;
				CLANG_ENABLE_OBJC_WEAK = YES;
				CLANG_WARN_BLOCK_CAPTURE_AUTORELEASING = YES;
				CLANG_WARN_BOOL_CONVERSION = YES;
				CLANG_WARN_COMMA = YES;
				CLANG_WARN_CONSTANT_CONVERSION = YES;
				CLANG_WARN_DEPRECATED_OBJC_IMPLEMENTATIONS = YES;
				CLANG_WARN_DIRECT_OBJC_ISA_USAGE = YES_ERROR;
				CLANG_WARN_DOCUMENTATION_COMMENTS = YES;
				CLANG_WARN_EMPTY_BODY = YES;
				CLANG_WARN_ENUM_CONVERSION = YES;
				CLANG_WARN_INFINITE_RECURSION = YES;
				CLANG_WARN_INT_CONVERSION = YES;
				CLANG_WARN_NON_LITERAL_NULL_CONVERSION = YES;
				CLANG_WARN_OBJC_IMPLICIT_RETAIN_SELF = YES;
				CLANG_WARN_OBJC_LITERAL_CONVERSION = YES;
				CLANG_WARN_OBJC_ROOT_CLASS = YES_ERROR;
				CLANG_WARN_RANGE_LOOP_ANALYSIS = YES;
				CLANG_WARN_STRICT_PROTOTYPES = YES;
				CLANG_WARN_SUSPICIOUS_MOVE = YES;
				CLANG_WARN_UNGUARDED_AVAILABILITY = YES_AGGRESSIVE;
				CLANG_WARN_UNREACHABLE_CODE = YES;
				CLANG_WARN__DUPLICATE_METHOD_MATCH = YES;
				CODE_SIGN_IDENTITY = "iPhone Developer";
				CODE_SIGN_STYLE = Automatic;
				COPY_PHASE_STRIP = NO;
				DEBUG_INFORMATION_FORMAT = dwarf;
				ENABLE_STRICT_OBJC_MSGSEND = YES;
				ENABLE_TESTABILITY = YES;
				GCC_C_LANGUAGE_STANDARD = gnu11;
				GCC_DYNAMIC_NO_PIC = NO;
				GCC_NO_COMMON_BLOCKS = YES;
				GCC_OPTIMIZATION_LEVEL = 0;
				GCC_PREPROCESSOR_DEFINITIONS = (
					"DEBUG=1",
					"$(inherited)",
				);
				GCC_WARN_64_TO_32_BIT_CONVERSION = YES;
				GCC_WARN_ABOUT_RETURN_TYPE = YES_ERROR;
				GCC_WARN_UNDECLARED_SELECTOR = YES;
				GCC_WARN_UNINITIALIZED_AUTOS = YES_AGGRESSIVE;
				GCC_WARN_UNUSED_FUNCTION = YES;
				GCC_WARN_UNUSED_VARIABLE = YES;
				INFOPLIST_FILE = DataTests/Info.plist;
				LD_RUNPATH_SEARCH_PATHS = "$(inherited) @executable_path/Frameworks @loader_path/Frameworks";
				MTL_ENABLE_DEBUG_INFO = YES;
				ONLY_ACTIVE_ARCH = YES;
				PRODUCT_BUNDLE_IDENTIFIER = "$(FRAMEWORK_BASE_BUNDLE_ID).$(PRODUCT_NAME:rfc1034identifier)";
				PRODUCT_NAME = "$(TARGET_NAME)";
				SDKROOT = iphoneos;
				SWIFT_ACTIVE_COMPILATION_CONDITIONS = DEBUG;
				SWIFT_OPTIMIZATION_LEVEL = "-Onone";
				SWIFT_VERSION = 4.0;
				TARGETED_DEVICE_FAMILY = "1,2";
				TEST_HOST = "$(BUILT_PRODUCTS_DIR)/Client.app/Client";
			};
			name = Fennec;
		};
		5D1DC52F20AC9AFB00905E5A /* Fennec_Enterprise */ = {
			isa = XCBuildConfiguration;
			buildSettings = {
				ALWAYS_EMBED_SWIFT_STANDARD_LIBRARIES = YES;
				ALWAYS_SEARCH_USER_PATHS = NO;
				CLANG_ANALYZER_NONNULL = YES;
				CLANG_ANALYZER_NUMBER_OBJECT_CONVERSION = YES_AGGRESSIVE;
				CLANG_CXX_LANGUAGE_STANDARD = "gnu++14";
				CLANG_CXX_LIBRARY = "libc++";
				CLANG_ENABLE_MODULES = YES;
				CLANG_ENABLE_OBJC_ARC = YES;
				CLANG_ENABLE_OBJC_WEAK = YES;
				CLANG_WARN_BLOCK_CAPTURE_AUTORELEASING = YES;
				CLANG_WARN_BOOL_CONVERSION = YES;
				CLANG_WARN_COMMA = YES;
				CLANG_WARN_CONSTANT_CONVERSION = YES;
				CLANG_WARN_DEPRECATED_OBJC_IMPLEMENTATIONS = YES;
				CLANG_WARN_DIRECT_OBJC_ISA_USAGE = YES_ERROR;
				CLANG_WARN_DOCUMENTATION_COMMENTS = YES;
				CLANG_WARN_EMPTY_BODY = YES;
				CLANG_WARN_ENUM_CONVERSION = YES;
				CLANG_WARN_INFINITE_RECURSION = YES;
				CLANG_WARN_INT_CONVERSION = YES;
				CLANG_WARN_NON_LITERAL_NULL_CONVERSION = YES;
				CLANG_WARN_OBJC_IMPLICIT_RETAIN_SELF = YES;
				CLANG_WARN_OBJC_LITERAL_CONVERSION = YES;
				CLANG_WARN_OBJC_ROOT_CLASS = YES_ERROR;
				CLANG_WARN_RANGE_LOOP_ANALYSIS = YES;
				CLANG_WARN_STRICT_PROTOTYPES = YES;
				CLANG_WARN_SUSPICIOUS_MOVE = YES;
				CLANG_WARN_UNGUARDED_AVAILABILITY = YES_AGGRESSIVE;
				CLANG_WARN_UNREACHABLE_CODE = YES;
				CLANG_WARN__DUPLICATE_METHOD_MATCH = YES;
				CODE_SIGN_IDENTITY = "iPhone Developer";
				CODE_SIGN_STYLE = Automatic;
				COPY_PHASE_STRIP = NO;
				DEBUG_INFORMATION_FORMAT = "dwarf-with-dsym";
				ENABLE_NS_ASSERTIONS = NO;
				ENABLE_STRICT_OBJC_MSGSEND = YES;
				GCC_C_LANGUAGE_STANDARD = gnu11;
				GCC_NO_COMMON_BLOCKS = YES;
				GCC_WARN_64_TO_32_BIT_CONVERSION = YES;
				GCC_WARN_ABOUT_RETURN_TYPE = YES_ERROR;
				GCC_WARN_UNDECLARED_SELECTOR = YES;
				GCC_WARN_UNINITIALIZED_AUTOS = YES_AGGRESSIVE;
				GCC_WARN_UNUSED_FUNCTION = YES;
				GCC_WARN_UNUSED_VARIABLE = YES;
				INFOPLIST_FILE = DataTests/Info.plist;
				LD_RUNPATH_SEARCH_PATHS = "$(inherited) @executable_path/Frameworks @loader_path/Frameworks";
				MTL_ENABLE_DEBUG_INFO = NO;
				PRODUCT_BUNDLE_IDENTIFIER = "$(FRAMEWORK_BASE_BUNDLE_ID).$(PRODUCT_NAME:rfc1034identifier)";
				PRODUCT_NAME = "$(TARGET_NAME)";
				SDKROOT = iphoneos;
				SWIFT_OPTIMIZATION_LEVEL = "-Owholemodule";
				SWIFT_VERSION = 4.0;
				TARGETED_DEVICE_FAMILY = "1,2";
				TEST_HOST = "$(BUILT_PRODUCTS_DIR)/Client.app/Client";
				VALIDATE_PRODUCT = YES;
			};
			name = Fennec_Enterprise;
		};
		5D1DC53020AC9AFB00905E5A /* Firefox */ = {
			isa = XCBuildConfiguration;
			buildSettings = {
				ALWAYS_EMBED_SWIFT_STANDARD_LIBRARIES = YES;
				ALWAYS_SEARCH_USER_PATHS = NO;
				CLANG_ANALYZER_NONNULL = YES;
				CLANG_ANALYZER_NUMBER_OBJECT_CONVERSION = YES_AGGRESSIVE;
				CLANG_CXX_LANGUAGE_STANDARD = "gnu++14";
				CLANG_CXX_LIBRARY = "libc++";
				CLANG_ENABLE_MODULES = YES;
				CLANG_ENABLE_OBJC_ARC = YES;
				CLANG_ENABLE_OBJC_WEAK = YES;
				CLANG_WARN_BLOCK_CAPTURE_AUTORELEASING = YES;
				CLANG_WARN_BOOL_CONVERSION = YES;
				CLANG_WARN_COMMA = YES;
				CLANG_WARN_CONSTANT_CONVERSION = YES;
				CLANG_WARN_DEPRECATED_OBJC_IMPLEMENTATIONS = YES;
				CLANG_WARN_DIRECT_OBJC_ISA_USAGE = YES_ERROR;
				CLANG_WARN_DOCUMENTATION_COMMENTS = YES;
				CLANG_WARN_EMPTY_BODY = YES;
				CLANG_WARN_ENUM_CONVERSION = YES;
				CLANG_WARN_INFINITE_RECURSION = YES;
				CLANG_WARN_INT_CONVERSION = YES;
				CLANG_WARN_NON_LITERAL_NULL_CONVERSION = YES;
				CLANG_WARN_OBJC_IMPLICIT_RETAIN_SELF = YES;
				CLANG_WARN_OBJC_LITERAL_CONVERSION = YES;
				CLANG_WARN_OBJC_ROOT_CLASS = YES_ERROR;
				CLANG_WARN_RANGE_LOOP_ANALYSIS = YES;
				CLANG_WARN_STRICT_PROTOTYPES = YES;
				CLANG_WARN_SUSPICIOUS_MOVE = YES;
				CLANG_WARN_UNGUARDED_AVAILABILITY = YES_AGGRESSIVE;
				CLANG_WARN_UNREACHABLE_CODE = YES;
				CLANG_WARN__DUPLICATE_METHOD_MATCH = YES;
				CODE_SIGN_IDENTITY = "iPhone Developer";
				CODE_SIGN_STYLE = Automatic;
				COPY_PHASE_STRIP = NO;
				DEBUG_INFORMATION_FORMAT = "dwarf-with-dsym";
				ENABLE_NS_ASSERTIONS = NO;
				ENABLE_STRICT_OBJC_MSGSEND = YES;
				GCC_C_LANGUAGE_STANDARD = gnu11;
				GCC_NO_COMMON_BLOCKS = YES;
				GCC_WARN_64_TO_32_BIT_CONVERSION = YES;
				GCC_WARN_ABOUT_RETURN_TYPE = YES_ERROR;
				GCC_WARN_UNDECLARED_SELECTOR = YES;
				GCC_WARN_UNINITIALIZED_AUTOS = YES_AGGRESSIVE;
				GCC_WARN_UNUSED_FUNCTION = YES;
				GCC_WARN_UNUSED_VARIABLE = YES;
				INFOPLIST_FILE = DataTests/Info.plist;
				LD_RUNPATH_SEARCH_PATHS = "$(inherited) @executable_path/Frameworks @loader_path/Frameworks";
				MTL_ENABLE_DEBUG_INFO = NO;
				PRODUCT_BUNDLE_IDENTIFIER = "$(FRAMEWORK_BASE_BUNDLE_ID).$(PRODUCT_NAME:rfc1034identifier)";
				PRODUCT_NAME = "$(TARGET_NAME)";
				SDKROOT = iphoneos;
				SWIFT_OPTIMIZATION_LEVEL = "-Owholemodule";
				SWIFT_VERSION = 4.0;
				TARGETED_DEVICE_FAMILY = "1,2";
				TEST_HOST = "$(BUILT_PRODUCTS_DIR)/Client.app/Client";
				VALIDATE_PRODUCT = YES;
			};
			name = Firefox;
		};
		5D1DC53120AC9AFB00905E5A /* FirefoxBeta */ = {
			isa = XCBuildConfiguration;
			buildSettings = {
				ALWAYS_EMBED_SWIFT_STANDARD_LIBRARIES = YES;
				ALWAYS_SEARCH_USER_PATHS = NO;
				CLANG_ANALYZER_NONNULL = YES;
				CLANG_ANALYZER_NUMBER_OBJECT_CONVERSION = YES_AGGRESSIVE;
				CLANG_CXX_LANGUAGE_STANDARD = "gnu++14";
				CLANG_CXX_LIBRARY = "libc++";
				CLANG_ENABLE_MODULES = YES;
				CLANG_ENABLE_OBJC_ARC = YES;
				CLANG_ENABLE_OBJC_WEAK = YES;
				CLANG_WARN_BLOCK_CAPTURE_AUTORELEASING = YES;
				CLANG_WARN_BOOL_CONVERSION = YES;
				CLANG_WARN_COMMA = YES;
				CLANG_WARN_CONSTANT_CONVERSION = YES;
				CLANG_WARN_DEPRECATED_OBJC_IMPLEMENTATIONS = YES;
				CLANG_WARN_DIRECT_OBJC_ISA_USAGE = YES_ERROR;
				CLANG_WARN_DOCUMENTATION_COMMENTS = YES;
				CLANG_WARN_EMPTY_BODY = YES;
				CLANG_WARN_ENUM_CONVERSION = YES;
				CLANG_WARN_INFINITE_RECURSION = YES;
				CLANG_WARN_INT_CONVERSION = YES;
				CLANG_WARN_NON_LITERAL_NULL_CONVERSION = YES;
				CLANG_WARN_OBJC_IMPLICIT_RETAIN_SELF = YES;
				CLANG_WARN_OBJC_LITERAL_CONVERSION = YES;
				CLANG_WARN_OBJC_ROOT_CLASS = YES_ERROR;
				CLANG_WARN_RANGE_LOOP_ANALYSIS = YES;
				CLANG_WARN_STRICT_PROTOTYPES = YES;
				CLANG_WARN_SUSPICIOUS_MOVE = YES;
				CLANG_WARN_UNGUARDED_AVAILABILITY = YES_AGGRESSIVE;
				CLANG_WARN_UNREACHABLE_CODE = YES;
				CLANG_WARN__DUPLICATE_METHOD_MATCH = YES;
				CODE_SIGN_IDENTITY = "iPhone Developer";
				CODE_SIGN_STYLE = Automatic;
				COPY_PHASE_STRIP = NO;
				DEBUG_INFORMATION_FORMAT = "dwarf-with-dsym";
				ENABLE_NS_ASSERTIONS = NO;
				ENABLE_STRICT_OBJC_MSGSEND = YES;
				GCC_C_LANGUAGE_STANDARD = gnu11;
				GCC_NO_COMMON_BLOCKS = YES;
				GCC_WARN_64_TO_32_BIT_CONVERSION = YES;
				GCC_WARN_ABOUT_RETURN_TYPE = YES_ERROR;
				GCC_WARN_UNDECLARED_SELECTOR = YES;
				GCC_WARN_UNINITIALIZED_AUTOS = YES_AGGRESSIVE;
				GCC_WARN_UNUSED_FUNCTION = YES;
				GCC_WARN_UNUSED_VARIABLE = YES;
				INFOPLIST_FILE = DataTests/Info.plist;
				LD_RUNPATH_SEARCH_PATHS = "$(inherited) @executable_path/Frameworks @loader_path/Frameworks";
				MTL_ENABLE_DEBUG_INFO = NO;
				PRODUCT_BUNDLE_IDENTIFIER = "$(FRAMEWORK_BASE_BUNDLE_ID).$(PRODUCT_NAME:rfc1034identifier)";
				PRODUCT_NAME = "$(TARGET_NAME)";
				SDKROOT = iphoneos;
				SWIFT_OPTIMIZATION_LEVEL = "-Owholemodule";
				SWIFT_VERSION = 4.0;
				TARGETED_DEVICE_FAMILY = "1,2";
				TEST_HOST = "$(BUILT_PRODUCTS_DIR)/Client.app/Client";
				VALIDATE_PRODUCT = YES;
			};
			name = FirefoxBeta;
		};
		5DE7689C20B3456E00FF5533 /* Fennec */ = {
			isa = XCBuildConfiguration;
			buildSettings = {
				ALWAYS_EMBED_SWIFT_STANDARD_LIBRARIES = NO;
				ALWAYS_SEARCH_USER_PATHS = NO;
				CLANG_ANALYZER_NONNULL = YES;
				CLANG_ANALYZER_NUMBER_OBJECT_CONVERSION = YES_AGGRESSIVE;
				CLANG_CXX_LANGUAGE_STANDARD = "gnu++14";
				CLANG_CXX_LIBRARY = "libc++";
				CLANG_ENABLE_MODULES = YES;
				CLANG_ENABLE_OBJC_ARC = YES;
				CLANG_ENABLE_OBJC_WEAK = YES;
				CLANG_WARN_BLOCK_CAPTURE_AUTORELEASING = YES;
				CLANG_WARN_BOOL_CONVERSION = YES;
				CLANG_WARN_COMMA = YES;
				CLANG_WARN_CONSTANT_CONVERSION = YES;
				CLANG_WARN_DEPRECATED_OBJC_IMPLEMENTATIONS = YES;
				CLANG_WARN_DIRECT_OBJC_ISA_USAGE = YES_ERROR;
				CLANG_WARN_DOCUMENTATION_COMMENTS = YES;
				CLANG_WARN_EMPTY_BODY = YES;
				CLANG_WARN_ENUM_CONVERSION = YES;
				CLANG_WARN_INFINITE_RECURSION = YES;
				CLANG_WARN_INT_CONVERSION = YES;
				CLANG_WARN_NON_LITERAL_NULL_CONVERSION = YES;
				CLANG_WARN_OBJC_IMPLICIT_RETAIN_SELF = YES;
				CLANG_WARN_OBJC_LITERAL_CONVERSION = YES;
				CLANG_WARN_OBJC_ROOT_CLASS = YES_ERROR;
				CLANG_WARN_RANGE_LOOP_ANALYSIS = YES;
				CLANG_WARN_STRICT_PROTOTYPES = YES;
				CLANG_WARN_SUSPICIOUS_MOVE = YES;
				CLANG_WARN_UNGUARDED_AVAILABILITY = YES_AGGRESSIVE;
				CLANG_WARN_UNREACHABLE_CODE = YES;
				CLANG_WARN__DUPLICATE_METHOD_MATCH = YES;
				COPY_PHASE_STRIP = NO;
				CURRENT_PROJECT_VERSION = 1;
				DEBUG_INFORMATION_FORMAT = dwarf;
				DEFINES_MODULE = YES;
				DYLIB_COMPATIBILITY_VERSION = 1;
				DYLIB_CURRENT_VERSION = 1;
				DYLIB_INSTALL_NAME_BASE = "@rpath";
				ENABLE_STRICT_OBJC_MSGSEND = YES;
				ENABLE_TESTABILITY = YES;
				GCC_C_LANGUAGE_STANDARD = gnu11;
				GCC_DYNAMIC_NO_PIC = NO;
				GCC_NO_COMMON_BLOCKS = YES;
				GCC_OPTIMIZATION_LEVEL = 0;
				GCC_PREPROCESSOR_DEFINITIONS = (
					"DEBUG=1",
					"$(inherited)",
				);
				GCC_WARN_64_TO_32_BIT_CONVERSION = YES;
				GCC_WARN_ABOUT_RETURN_TYPE = YES_ERROR;
				GCC_WARN_UNDECLARED_SELECTOR = YES;
				GCC_WARN_UNINITIALIZED_AUTOS = YES_AGGRESSIVE;
				GCC_WARN_UNUSED_FUNCTION = YES;
				GCC_WARN_UNUSED_VARIABLE = YES;
				INFOPLIST_FILE = BraveShared/Info.plist;
				INSTALL_PATH = "$(LOCAL_LIBRARY_DIR)/Frameworks";
				LD_RUNPATH_SEARCH_PATHS = "$(inherited) @executable_path/Frameworks @loader_path/Frameworks";
				MTL_ENABLE_DEBUG_INFO = YES;
				ONLY_ACTIVE_ARCH = YES;
				PRODUCT_BUNDLE_IDENTIFIER = "$(FRAMEWORK_BASE_BUNDLE_ID).$(PRODUCT_NAME:rfc1034identifier)";
				PRODUCT_NAME = "$(TARGET_NAME:c99extidentifier)";
				SDKROOT = iphoneos;
				SKIP_INSTALL = YES;
				SWIFT_ACTIVE_COMPILATION_CONDITIONS = DEBUG;
				SWIFT_OPTIMIZATION_LEVEL = "-Onone";
				SWIFT_VERSION = 4.0;
				TARGETED_DEVICE_FAMILY = "1,2";
				VERSIONING_SYSTEM = "apple-generic";
				VERSION_INFO_PREFIX = "";
			};
			name = Fennec;
		};
		5DE7689D20B3456E00FF5533 /* Fennec_Enterprise */ = {
			isa = XCBuildConfiguration;
			buildSettings = {
				ALWAYS_EMBED_SWIFT_STANDARD_LIBRARIES = NO;
				ALWAYS_SEARCH_USER_PATHS = NO;
				CLANG_ANALYZER_NONNULL = YES;
				CLANG_ANALYZER_NUMBER_OBJECT_CONVERSION = YES_AGGRESSIVE;
				CLANG_CXX_LANGUAGE_STANDARD = "gnu++14";
				CLANG_CXX_LIBRARY = "libc++";
				CLANG_ENABLE_MODULES = YES;
				CLANG_ENABLE_OBJC_ARC = YES;
				CLANG_ENABLE_OBJC_WEAK = YES;
				CLANG_WARN_BLOCK_CAPTURE_AUTORELEASING = YES;
				CLANG_WARN_BOOL_CONVERSION = YES;
				CLANG_WARN_COMMA = YES;
				CLANG_WARN_CONSTANT_CONVERSION = YES;
				CLANG_WARN_DEPRECATED_OBJC_IMPLEMENTATIONS = YES;
				CLANG_WARN_DIRECT_OBJC_ISA_USAGE = YES_ERROR;
				CLANG_WARN_DOCUMENTATION_COMMENTS = YES;
				CLANG_WARN_EMPTY_BODY = YES;
				CLANG_WARN_ENUM_CONVERSION = YES;
				CLANG_WARN_INFINITE_RECURSION = YES;
				CLANG_WARN_INT_CONVERSION = YES;
				CLANG_WARN_NON_LITERAL_NULL_CONVERSION = YES;
				CLANG_WARN_OBJC_IMPLICIT_RETAIN_SELF = YES;
				CLANG_WARN_OBJC_LITERAL_CONVERSION = YES;
				CLANG_WARN_OBJC_ROOT_CLASS = YES_ERROR;
				CLANG_WARN_RANGE_LOOP_ANALYSIS = YES;
				CLANG_WARN_STRICT_PROTOTYPES = YES;
				CLANG_WARN_SUSPICIOUS_MOVE = YES;
				CLANG_WARN_UNGUARDED_AVAILABILITY = YES_AGGRESSIVE;
				CLANG_WARN_UNREACHABLE_CODE = YES;
				CLANG_WARN__DUPLICATE_METHOD_MATCH = YES;
				COPY_PHASE_STRIP = NO;
				CURRENT_PROJECT_VERSION = 1;
				DEBUG_INFORMATION_FORMAT = "dwarf-with-dsym";
				DEFINES_MODULE = YES;
				DYLIB_COMPATIBILITY_VERSION = 1;
				DYLIB_CURRENT_VERSION = 1;
				DYLIB_INSTALL_NAME_BASE = "@rpath";
				ENABLE_NS_ASSERTIONS = NO;
				ENABLE_STRICT_OBJC_MSGSEND = YES;
				GCC_C_LANGUAGE_STANDARD = gnu11;
				GCC_NO_COMMON_BLOCKS = YES;
				GCC_WARN_64_TO_32_BIT_CONVERSION = YES;
				GCC_WARN_ABOUT_RETURN_TYPE = YES_ERROR;
				GCC_WARN_UNDECLARED_SELECTOR = YES;
				GCC_WARN_UNINITIALIZED_AUTOS = YES_AGGRESSIVE;
				GCC_WARN_UNUSED_FUNCTION = YES;
				GCC_WARN_UNUSED_VARIABLE = YES;
				INFOPLIST_FILE = BraveShared/Info.plist;
				INSTALL_PATH = "$(LOCAL_LIBRARY_DIR)/Frameworks";
				LD_RUNPATH_SEARCH_PATHS = "$(inherited) @executable_path/Frameworks @loader_path/Frameworks";
				MTL_ENABLE_DEBUG_INFO = NO;
				PRODUCT_BUNDLE_IDENTIFIER = "$(FRAMEWORK_BASE_BUNDLE_ID).$(PRODUCT_NAME:rfc1034identifier)";
				PRODUCT_NAME = "$(TARGET_NAME:c99extidentifier)";
				SDKROOT = iphoneos;
				SKIP_INSTALL = YES;
				SWIFT_OPTIMIZATION_LEVEL = "-Owholemodule";
				SWIFT_VERSION = 4.0;
				TARGETED_DEVICE_FAMILY = "1,2";
				VALIDATE_PRODUCT = YES;
				VERSIONING_SYSTEM = "apple-generic";
				VERSION_INFO_PREFIX = "";
			};
			name = Fennec_Enterprise;
		};
		5DE7689E20B3456E00FF5533 /* Firefox */ = {
			isa = XCBuildConfiguration;
			buildSettings = {
				ALWAYS_EMBED_SWIFT_STANDARD_LIBRARIES = NO;
				ALWAYS_SEARCH_USER_PATHS = NO;
				CLANG_ANALYZER_NONNULL = YES;
				CLANG_ANALYZER_NUMBER_OBJECT_CONVERSION = YES_AGGRESSIVE;
				CLANG_CXX_LANGUAGE_STANDARD = "gnu++14";
				CLANG_CXX_LIBRARY = "libc++";
				CLANG_ENABLE_MODULES = YES;
				CLANG_ENABLE_OBJC_ARC = YES;
				CLANG_ENABLE_OBJC_WEAK = YES;
				CLANG_WARN_BLOCK_CAPTURE_AUTORELEASING = YES;
				CLANG_WARN_BOOL_CONVERSION = YES;
				CLANG_WARN_COMMA = YES;
				CLANG_WARN_CONSTANT_CONVERSION = YES;
				CLANG_WARN_DEPRECATED_OBJC_IMPLEMENTATIONS = YES;
				CLANG_WARN_DIRECT_OBJC_ISA_USAGE = YES_ERROR;
				CLANG_WARN_DOCUMENTATION_COMMENTS = YES;
				CLANG_WARN_EMPTY_BODY = YES;
				CLANG_WARN_ENUM_CONVERSION = YES;
				CLANG_WARN_INFINITE_RECURSION = YES;
				CLANG_WARN_INT_CONVERSION = YES;
				CLANG_WARN_NON_LITERAL_NULL_CONVERSION = YES;
				CLANG_WARN_OBJC_IMPLICIT_RETAIN_SELF = YES;
				CLANG_WARN_OBJC_LITERAL_CONVERSION = YES;
				CLANG_WARN_OBJC_ROOT_CLASS = YES_ERROR;
				CLANG_WARN_RANGE_LOOP_ANALYSIS = YES;
				CLANG_WARN_STRICT_PROTOTYPES = YES;
				CLANG_WARN_SUSPICIOUS_MOVE = YES;
				CLANG_WARN_UNGUARDED_AVAILABILITY = YES_AGGRESSIVE;
				CLANG_WARN_UNREACHABLE_CODE = YES;
				CLANG_WARN__DUPLICATE_METHOD_MATCH = YES;
				COPY_PHASE_STRIP = NO;
				CURRENT_PROJECT_VERSION = 1;
				DEBUG_INFORMATION_FORMAT = "dwarf-with-dsym";
				DEFINES_MODULE = YES;
				DYLIB_COMPATIBILITY_VERSION = 1;
				DYLIB_CURRENT_VERSION = 1;
				DYLIB_INSTALL_NAME_BASE = "@rpath";
				ENABLE_NS_ASSERTIONS = NO;
				ENABLE_STRICT_OBJC_MSGSEND = YES;
				GCC_C_LANGUAGE_STANDARD = gnu11;
				GCC_NO_COMMON_BLOCKS = YES;
				GCC_WARN_64_TO_32_BIT_CONVERSION = YES;
				GCC_WARN_ABOUT_RETURN_TYPE = YES_ERROR;
				GCC_WARN_UNDECLARED_SELECTOR = YES;
				GCC_WARN_UNINITIALIZED_AUTOS = YES_AGGRESSIVE;
				GCC_WARN_UNUSED_FUNCTION = YES;
				GCC_WARN_UNUSED_VARIABLE = YES;
				INFOPLIST_FILE = BraveShared/Info.plist;
				INSTALL_PATH = "$(LOCAL_LIBRARY_DIR)/Frameworks";
				LD_RUNPATH_SEARCH_PATHS = "$(inherited) @executable_path/Frameworks @loader_path/Frameworks";
				MTL_ENABLE_DEBUG_INFO = NO;
				PRODUCT_BUNDLE_IDENTIFIER = "$(FRAMEWORK_BASE_BUNDLE_ID).$(PRODUCT_NAME:rfc1034identifier)";
				PRODUCT_NAME = "$(TARGET_NAME:c99extidentifier)";
				SDKROOT = iphoneos;
				SKIP_INSTALL = YES;
				SWIFT_OPTIMIZATION_LEVEL = "-Owholemodule";
				SWIFT_VERSION = 4.0;
				TARGETED_DEVICE_FAMILY = "1,2";
				VALIDATE_PRODUCT = YES;
				VERSIONING_SYSTEM = "apple-generic";
				VERSION_INFO_PREFIX = "";
			};
			name = Firefox;
		};
		5DE7689F20B3456E00FF5533 /* FirefoxBeta */ = {
			isa = XCBuildConfiguration;
			buildSettings = {
				ALWAYS_EMBED_SWIFT_STANDARD_LIBRARIES = NO;
				ALWAYS_SEARCH_USER_PATHS = NO;
				CLANG_ANALYZER_NONNULL = YES;
				CLANG_ANALYZER_NUMBER_OBJECT_CONVERSION = YES_AGGRESSIVE;
				CLANG_CXX_LANGUAGE_STANDARD = "gnu++14";
				CLANG_CXX_LIBRARY = "libc++";
				CLANG_ENABLE_MODULES = YES;
				CLANG_ENABLE_OBJC_ARC = YES;
				CLANG_ENABLE_OBJC_WEAK = YES;
				CLANG_WARN_BLOCK_CAPTURE_AUTORELEASING = YES;
				CLANG_WARN_BOOL_CONVERSION = YES;
				CLANG_WARN_COMMA = YES;
				CLANG_WARN_CONSTANT_CONVERSION = YES;
				CLANG_WARN_DEPRECATED_OBJC_IMPLEMENTATIONS = YES;
				CLANG_WARN_DIRECT_OBJC_ISA_USAGE = YES_ERROR;
				CLANG_WARN_DOCUMENTATION_COMMENTS = YES;
				CLANG_WARN_EMPTY_BODY = YES;
				CLANG_WARN_ENUM_CONVERSION = YES;
				CLANG_WARN_INFINITE_RECURSION = YES;
				CLANG_WARN_INT_CONVERSION = YES;
				CLANG_WARN_NON_LITERAL_NULL_CONVERSION = YES;
				CLANG_WARN_OBJC_IMPLICIT_RETAIN_SELF = YES;
				CLANG_WARN_OBJC_LITERAL_CONVERSION = YES;
				CLANG_WARN_OBJC_ROOT_CLASS = YES_ERROR;
				CLANG_WARN_RANGE_LOOP_ANALYSIS = YES;
				CLANG_WARN_STRICT_PROTOTYPES = YES;
				CLANG_WARN_SUSPICIOUS_MOVE = YES;
				CLANG_WARN_UNGUARDED_AVAILABILITY = YES_AGGRESSIVE;
				CLANG_WARN_UNREACHABLE_CODE = YES;
				CLANG_WARN__DUPLICATE_METHOD_MATCH = YES;
				COPY_PHASE_STRIP = NO;
				CURRENT_PROJECT_VERSION = 1;
				DEBUG_INFORMATION_FORMAT = "dwarf-with-dsym";
				DEFINES_MODULE = YES;
				DYLIB_COMPATIBILITY_VERSION = 1;
				DYLIB_CURRENT_VERSION = 1;
				DYLIB_INSTALL_NAME_BASE = "@rpath";
				ENABLE_NS_ASSERTIONS = NO;
				ENABLE_STRICT_OBJC_MSGSEND = YES;
				GCC_C_LANGUAGE_STANDARD = gnu11;
				GCC_NO_COMMON_BLOCKS = YES;
				GCC_WARN_64_TO_32_BIT_CONVERSION = YES;
				GCC_WARN_ABOUT_RETURN_TYPE = YES_ERROR;
				GCC_WARN_UNDECLARED_SELECTOR = YES;
				GCC_WARN_UNINITIALIZED_AUTOS = YES_AGGRESSIVE;
				GCC_WARN_UNUSED_FUNCTION = YES;
				GCC_WARN_UNUSED_VARIABLE = YES;
				INFOPLIST_FILE = BraveShared/Info.plist;
				INSTALL_PATH = "$(LOCAL_LIBRARY_DIR)/Frameworks";
				LD_RUNPATH_SEARCH_PATHS = "$(inherited) @executable_path/Frameworks @loader_path/Frameworks";
				MTL_ENABLE_DEBUG_INFO = NO;
				PRODUCT_BUNDLE_IDENTIFIER = "$(FRAMEWORK_BASE_BUNDLE_ID).$(PRODUCT_NAME:rfc1034identifier)";
				PRODUCT_NAME = "$(TARGET_NAME:c99extidentifier)";
				SDKROOT = iphoneos;
				SKIP_INSTALL = YES;
				SWIFT_OPTIMIZATION_LEVEL = "-Owholemodule";
				SWIFT_VERSION = 4.0;
				TARGETED_DEVICE_FAMILY = "1,2";
				VALIDATE_PRODUCT = YES;
				VERSIONING_SYSTEM = "apple-generic";
				VERSION_INFO_PREFIX = "";
			};
			name = FirefoxBeta;
		};
		5DE768A120B3456E00FF5533 /* Fennec */ = {
			isa = XCBuildConfiguration;
			buildSettings = {
				ALWAYS_EMBED_SWIFT_STANDARD_LIBRARIES = YES;
				ALWAYS_SEARCH_USER_PATHS = NO;
				CLANG_ANALYZER_NONNULL = YES;
				CLANG_ANALYZER_NUMBER_OBJECT_CONVERSION = YES_AGGRESSIVE;
				CLANG_CXX_LANGUAGE_STANDARD = "gnu++14";
				CLANG_CXX_LIBRARY = "libc++";
				CLANG_ENABLE_MODULES = YES;
				CLANG_ENABLE_OBJC_ARC = YES;
				CLANG_ENABLE_OBJC_WEAK = YES;
				CLANG_WARN_BLOCK_CAPTURE_AUTORELEASING = YES;
				CLANG_WARN_BOOL_CONVERSION = YES;
				CLANG_WARN_COMMA = YES;
				CLANG_WARN_CONSTANT_CONVERSION = YES;
				CLANG_WARN_DEPRECATED_OBJC_IMPLEMENTATIONS = YES;
				CLANG_WARN_DIRECT_OBJC_ISA_USAGE = YES_ERROR;
				CLANG_WARN_DOCUMENTATION_COMMENTS = YES;
				CLANG_WARN_EMPTY_BODY = YES;
				CLANG_WARN_ENUM_CONVERSION = YES;
				CLANG_WARN_INFINITE_RECURSION = YES;
				CLANG_WARN_INT_CONVERSION = YES;
				CLANG_WARN_NON_LITERAL_NULL_CONVERSION = YES;
				CLANG_WARN_OBJC_IMPLICIT_RETAIN_SELF = YES;
				CLANG_WARN_OBJC_LITERAL_CONVERSION = YES;
				CLANG_WARN_OBJC_ROOT_CLASS = YES_ERROR;
				CLANG_WARN_RANGE_LOOP_ANALYSIS = YES;
				CLANG_WARN_STRICT_PROTOTYPES = YES;
				CLANG_WARN_SUSPICIOUS_MOVE = YES;
				CLANG_WARN_UNGUARDED_AVAILABILITY = YES_AGGRESSIVE;
				CLANG_WARN_UNREACHABLE_CODE = YES;
				CLANG_WARN__DUPLICATE_METHOD_MATCH = YES;
				CODE_SIGN_IDENTITY = "iPhone Developer";
				CODE_SIGN_STYLE = Automatic;
				COPY_PHASE_STRIP = NO;
				DEBUG_INFORMATION_FORMAT = dwarf;
				ENABLE_STRICT_OBJC_MSGSEND = YES;
				ENABLE_TESTABILITY = YES;
				GCC_C_LANGUAGE_STANDARD = gnu11;
				GCC_DYNAMIC_NO_PIC = NO;
				GCC_NO_COMMON_BLOCKS = YES;
				GCC_OPTIMIZATION_LEVEL = 0;
				GCC_PREPROCESSOR_DEFINITIONS = (
					"DEBUG=1",
					"$(inherited)",
				);
				GCC_WARN_64_TO_32_BIT_CONVERSION = YES;
				GCC_WARN_ABOUT_RETURN_TYPE = YES_ERROR;
				GCC_WARN_UNDECLARED_SELECTOR = YES;
				GCC_WARN_UNINITIALIZED_AUTOS = YES_AGGRESSIVE;
				GCC_WARN_UNUSED_FUNCTION = YES;
				GCC_WARN_UNUSED_VARIABLE = YES;
				INFOPLIST_FILE = BraveSharedTests/Info.plist;
				LD_RUNPATH_SEARCH_PATHS = "$(inherited) @executable_path/Frameworks @loader_path/Frameworks";
				MTL_ENABLE_DEBUG_INFO = YES;
				ONLY_ACTIVE_ARCH = YES;
				PRODUCT_BUNDLE_IDENTIFIER = "$(FRAMEWORK_BASE_BUNDLE_ID).$(PRODUCT_NAME:rfc1034identifier)";
				PRODUCT_NAME = "$(TARGET_NAME)";
				SDKROOT = iphoneos;
				SWIFT_ACTIVE_COMPILATION_CONDITIONS = DEBUG;
				SWIFT_OPTIMIZATION_LEVEL = "-Onone";
				SWIFT_VERSION = 4.0;
				TARGETED_DEVICE_FAMILY = "1,2";
				TEST_HOST = "$(BUILT_PRODUCTS_DIR)/Client.app/Client";
			};
			name = Fennec;
		};
		5DE768A220B3456E00FF5533 /* Fennec_Enterprise */ = {
			isa = XCBuildConfiguration;
			buildSettings = {
				ALWAYS_EMBED_SWIFT_STANDARD_LIBRARIES = YES;
				ALWAYS_SEARCH_USER_PATHS = NO;
				CLANG_ANALYZER_NONNULL = YES;
				CLANG_ANALYZER_NUMBER_OBJECT_CONVERSION = YES_AGGRESSIVE;
				CLANG_CXX_LANGUAGE_STANDARD = "gnu++14";
				CLANG_CXX_LIBRARY = "libc++";
				CLANG_ENABLE_MODULES = YES;
				CLANG_ENABLE_OBJC_ARC = YES;
				CLANG_ENABLE_OBJC_WEAK = YES;
				CLANG_WARN_BLOCK_CAPTURE_AUTORELEASING = YES;
				CLANG_WARN_BOOL_CONVERSION = YES;
				CLANG_WARN_COMMA = YES;
				CLANG_WARN_CONSTANT_CONVERSION = YES;
				CLANG_WARN_DEPRECATED_OBJC_IMPLEMENTATIONS = YES;
				CLANG_WARN_DIRECT_OBJC_ISA_USAGE = YES_ERROR;
				CLANG_WARN_DOCUMENTATION_COMMENTS = YES;
				CLANG_WARN_EMPTY_BODY = YES;
				CLANG_WARN_ENUM_CONVERSION = YES;
				CLANG_WARN_INFINITE_RECURSION = YES;
				CLANG_WARN_INT_CONVERSION = YES;
				CLANG_WARN_NON_LITERAL_NULL_CONVERSION = YES;
				CLANG_WARN_OBJC_IMPLICIT_RETAIN_SELF = YES;
				CLANG_WARN_OBJC_LITERAL_CONVERSION = YES;
				CLANG_WARN_OBJC_ROOT_CLASS = YES_ERROR;
				CLANG_WARN_RANGE_LOOP_ANALYSIS = YES;
				CLANG_WARN_STRICT_PROTOTYPES = YES;
				CLANG_WARN_SUSPICIOUS_MOVE = YES;
				CLANG_WARN_UNGUARDED_AVAILABILITY = YES_AGGRESSIVE;
				CLANG_WARN_UNREACHABLE_CODE = YES;
				CLANG_WARN__DUPLICATE_METHOD_MATCH = YES;
				CODE_SIGN_IDENTITY = "iPhone Developer";
				CODE_SIGN_STYLE = Automatic;
				COPY_PHASE_STRIP = NO;
				DEBUG_INFORMATION_FORMAT = "dwarf-with-dsym";
				ENABLE_NS_ASSERTIONS = NO;
				ENABLE_STRICT_OBJC_MSGSEND = YES;
				GCC_C_LANGUAGE_STANDARD = gnu11;
				GCC_NO_COMMON_BLOCKS = YES;
				GCC_WARN_64_TO_32_BIT_CONVERSION = YES;
				GCC_WARN_ABOUT_RETURN_TYPE = YES_ERROR;
				GCC_WARN_UNDECLARED_SELECTOR = YES;
				GCC_WARN_UNINITIALIZED_AUTOS = YES_AGGRESSIVE;
				GCC_WARN_UNUSED_FUNCTION = YES;
				GCC_WARN_UNUSED_VARIABLE = YES;
				INFOPLIST_FILE = BraveSharedTests/Info.plist;
				LD_RUNPATH_SEARCH_PATHS = "$(inherited) @executable_path/Frameworks @loader_path/Frameworks";
				MTL_ENABLE_DEBUG_INFO = NO;
				PRODUCT_BUNDLE_IDENTIFIER = "$(FRAMEWORK_BASE_BUNDLE_ID).$(PRODUCT_NAME:rfc1034identifier)";
				PRODUCT_NAME = "$(TARGET_NAME)";
				SDKROOT = iphoneos;
				SWIFT_OPTIMIZATION_LEVEL = "-Owholemodule";
				SWIFT_VERSION = 4.0;
				TARGETED_DEVICE_FAMILY = "1,2";
				TEST_HOST = "$(BUILT_PRODUCTS_DIR)/Client.app/Client";
				VALIDATE_PRODUCT = YES;
			};
			name = Fennec_Enterprise;
		};
		5DE768A320B3456E00FF5533 /* Firefox */ = {
			isa = XCBuildConfiguration;
			buildSettings = {
				ALWAYS_EMBED_SWIFT_STANDARD_LIBRARIES = YES;
				ALWAYS_SEARCH_USER_PATHS = NO;
				CLANG_ANALYZER_NONNULL = YES;
				CLANG_ANALYZER_NUMBER_OBJECT_CONVERSION = YES_AGGRESSIVE;
				CLANG_CXX_LANGUAGE_STANDARD = "gnu++14";
				CLANG_CXX_LIBRARY = "libc++";
				CLANG_ENABLE_MODULES = YES;
				CLANG_ENABLE_OBJC_ARC = YES;
				CLANG_ENABLE_OBJC_WEAK = YES;
				CLANG_WARN_BLOCK_CAPTURE_AUTORELEASING = YES;
				CLANG_WARN_BOOL_CONVERSION = YES;
				CLANG_WARN_COMMA = YES;
				CLANG_WARN_CONSTANT_CONVERSION = YES;
				CLANG_WARN_DEPRECATED_OBJC_IMPLEMENTATIONS = YES;
				CLANG_WARN_DIRECT_OBJC_ISA_USAGE = YES_ERROR;
				CLANG_WARN_DOCUMENTATION_COMMENTS = YES;
				CLANG_WARN_EMPTY_BODY = YES;
				CLANG_WARN_ENUM_CONVERSION = YES;
				CLANG_WARN_INFINITE_RECURSION = YES;
				CLANG_WARN_INT_CONVERSION = YES;
				CLANG_WARN_NON_LITERAL_NULL_CONVERSION = YES;
				CLANG_WARN_OBJC_IMPLICIT_RETAIN_SELF = YES;
				CLANG_WARN_OBJC_LITERAL_CONVERSION = YES;
				CLANG_WARN_OBJC_ROOT_CLASS = YES_ERROR;
				CLANG_WARN_RANGE_LOOP_ANALYSIS = YES;
				CLANG_WARN_STRICT_PROTOTYPES = YES;
				CLANG_WARN_SUSPICIOUS_MOVE = YES;
				CLANG_WARN_UNGUARDED_AVAILABILITY = YES_AGGRESSIVE;
				CLANG_WARN_UNREACHABLE_CODE = YES;
				CLANG_WARN__DUPLICATE_METHOD_MATCH = YES;
				CODE_SIGN_IDENTITY = "iPhone Developer";
				CODE_SIGN_STYLE = Automatic;
				COPY_PHASE_STRIP = NO;
				DEBUG_INFORMATION_FORMAT = "dwarf-with-dsym";
				ENABLE_NS_ASSERTIONS = NO;
				ENABLE_STRICT_OBJC_MSGSEND = YES;
				GCC_C_LANGUAGE_STANDARD = gnu11;
				GCC_NO_COMMON_BLOCKS = YES;
				GCC_WARN_64_TO_32_BIT_CONVERSION = YES;
				GCC_WARN_ABOUT_RETURN_TYPE = YES_ERROR;
				GCC_WARN_UNDECLARED_SELECTOR = YES;
				GCC_WARN_UNINITIALIZED_AUTOS = YES_AGGRESSIVE;
				GCC_WARN_UNUSED_FUNCTION = YES;
				GCC_WARN_UNUSED_VARIABLE = YES;
				INFOPLIST_FILE = BraveSharedTests/Info.plist;
				LD_RUNPATH_SEARCH_PATHS = "$(inherited) @executable_path/Frameworks @loader_path/Frameworks";
				MTL_ENABLE_DEBUG_INFO = NO;
				PRODUCT_BUNDLE_IDENTIFIER = "$(FRAMEWORK_BASE_BUNDLE_ID).$(PRODUCT_NAME:rfc1034identifier)";
				PRODUCT_NAME = "$(TARGET_NAME)";
				SDKROOT = iphoneos;
				SWIFT_OPTIMIZATION_LEVEL = "-Owholemodule";
				SWIFT_VERSION = 4.0;
				TARGETED_DEVICE_FAMILY = "1,2";
				TEST_HOST = "$(BUILT_PRODUCTS_DIR)/Client.app/Client";
				VALIDATE_PRODUCT = YES;
			};
			name = Firefox;
		};
		5DE768A420B3456E00FF5533 /* FirefoxBeta */ = {
			isa = XCBuildConfiguration;
			buildSettings = {
				ALWAYS_EMBED_SWIFT_STANDARD_LIBRARIES = YES;
				ALWAYS_SEARCH_USER_PATHS = NO;
				CLANG_ANALYZER_NONNULL = YES;
				CLANG_ANALYZER_NUMBER_OBJECT_CONVERSION = YES_AGGRESSIVE;
				CLANG_CXX_LANGUAGE_STANDARD = "gnu++14";
				CLANG_CXX_LIBRARY = "libc++";
				CLANG_ENABLE_MODULES = YES;
				CLANG_ENABLE_OBJC_ARC = YES;
				CLANG_ENABLE_OBJC_WEAK = YES;
				CLANG_WARN_BLOCK_CAPTURE_AUTORELEASING = YES;
				CLANG_WARN_BOOL_CONVERSION = YES;
				CLANG_WARN_COMMA = YES;
				CLANG_WARN_CONSTANT_CONVERSION = YES;
				CLANG_WARN_DEPRECATED_OBJC_IMPLEMENTATIONS = YES;
				CLANG_WARN_DIRECT_OBJC_ISA_USAGE = YES_ERROR;
				CLANG_WARN_DOCUMENTATION_COMMENTS = YES;
				CLANG_WARN_EMPTY_BODY = YES;
				CLANG_WARN_ENUM_CONVERSION = YES;
				CLANG_WARN_INFINITE_RECURSION = YES;
				CLANG_WARN_INT_CONVERSION = YES;
				CLANG_WARN_NON_LITERAL_NULL_CONVERSION = YES;
				CLANG_WARN_OBJC_IMPLICIT_RETAIN_SELF = YES;
				CLANG_WARN_OBJC_LITERAL_CONVERSION = YES;
				CLANG_WARN_OBJC_ROOT_CLASS = YES_ERROR;
				CLANG_WARN_RANGE_LOOP_ANALYSIS = YES;
				CLANG_WARN_STRICT_PROTOTYPES = YES;
				CLANG_WARN_SUSPICIOUS_MOVE = YES;
				CLANG_WARN_UNGUARDED_AVAILABILITY = YES_AGGRESSIVE;
				CLANG_WARN_UNREACHABLE_CODE = YES;
				CLANG_WARN__DUPLICATE_METHOD_MATCH = YES;
				CODE_SIGN_IDENTITY = "iPhone Developer";
				CODE_SIGN_STYLE = Automatic;
				COPY_PHASE_STRIP = NO;
				DEBUG_INFORMATION_FORMAT = "dwarf-with-dsym";
				ENABLE_NS_ASSERTIONS = NO;
				ENABLE_STRICT_OBJC_MSGSEND = YES;
				GCC_C_LANGUAGE_STANDARD = gnu11;
				GCC_NO_COMMON_BLOCKS = YES;
				GCC_WARN_64_TO_32_BIT_CONVERSION = YES;
				GCC_WARN_ABOUT_RETURN_TYPE = YES_ERROR;
				GCC_WARN_UNDECLARED_SELECTOR = YES;
				GCC_WARN_UNINITIALIZED_AUTOS = YES_AGGRESSIVE;
				GCC_WARN_UNUSED_FUNCTION = YES;
				GCC_WARN_UNUSED_VARIABLE = YES;
				INFOPLIST_FILE = BraveSharedTests/Info.plist;
				LD_RUNPATH_SEARCH_PATHS = "$(inherited) @executable_path/Frameworks @loader_path/Frameworks";
				MTL_ENABLE_DEBUG_INFO = NO;
				PRODUCT_BUNDLE_IDENTIFIER = "$(FRAMEWORK_BASE_BUNDLE_ID).$(PRODUCT_NAME:rfc1034identifier)";
				PRODUCT_NAME = "$(TARGET_NAME)";
				SDKROOT = iphoneos;
				SWIFT_OPTIMIZATION_LEVEL = "-Owholemodule";
				SWIFT_VERSION = 4.0;
				TARGETED_DEVICE_FAMILY = "1,2";
				TEST_HOST = "$(BUILT_PRODUCTS_DIR)/Client.app/Client";
				VALIDATE_PRODUCT = YES;
			};
			name = FirefoxBeta;
		};
		D39FA1681A83E0EC00EE869C /* Fennec */ = {
			isa = XCBuildConfiguration;
			buildSettings = {
				BUNDLE_LOADER = "$(TEST_HOST)";
				INFOPLIST_FILE = UITests/Info.plist;
				LD_RUNPATH_SEARCH_PATHS = "$(inherited) @executable_path/Frameworks @loader_path/Frameworks";
				OTHER_LDFLAGS = "-ObjC";
				PRODUCT_BUNDLE_IDENTIFIER = "org.allizom.$(PRODUCT_NAME:rfc1034identifier)";
				PRODUCT_NAME = "$(TARGET_NAME)";
				SWIFT_OBJC_BRIDGING_HEADER = "$(SRCROOT)/UITests/UITests-Bridging-Header.h";
				SWIFT_SWIFT3_OBJC_INFERENCE = Off;
				SWIFT_VERSION = 4.0;
				TEST_HOST = "$(BUILT_PRODUCTS_DIR)/Client.app/Client";
			};
			name = Fennec;
		};
		E448FC9D1AEE7A6000869B6C /* Firefox */ = {
			isa = XCBuildConfiguration;
			baseConfigurationReference = E60961891B62B8C800DD640F /* Firefox.xcconfig */;
			buildSettings = {
				ALWAYS_EMBED_SWIFT_STANDARD_LIBRARIES = YES;
				ALWAYS_SEARCH_USER_PATHS = NO;
				CLANG_ALLOW_NON_MODULAR_INCLUDES_IN_FRAMEWORK_MODULES = YES;
				CLANG_CXX_LANGUAGE_STANDARD = "gnu++0x";
				CLANG_CXX_LIBRARY = "libc++";
				CLANG_ENABLE_MODULES = YES;
				CLANG_ENABLE_OBJC_ARC = YES;
				CLANG_WARN_BOOL_CONVERSION = YES;
				CLANG_WARN_CONSTANT_CONVERSION = YES;
				CLANG_WARN_DIRECT_OBJC_ISA_USAGE = YES_ERROR;
				CLANG_WARN_EMPTY_BODY = YES;
				CLANG_WARN_ENUM_CONVERSION = YES;
				CLANG_WARN_INFINITE_RECURSION = YES;
				CLANG_WARN_INT_CONVERSION = YES;
				CLANG_WARN_OBJC_ROOT_CLASS = YES_ERROR;
				CLANG_WARN_SUSPICIOUS_MOVE = YES;
				CLANG_WARN_UNREACHABLE_CODE = YES;
				CLANG_WARN__DUPLICATE_METHOD_MATCH = YES;
				CODE_SIGN_IDENTITY = "iPhone Developer";
				CURRENT_PROJECT_VERSION = "";
				DEBUG_ACTIVITY_MODE = "";
				"DEBUG_ACTIVITY_MODE[sdk=iphonesimulator*]" = disable;
				ENABLE_NS_ASSERTIONS = NO;
				ENABLE_STRICT_OBJC_MSGSEND = YES;
				FRAMEWORK_SEARCH_PATHS = (
					"$(inherited)",
					"$(PROJECT_DIR)/Carthage/Build/iOS",
					"$(BUILD_DIR)/Release$(EFFECTIVE_PLATFORM_NAME)",
				);
				GCC_C_LANGUAGE_STANDARD = gnu99;
				GCC_NO_COMMON_BLOCKS = YES;
				GCC_WARN_64_TO_32_BIT_CONVERSION = YES;
				GCC_WARN_ABOUT_RETURN_TYPE = YES_ERROR;
				GCC_WARN_UNDECLARED_SELECTOR = YES;
				GCC_WARN_UNINITIALIZED_AUTOS = YES_AGGRESSIVE;
				GCC_WARN_UNUSED_FUNCTION = YES;
				GCC_WARN_UNUSED_VARIABLE = YES;
				HEADER_SEARCH_PATHS = (
					"$(SRCROOT)/ThirdParty/sqlcipher",
					"$(inherited)",
					/Applications/Xcode.app/Contents/Developer/Toolchains/XcodeDefault.xctoolchain/usr/include,
					"$(SRCROOT)",
					"$(SDKROOT)/usr/include/libxml2",
					"$(BUILD_DIR)/Release$(EFFECTIVE_PLATFORM_NAME)/include/**",
				);
				IPHONEOS_DEPLOYMENT_TARGET = 12.0;
				LD_RUNPATH_SEARCH_PATHS = "@executable_path/Frameworks";
				LIBRARY_SEARCH_PATHS = "$(BUILD_DIR)/Release$(EFFECTIVE_PLATFORM_NAME)";
				MOZ_INTERNAL_URL_SCHEME = "firefox-internal";
				MTL_ENABLE_DEBUG_INFO = NO;
				OTHER_LDFLAGS = (
					"-ObjC",
					"-lxml2",
				);
				OTHER_SWIFT_FLAGS = "-DMOZ_CHANNEL_RELEASE";
				PRODUCT_BUNDLE_IDENTIFIER = "$(MOZ_BUNDLE_ID)";
				SDKROOT = iphoneos;
				SWIFT_ACTIVE_COMPILATION_CONDITIONS = "";
				SWIFT_INCLUDE_PATHS = "$(PROJECT_DIR)/Storage/modules";
				SWIFT_OPTIMIZATION_LEVEL = "-Owholemodule";
				TARGETED_DEVICE_FAMILY = "1,2";
				VERSIONING_SYSTEM = "apple-generic";
			};
			name = Firefox;
		};
		E448FC9E1AEE7A6000869B6C /* Firefox */ = {
			isa = XCBuildConfiguration;
			buildSettings = {
				ALWAYS_EMBED_SWIFT_STANDARD_LIBRARIES = YES;
				ASSETCATALOG_COMPILER_APPICON_NAME = AppIcon;
				CODE_SIGN_ENTITLEMENTS = "$(SRCROOT)/Client/Entitlements/FirefoxApplication.entitlements";
				CODE_SIGN_STYLE = Automatic;
				ENABLE_BITCODE = NO;
				ENABLE_TESTABILITY = YES;
				FRAMEWORK_SEARCH_PATHS = (
					"$(inherited)",
					"$(BUILD_DIR)/Release$(EFFECTIVE_PLATFORM_NAME)",
					"$(PROJECT_DIR)/Carthage/Build/iOS",
					"$(PROJECT_DIR)/ThirdParty/BuddyBuild",
				);
				HEADER_SEARCH_PATHS = (
					"$(inherited)",
					/Applications/Xcode.app/Contents/Developer/Toolchains/XcodeDefault.xctoolchain/usr/include,
					"$(SRCROOT)",
					"$(SDKROOT)/usr/include/libxml2",
					"$(BUILD_DIR)/Debug$(EFFECTIVE_PLATFORM_NAME)/include/**",
					"$(BUILD_DIR)/Release$(EFFECTIVE_PLATFORM_NAME)/include/**",
				);
				INFOPLIST_FILE = Client/Info.plist;
				LD_RUNPATH_SEARCH_PATHS = "$(inherited) @executable_path/Frameworks";
				OTHER_LDFLAGS = (
					"-ObjC",
					"-lxml2",
				);
				OTHER_SWIFT_FLAGS = "-DMOZ_CHANNEL_RELEASE -DMOZ_TARGET_CLIENT";
				PRODUCT_MODULE_NAME = Client;
				PRODUCT_NAME = Client;
				SWIFT_OBJC_BRIDGING_HEADER = "$(PROJECT_DIR)/Client-Bridging-Header.h";
				SWIFT_SWIFT3_OBJC_INFERENCE = Off;
				SWIFT_VERSION = 4.0;
			};
			name = Firefox;
		};
		E448FC9F1AEE7A6000869B6C /* Firefox */ = {
			isa = XCBuildConfiguration;
			buildSettings = {
				BUNDLE_LOADER = "$(TEST_HOST)";
				FRAMEWORK_SEARCH_PATHS = (
					"$(inherited)",
					"$(PROJECT_DIR)/Carthage/Build/iOS",
					"$(BUILD_DIR)/Release$(EFFECTIVE_PLATFORM_NAME)",
				);
				GCC_PREPROCESSOR_DEFINITIONS = "DEBUG=1";
				INFOPLIST_FILE = ClientTests/Info.plist;
				LD_RUNPATH_SEARCH_PATHS = "$(inherited) @executable_path/Frameworks @loader_path/Frameworks";
				PRODUCT_BUNDLE_IDENTIFIER = "$(BASE_BUNDLE_ID).$(PRODUCT_NAME:rfc1034identifier)";
				PRODUCT_NAME = ClientTests;
				SWIFT_SWIFT3_OBJC_INFERENCE = Off;
				SWIFT_VERSION = 4.0;
				TEST_HOST = "$(BUILT_PRODUCTS_DIR)/Client.app/Client";
			};
			name = Firefox;
		};
		E448FCA21AEE7A6000869B6C /* Firefox */ = {
			isa = XCBuildConfiguration;
			buildSettings = {
				OTHER_LDFLAGS = "-ObjC";
				PRODUCT_BUNDLE_IDENTIFIER = "org.allizom.$(PRODUCT_NAME:rfc1034identifier)";
				PRODUCT_NAME = UITests;
				SWIFT_SWIFT3_OBJC_INFERENCE = Off;
				SWIFT_VERSION = 4.0;
			};
			name = Firefox;
		};
		E448FCA31AEE7A6000869B6C /* Firefox */ = {
			isa = XCBuildConfiguration;
			buildSettings = {
				ALWAYS_EMBED_SWIFT_STANDARD_LIBRARIES = NO;
				APPLICATION_EXTENSION_API_ONLY = YES;
				DEFINES_MODULE = YES;
				DYLIB_COMPATIBILITY_VERSION = 1;
				DYLIB_CURRENT_VERSION = 1;
				DYLIB_INSTALL_NAME_BASE = "@rpath";
				ENABLE_TESTABILITY = YES;
				INFOPLIST_FILE = "Shared/Supporting Files/Info.plist";
				INSTALL_PATH = "$(LOCAL_LIBRARY_DIR)/Frameworks";
				LD_RUNPATH_SEARCH_PATHS = "$(inherited) @executable_path/Frameworks @loader_path/Frameworks";
				PRODUCT_BUNDLE_IDENTIFIER = "$(FRAMEWORK_BASE_BUNDLE_ID).$(PRODUCT_NAME:rfc1034identifier)";
				PRODUCT_NAME = "$(TARGET_NAME)";
				SKIP_INSTALL = YES;
				SWIFT_OBJC_BRIDGING_HEADER = "$SRCROOT/Shared/Shared-Bridging-Header.h";
				SWIFT_SWIFT3_OBJC_INFERENCE = Off;
				SWIFT_VERSION = 4.0;
			};
			name = Firefox;
		};
		E448FCA41AEE7A6000869B6C /* Firefox */ = {
			isa = XCBuildConfiguration;
			buildSettings = {
				ALWAYS_EMBED_SWIFT_STANDARD_LIBRARIES = NO;
				APPLICATION_EXTENSION_API_ONLY = YES;
				DEFINES_MODULE = YES;
				DYLIB_COMPATIBILITY_VERSION = 1;
				DYLIB_CURRENT_VERSION = 1;
				DYLIB_INSTALL_NAME_BASE = "@rpath";
				ENABLE_TESTABILITY = YES;
				GCC_PREPROCESSOR_DEFINITIONS = "SQLITE_HAS_CODEC=1";
				INFOPLIST_FILE = Storage/Info.plist;
				INSTALL_PATH = "$(LOCAL_LIBRARY_DIR)/Frameworks";
				LD_RUNPATH_SEARCH_PATHS = "$(inherited) @executable_path/Frameworks @loader_path/Frameworks";
				MTL_ENABLE_DEBUG_INFO = NO;
				OTHER_CFLAGS = "-DSQLITE_HAS_CODEC";
				PRODUCT_BUNDLE_IDENTIFIER = "$(FRAMEWORK_BASE_BUNDLE_ID).$(PRODUCT_NAME:rfc1034identifier)";
				PRODUCT_NAME = "$(TARGET_NAME)";
				SKIP_INSTALL = YES;
				SWIFT_OBJC_BRIDGING_HEADER = "$SRCROOT/Storage/Storage-Bridging-Header.h";
				SWIFT_OPTIMIZATION_LEVEL = "-O";
				SWIFT_SWIFT3_OBJC_INFERENCE = Off;
				SWIFT_VERSION = 4.0;
			};
			name = Firefox;
		};
		E448FCA51AEE7A6000869B6C /* Firefox */ = {
			isa = XCBuildConfiguration;
			buildSettings = {
				ENABLE_STRICT_OBJC_MSGSEND = YES;
				INFOPLIST_FILE = StorageTests/Info.plist;
				LD_RUNPATH_SEARCH_PATHS = "$(inherited) @executable_path/Frameworks @loader_path/Frameworks";
				MTL_ENABLE_DEBUG_INFO = NO;
				PRODUCT_BUNDLE_IDENTIFIER = "$(FRAMEWORK_BASE_BUNDLE_ID).$(PRODUCT_NAME:rfc1034identifier)";
				PRODUCT_NAME = "$(TARGET_NAME)";
				SWIFT_OBJC_BRIDGING_HEADER = "$SRCROOT/Storage/Storage-Bridging-Header.h";
				SWIFT_SWIFT3_OBJC_INFERENCE = Off;
				SWIFT_VERSION = 4.0;
				TEST_HOST = "$(BUILT_PRODUCTS_DIR)/Client.app/Client";
			};
			name = Firefox;
		};
		E601384C1C89EAE600DF9756 /* Fennec */ = {
			isa = XCBuildConfiguration;
			buildSettings = {
				LD_RUNPATH_SEARCH_PATHS = "@executable_path/Frameworks @loader_path/Frameworks";
				PRODUCT_BUNDLE_IDENTIFIER = "$(FRAMEWORK_BASE_BUNDLE_ID).$(PRODUCT_NAME:rfc1034identifier)";
				PRODUCT_NAME = L10nSnapshotTests;
				SWIFT_SWIFT3_OBJC_INFERENCE = Off;
				SWIFT_VERSION = 4.0;
				TEST_TARGET_NAME = Client;
				USES_XCTRUNNER = YES;
			};
			name = Fennec;
		};
		E601384D1C89EAE600DF9756 /* Firefox */ = {
			isa = XCBuildConfiguration;
			buildSettings = {
				LD_RUNPATH_SEARCH_PATHS = "@executable_path/Frameworks @loader_path/Frameworks";
				PRODUCT_BUNDLE_IDENTIFIER = "$(FRAMEWORK_BASE_BUNDLE_ID).$(PRODUCT_NAME:rfc1034identifier)";
				PRODUCT_NAME = L10nSnapshotTests;
				SWIFT_SWIFT3_OBJC_INFERENCE = Off;
				SWIFT_VERSION = 4.0;
				TEST_TARGET_NAME = Client;
				USES_XCTRUNNER = YES;
			};
			name = Firefox;
		};
		E601384E1C89EAE600DF9756 /* FirefoxBeta */ = {
			isa = XCBuildConfiguration;
			buildSettings = {
				LD_RUNPATH_SEARCH_PATHS = "@executable_path/Frameworks @loader_path/Frameworks";
				PRODUCT_BUNDLE_IDENTIFIER = "$(FRAMEWORK_BASE_BUNDLE_ID).$(PRODUCT_NAME:rfc1034identifier)";
				PRODUCT_NAME = L10nSnapshotTests;
				SWIFT_SWIFT3_OBJC_INFERENCE = Off;
				SWIFT_VERSION = 4.0;
				TEST_TARGET_NAME = Client;
				USES_XCTRUNNER = YES;
			};
			name = FirefoxBeta;
		};
		E60138511C89EAE600DF9756 /* Fennec */ = {
			isa = XCBuildConfiguration;
			buildSettings = {
				ALWAYS_EMBED_SWIFT_STANDARD_LIBRARIES = YES;
				ALWAYS_SEARCH_USER_PATHS = NO;
				CLANG_ANALYZER_NONNULL = YES;
				CLANG_ANALYZER_NUMBER_OBJECT_CONVERSION = YES_AGGRESSIVE;
				CLANG_CXX_LANGUAGE_STANDARD = "gnu++0x";
				CLANG_CXX_LIBRARY = "libc++";
				CLANG_ENABLE_MODULES = YES;
				CLANG_ENABLE_OBJC_ARC = YES;
				CLANG_WARN_BOOL_CONVERSION = YES;
				CLANG_WARN_CONSTANT_CONVERSION = YES;
				CLANG_WARN_DIRECT_OBJC_ISA_USAGE = YES_ERROR;
				CLANG_WARN_DOCUMENTATION_COMMENTS = YES;
				CLANG_WARN_EMPTY_BODY = YES;
				CLANG_WARN_ENUM_CONVERSION = YES;
				CLANG_WARN_INFINITE_RECURSION = YES;
				CLANG_WARN_INT_CONVERSION = YES;
				CLANG_WARN_OBJC_ROOT_CLASS = YES_ERROR;
				CLANG_WARN_SUSPICIOUS_MOVE = YES;
				CLANG_WARN_UNREACHABLE_CODE = YES;
				CLANG_WARN__DUPLICATE_METHOD_MATCH = YES;
				"CODE_SIGN_IDENTITY[sdk=iphoneos*]" = "iPhone Developer";
				COPY_PHASE_STRIP = NO;
				DEBUG_INFORMATION_FORMAT = "dwarf-with-dsym";
				ENABLE_NS_ASSERTIONS = NO;
				ENABLE_STRICT_OBJC_MSGSEND = YES;
				GCC_C_LANGUAGE_STANDARD = gnu99;
				GCC_NO_COMMON_BLOCKS = YES;
				GCC_WARN_64_TO_32_BIT_CONVERSION = YES;
				GCC_WARN_ABOUT_RETURN_TYPE = YES_ERROR;
				GCC_WARN_UNDECLARED_SELECTOR = YES;
				GCC_WARN_UNINITIALIZED_AUTOS = YES_AGGRESSIVE;
				GCC_WARN_UNUSED_FUNCTION = YES;
				GCC_WARN_UNUSED_VARIABLE = YES;
				INFOPLIST_FILE = SyncTelemetryTests/Info.plist;
				LD_RUNPATH_SEARCH_PATHS = "$(inherited) @executable_path/Frameworks @loader_path/Frameworks";
				MTL_ENABLE_DEBUG_INFO = NO;
				PRODUCT_BUNDLE_IDENTIFIER = "$(BASE_BUNDLE_ID).$(PRODUCT_NAME:rfc1034identifier)";
				PRODUCT_NAME = "$(TARGET_NAME)";
				SDKROOT = iphoneos;
				SWIFT_OPTIMIZATION_LEVEL = "-Owholemodule";
				SWIFT_SWIFT3_OBJC_INFERENCE = Off;
				SWIFT_VERSION = 4.0;
				TEST_HOST = "$(BUILT_PRODUCTS_DIR)/Client.app/Client";
				VALIDATE_PRODUCT = YES;
			};
			name = Fennec;
		};
		E60138521C89EAE600DF9756 /* Firefox */ = {
			isa = XCBuildConfiguration;
			buildSettings = {
				ALWAYS_EMBED_SWIFT_STANDARD_LIBRARIES = YES;
				ALWAYS_SEARCH_USER_PATHS = NO;
				CLANG_ANALYZER_NONNULL = YES;
				CLANG_ANALYZER_NUMBER_OBJECT_CONVERSION = YES_AGGRESSIVE;
				CLANG_CXX_LANGUAGE_STANDARD = "gnu++0x";
				CLANG_CXX_LIBRARY = "libc++";
				CLANG_ENABLE_MODULES = YES;
				CLANG_ENABLE_OBJC_ARC = YES;
				CLANG_WARN_BOOL_CONVERSION = YES;
				CLANG_WARN_CONSTANT_CONVERSION = YES;
				CLANG_WARN_DIRECT_OBJC_ISA_USAGE = YES_ERROR;
				CLANG_WARN_DOCUMENTATION_COMMENTS = YES;
				CLANG_WARN_EMPTY_BODY = YES;
				CLANG_WARN_ENUM_CONVERSION = YES;
				CLANG_WARN_INFINITE_RECURSION = YES;
				CLANG_WARN_INT_CONVERSION = YES;
				CLANG_WARN_OBJC_ROOT_CLASS = YES_ERROR;
				CLANG_WARN_SUSPICIOUS_MOVE = YES;
				CLANG_WARN_UNREACHABLE_CODE = YES;
				CLANG_WARN__DUPLICATE_METHOD_MATCH = YES;
				"CODE_SIGN_IDENTITY[sdk=iphoneos*]" = "iPhone Developer";
				COPY_PHASE_STRIP = NO;
				DEBUG_INFORMATION_FORMAT = "dwarf-with-dsym";
				ENABLE_NS_ASSERTIONS = NO;
				ENABLE_STRICT_OBJC_MSGSEND = YES;
				GCC_C_LANGUAGE_STANDARD = gnu99;
				GCC_NO_COMMON_BLOCKS = YES;
				GCC_WARN_64_TO_32_BIT_CONVERSION = YES;
				GCC_WARN_ABOUT_RETURN_TYPE = YES_ERROR;
				GCC_WARN_UNDECLARED_SELECTOR = YES;
				GCC_WARN_UNINITIALIZED_AUTOS = YES_AGGRESSIVE;
				GCC_WARN_UNUSED_FUNCTION = YES;
				GCC_WARN_UNUSED_VARIABLE = YES;
				INFOPLIST_FILE = SyncTelemetryTests/Info.plist;
				LD_RUNPATH_SEARCH_PATHS = "$(inherited) @executable_path/Frameworks @loader_path/Frameworks";
				MTL_ENABLE_DEBUG_INFO = NO;
				PRODUCT_BUNDLE_IDENTIFIER = "$(BASE_BUNDLE_ID).$(PRODUCT_NAME:rfc1034identifier)";
				PRODUCT_NAME = "$(TARGET_NAME)";
				SDKROOT = iphoneos;
				SWIFT_OPTIMIZATION_LEVEL = "-Owholemodule";
				SWIFT_SWIFT3_OBJC_INFERENCE = Off;
				SWIFT_VERSION = 4.0;
				TEST_HOST = "$(BUILT_PRODUCTS_DIR)/Client.app/Client";
				VALIDATE_PRODUCT = YES;
			};
			name = Firefox;
		};
		E60138531C89EAE600DF9756 /* FirefoxBeta */ = {
			isa = XCBuildConfiguration;
			buildSettings = {
				ALWAYS_EMBED_SWIFT_STANDARD_LIBRARIES = YES;
				ALWAYS_SEARCH_USER_PATHS = NO;
				CLANG_ANALYZER_NONNULL = YES;
				CLANG_ANALYZER_NUMBER_OBJECT_CONVERSION = YES_AGGRESSIVE;
				CLANG_CXX_LANGUAGE_STANDARD = "gnu++0x";
				CLANG_CXX_LIBRARY = "libc++";
				CLANG_ENABLE_MODULES = YES;
				CLANG_ENABLE_OBJC_ARC = YES;
				CLANG_WARN_BOOL_CONVERSION = YES;
				CLANG_WARN_CONSTANT_CONVERSION = YES;
				CLANG_WARN_DIRECT_OBJC_ISA_USAGE = YES_ERROR;
				CLANG_WARN_DOCUMENTATION_COMMENTS = YES;
				CLANG_WARN_EMPTY_BODY = YES;
				CLANG_WARN_ENUM_CONVERSION = YES;
				CLANG_WARN_INFINITE_RECURSION = YES;
				CLANG_WARN_INT_CONVERSION = YES;
				CLANG_WARN_OBJC_ROOT_CLASS = YES_ERROR;
				CLANG_WARN_SUSPICIOUS_MOVE = YES;
				CLANG_WARN_UNREACHABLE_CODE = YES;
				CLANG_WARN__DUPLICATE_METHOD_MATCH = YES;
				"CODE_SIGN_IDENTITY[sdk=iphoneos*]" = "iPhone Developer";
				COPY_PHASE_STRIP = NO;
				DEBUG_INFORMATION_FORMAT = "dwarf-with-dsym";
				ENABLE_NS_ASSERTIONS = NO;
				ENABLE_STRICT_OBJC_MSGSEND = YES;
				GCC_C_LANGUAGE_STANDARD = gnu99;
				GCC_NO_COMMON_BLOCKS = YES;
				GCC_WARN_64_TO_32_BIT_CONVERSION = YES;
				GCC_WARN_ABOUT_RETURN_TYPE = YES_ERROR;
				GCC_WARN_UNDECLARED_SELECTOR = YES;
				GCC_WARN_UNINITIALIZED_AUTOS = YES_AGGRESSIVE;
				GCC_WARN_UNUSED_FUNCTION = YES;
				GCC_WARN_UNUSED_VARIABLE = YES;
				INFOPLIST_FILE = SyncTelemetryTests/Info.plist;
				LD_RUNPATH_SEARCH_PATHS = "$(inherited) @executable_path/Frameworks @loader_path/Frameworks";
				MTL_ENABLE_DEBUG_INFO = NO;
				PRODUCT_BUNDLE_IDENTIFIER = "$(BASE_BUNDLE_ID).$(PRODUCT_NAME:rfc1034identifier)";
				PRODUCT_NAME = "$(TARGET_NAME)";
				SDKROOT = iphoneos;
				SWIFT_OPTIMIZATION_LEVEL = "-Owholemodule";
				SWIFT_SWIFT3_OBJC_INFERENCE = Off;
				SWIFT_VERSION = 4.0;
				TEST_HOST = "$(BUILT_PRODUCTS_DIR)/Client.app/Client";
				VALIDATE_PRODUCT = YES;
			};
			name = FirefoxBeta;
		};
		E6DCC2051DCBB6F100CEC4B7 /* Fennec_Enterprise */ = {
			isa = XCBuildConfiguration;
			baseConfigurationReference = E6DCC1ED1DCBB6AA00CEC4B7 /* Fennec.enterprise.xcconfig */;
			buildSettings = {
				ALWAYS_EMBED_SWIFT_STANDARD_LIBRARIES = YES;
				ALWAYS_SEARCH_USER_PATHS = NO;
				CLANG_ALLOW_NON_MODULAR_INCLUDES_IN_FRAMEWORK_MODULES = YES;
				CLANG_CXX_LANGUAGE_STANDARD = "gnu++0x";
				CLANG_CXX_LIBRARY = "libc++";
				CLANG_ENABLE_MODULES = YES;
				CLANG_ENABLE_OBJC_ARC = YES;
				CLANG_WARN_BOOL_CONVERSION = YES;
				CLANG_WARN_CONSTANT_CONVERSION = YES;
				CLANG_WARN_DIRECT_OBJC_ISA_USAGE = YES_ERROR;
				CLANG_WARN_EMPTY_BODY = YES;
				CLANG_WARN_ENUM_CONVERSION = YES;
				CLANG_WARN_INFINITE_RECURSION = YES;
				CLANG_WARN_INT_CONVERSION = YES;
				CLANG_WARN_OBJC_ROOT_CLASS = YES_ERROR;
				CLANG_WARN_SUSPICIOUS_MOVE = YES;
				CLANG_WARN_UNREACHABLE_CODE = YES;
				CLANG_WARN__DUPLICATE_METHOD_MATCH = YES;
				CODE_SIGN_IDENTITY = "iPhone Developer";
				CURRENT_PROJECT_VERSION = "";
				DEBUG_ACTIVITY_MODE = "";
				"DEBUG_ACTIVITY_MODE[sdk=iphonesimulator*]" = disable;
				ENABLE_STRICT_OBJC_MSGSEND = YES;
				FRAMEWORK_SEARCH_PATHS = (
					"$(inherited)",
					"$(PROJECT_DIR)/Carthage/Build/iOS",
					"$(BUILD_DIR)/Release$(EFFECTIVE_PLATFORM_NAME)",
				);
				GCC_C_LANGUAGE_STANDARD = gnu99;
				GCC_DYNAMIC_NO_PIC = NO;
				GCC_NO_COMMON_BLOCKS = YES;
				GCC_OPTIMIZATION_LEVEL = 0;
				GCC_PREPROCESSOR_DEFINITIONS = "DEBUG=1";
				GCC_SYMBOLS_PRIVATE_EXTERN = NO;
				GCC_WARN_64_TO_32_BIT_CONVERSION = YES;
				GCC_WARN_ABOUT_RETURN_TYPE = YES_ERROR;
				GCC_WARN_UNDECLARED_SELECTOR = YES;
				GCC_WARN_UNINITIALIZED_AUTOS = YES_AGGRESSIVE;
				GCC_WARN_UNUSED_FUNCTION = YES;
				GCC_WARN_UNUSED_VARIABLE = YES;
				HEADER_SEARCH_PATHS = (
					"$(SRCROOT)/ThirdParty/sqlcipher",
					"$(inherited)",
					/Applications/Xcode.app/Contents/Developer/Toolchains/XcodeDefault.xctoolchain/usr/include,
					"$(SRCROOT)",
					"$(SDKROOT)/usr/include/libxml2",
					"$(BUILD_DIR)/Release$(EFFECTIVE_PLATFORM_NAME)/include/**",
				);
				IPHONEOS_DEPLOYMENT_TARGET = 12.0;
				LD_RUNPATH_SEARCH_PATHS = "@executable_path/Frameworks";
				LIBRARY_SEARCH_PATHS = "$(BUILD_DIR)/Release$(EFFECTIVE_PLATFORM_NAME)";
				MOZ_INTERNAL_URL_SCHEME = fennec;
				MTL_ENABLE_DEBUG_INFO = YES;
				ONLY_ACTIVE_ARCH = YES;
				OTHER_LDFLAGS = (
					"-ObjC",
					"-lxml2",
				);
				OTHER_SWIFT_FLAGS = "-DMOZ_CHANNEL_FENNEC";
				PRODUCT_BUNDLE_IDENTIFIER = "$(MOZ_BUNDLE_ID)";
				SDKROOT = iphoneos;
				SWIFT_ACTIVE_COMPILATION_CONDITIONS = "";
				SWIFT_INCLUDE_PATHS = "$(PROJECT_DIR)/Storage/modules";
				SWIFT_OPTIMIZATION_LEVEL = "-Onone";
				TARGETED_DEVICE_FAMILY = "1,2";
				VERSIONING_SYSTEM = "apple-generic";
			};
			name = Fennec_Enterprise;
		};
		E6DCC2061DCBB6F100CEC4B7 /* Fennec_Enterprise */ = {
			isa = XCBuildConfiguration;
			buildSettings = {
				ALWAYS_EMBED_SWIFT_STANDARD_LIBRARIES = YES;
				ASSETCATALOG_COMPILER_APPICON_NAME = AppIcon;
				CODE_SIGN_ENTITLEMENTS = "$(SRCROOT)/Client/Entitlements/FennecEnterpriseApplication.entitlements";
				CODE_SIGN_STYLE = Automatic;
				ENABLE_BITCODE = NO;
				FRAMEWORK_SEARCH_PATHS = (
					"$(inherited)",
					"$(BUILD_DIR)/Release$(EFFECTIVE_PLATFORM_NAME)",
					"$(PROJECT_DIR)/Carthage/Build/iOS",
					"$(PROJECT_DIR)/ThirdParty/BuddyBuild",
				);
				HEADER_SEARCH_PATHS = (
					"$(inherited)",
					/Applications/Xcode.app/Contents/Developer/Toolchains/XcodeDefault.xctoolchain/usr/include,
					"$(SRCROOT)",
					"$(SDKROOT)/usr/include/libxml2",
					"$(BUILD_DIR)/Debug$(EFFECTIVE_PLATFORM_NAME)/include/**",
					"$(BUILD_DIR)/Release$(EFFECTIVE_PLATFORM_NAME)/include/**",
				);
				INFOPLIST_FILE = Client/Info.plist;
				LD_RUNPATH_SEARCH_PATHS = "$(inherited) @executable_path/Frameworks";
				OTHER_LDFLAGS = (
					"-ObjC",
					"-lxml2",
					"-framework",
					BuddyBuildSDK,
					"-framework",
					AssetsLibrary,
					"-framework",
					CoreText,
					"-framework",
					CoreTelephony,
					"-framework",
					SystemConfiguration,
					"-framework",
					QuartzCore,
					"-framework",
					CoreVideo,
					"-framework",
					AVFoundation,
					"-framework",
					CoreMedia,
				);
				OTHER_SWIFT_FLAGS = "-DMOZ_CHANNEL_FENNEC -DMOZ_TARGET_CLIENT";
				PRODUCT_MODULE_NAME = Client;
				PRODUCT_NAME = Client;
				SWIFT_ACTIVE_COMPILATION_CONDITIONS = BUDDYBUILD;
				SWIFT_OBJC_BRIDGING_HEADER = "$(PROJECT_DIR)/Client-Bridging-Header.h";
				SWIFT_SWIFT3_OBJC_INFERENCE = Off;
				SWIFT_VERSION = 4.0;
			};
			name = Fennec_Enterprise;
		};
		E6DCC20B1DCBB6F100CEC4B7 /* Fennec_Enterprise */ = {
			isa = XCBuildConfiguration;
			buildSettings = {
				ALWAYS_EMBED_SWIFT_STANDARD_LIBRARIES = NO;
				APPLICATION_EXTENSION_API_ONLY = YES;
				DEFINES_MODULE = YES;
				DYLIB_COMPATIBILITY_VERSION = 1;
				DYLIB_CURRENT_VERSION = 1;
				DYLIB_INSTALL_NAME_BASE = "@rpath";
				INFOPLIST_FILE = "Shared/Supporting Files/Info.plist";
				INSTALL_PATH = "$(LOCAL_LIBRARY_DIR)/Frameworks";
				LD_RUNPATH_SEARCH_PATHS = "$(inherited) @executable_path/Frameworks @loader_path/Frameworks";
				PRODUCT_BUNDLE_IDENTIFIER = "$(FRAMEWORK_BASE_BUNDLE_ID).$(PRODUCT_NAME:rfc1034identifier)";
				PRODUCT_NAME = "$(TARGET_NAME)";
				SKIP_INSTALL = YES;
				SWIFT_OBJC_BRIDGING_HEADER = "$SRCROOT/Shared/Shared-Bridging-Header.h";
				SWIFT_SWIFT3_OBJC_INFERENCE = Off;
				SWIFT_VERSION = 4.0;
			};
			name = Fennec_Enterprise;
		};
		E6DCC20C1DCBB6F100CEC4B7 /* Fennec_Enterprise */ = {
			isa = XCBuildConfiguration;
			buildSettings = {
				ALWAYS_EMBED_SWIFT_STANDARD_LIBRARIES = NO;
				APPLICATION_EXTENSION_API_ONLY = YES;
				DEFINES_MODULE = YES;
				DYLIB_COMPATIBILITY_VERSION = 1;
				DYLIB_CURRENT_VERSION = 1;
				DYLIB_INSTALL_NAME_BASE = "@rpath";
				GCC_PREPROCESSOR_DEFINITIONS = (
					"SQLITE_HAS_CODEC=1",
					"DEBUG=1",
				);
				INFOPLIST_FILE = Storage/Info.plist;
				INSTALL_PATH = "$(LOCAL_LIBRARY_DIR)/Frameworks";
				LD_RUNPATH_SEARCH_PATHS = "$(inherited) @executable_path/Frameworks @loader_path/Frameworks";
				PRODUCT_BUNDLE_IDENTIFIER = "$(FRAMEWORK_BASE_BUNDLE_ID).$(PRODUCT_NAME:rfc1034identifier)";
				PRODUCT_NAME = "$(TARGET_NAME)";
				SKIP_INSTALL = YES;
				SWIFT_OBJC_BRIDGING_HEADER = "$SRCROOT/Storage/Storage-Bridging-Header.h";
				SWIFT_SWIFT3_OBJC_INFERENCE = Off;
				SWIFT_VERSION = 4.0;
			};
			name = Fennec_Enterprise;
		};
		E6DCC2101DCBB6F100CEC4B7 /* Fennec_Enterprise */ = {
			isa = XCBuildConfiguration;
			buildSettings = {
				BUNDLE_LOADER = "$(TEST_HOST)";
				FRAMEWORK_SEARCH_PATHS = (
					"$(inherited)",
					"$(PROJECT_DIR)/Carthage/Build/iOS",
					"$(BUILD_DIR)/Release$(EFFECTIVE_PLATFORM_NAME)",
				);
				INFOPLIST_FILE = ClientTests/Info.plist;
				LD_RUNPATH_SEARCH_PATHS = "$(inherited) @executable_path/Frameworks @loader_path/Frameworks";
				PRODUCT_BUNDLE_IDENTIFIER = "$(BASE_BUNDLE_ID).$(PRODUCT_NAME:rfc1034identifier)";
				PRODUCT_NAME = ClientTests;
				SWIFT_SWIFT3_OBJC_INFERENCE = Off;
				SWIFT_VERSION = 4.0;
				TEST_HOST = "$(BUILT_PRODUCTS_DIR)/Client.app/Client";
			};
			name = Fennec_Enterprise;
		};
		E6DCC2111DCBB6F100CEC4B7 /* Fennec_Enterprise */ = {
			isa = XCBuildConfiguration;
			buildSettings = {
				BUNDLE_LOADER = "$(TEST_HOST)";
				INFOPLIST_FILE = UITests/Info.plist;
				LD_RUNPATH_SEARCH_PATHS = "$(inherited) @executable_path/Frameworks @loader_path/Frameworks";
				OTHER_LDFLAGS = "-ObjC";
				PRODUCT_BUNDLE_IDENTIFIER = "org.allizom.$(PRODUCT_NAME:rfc1034identifier)";
				PRODUCT_NAME = "$(TARGET_NAME)";
				SWIFT_OBJC_BRIDGING_HEADER = "$(SRCROOT)/UITests/UITests-Bridging-Header.h";
				SWIFT_SWIFT3_OBJC_INFERENCE = Off;
				SWIFT_VERSION = 4.0;
				TEST_HOST = "$(BUILT_PRODUCTS_DIR)/Client.app/Client";
			};
			name = Fennec_Enterprise;
		};
		E6DCC2131DCBB6F100CEC4B7 /* Fennec_Enterprise */ = {
			isa = XCBuildConfiguration;
			buildSettings = {
				INFOPLIST_FILE = StorageTests/Info.plist;
				LD_RUNPATH_SEARCH_PATHS = "$(inherited) @executable_path/Frameworks @loader_path/Frameworks";
				PRODUCT_BUNDLE_IDENTIFIER = "$(FRAMEWORK_BASE_BUNDLE_ID).$(PRODUCT_NAME:rfc1034identifier)";
				PRODUCT_NAME = "$(TARGET_NAME)";
				SWIFT_OBJC_BRIDGING_HEADER = "$SRCROOT/Storage/Storage-Bridging-Header.h";
				SWIFT_SWIFT3_OBJC_INFERENCE = Off;
				SWIFT_VERSION = 4.0;
				TEST_HOST = "$(BUILT_PRODUCTS_DIR)/Client.app/Client";
			};
			name = Fennec_Enterprise;
		};
		E6DCC2171DCBB6F100CEC4B7 /* Fennec_Enterprise */ = {
			isa = XCBuildConfiguration;
			buildSettings = {
				DEBUG_INFORMATION_FORMAT = "dwarf-with-dsym";
				GCC_NO_COMMON_BLOCKS = YES;
				INFOPLIST_FILE = SharedTests/Info.plist;
				LD_RUNPATH_SEARCH_PATHS = "$(inherited) @executable_path/Frameworks @loader_path/Frameworks";
				PRODUCT_BUNDLE_IDENTIFIER = "$(FRAMEWORK_BASE_BUNDLE_ID).$(PRODUCT_NAME:rfc1034identifier)";
				PRODUCT_NAME = "$(TARGET_NAME)";
				SWIFT_OBJC_BRIDGING_HEADER = "$SRCROOT/Shared/Shared-Bridging-Header.h";
				SWIFT_SWIFT3_OBJC_INFERENCE = Off;
				SWIFT_VERSION = 4.0;
				TEST_HOST = "$(BUILT_PRODUCTS_DIR)/Client.app/Client";
			};
			name = Fennec_Enterprise;
		};
		E6DCC2181DCBB6F100CEC4B7 /* Fennec_Enterprise */ = {
			isa = XCBuildConfiguration;
			buildSettings = {
				LD_RUNPATH_SEARCH_PATHS = "@executable_path/Frameworks @loader_path/Frameworks";
				PRODUCT_BUNDLE_IDENTIFIER = "$(FRAMEWORK_BASE_BUNDLE_ID).$(PRODUCT_NAME:rfc1034identifier)";
				PRODUCT_NAME = L10nSnapshotTests;
				SWIFT_SWIFT3_OBJC_INFERENCE = Off;
				SWIFT_VERSION = 4.0;
				TEST_TARGET_NAME = Client;
				USES_XCTRUNNER = YES;
			};
			name = Fennec_Enterprise;
		};
		E6DCC2191DCBB6F100CEC4B7 /* Fennec_Enterprise */ = {
			isa = XCBuildConfiguration;
			buildSettings = {
				LD_RUNPATH_SEARCH_PATHS = "@executable_path/Frameworks @loader_path/Frameworks";
				PRODUCT_BUNDLE_IDENTIFIER = "$(FRAMEWORK_BASE_BUNDLE_ID).$(PRODUCT_NAME:rfc1034identifier)";
				PRODUCT_NAME = MarketingUITests;
			};
			name = Fennec_Enterprise;
		};
		E6DCC21A1DCBB6F100CEC4B7 /* Fennec_Enterprise */ = {
			isa = XCBuildConfiguration;
			buildSettings = {
				ALWAYS_SEARCH_USER_PATHS = NO;
				CLANG_ANALYZER_NONNULL = YES;
				CLANG_CXX_LANGUAGE_STANDARD = "gnu++0x";
				CLANG_CXX_LIBRARY = "libc++";
				CLANG_ENABLE_MODULES = YES;
				CLANG_ENABLE_OBJC_ARC = YES;
				CLANG_WARN_BOOL_CONVERSION = YES;
				CLANG_WARN_CONSTANT_CONVERSION = YES;
				CLANG_WARN_DIRECT_OBJC_ISA_USAGE = YES_ERROR;
				CLANG_WARN_EMPTY_BODY = YES;
				CLANG_WARN_ENUM_CONVERSION = YES;
				CLANG_WARN_INT_CONVERSION = YES;
				CLANG_WARN_OBJC_ROOT_CLASS = YES_ERROR;
				CLANG_WARN_UNREACHABLE_CODE = YES;
				CLANG_WARN__DUPLICATE_METHOD_MATCH = YES;
				"CODE_SIGN_IDENTITY[sdk=iphoneos*]" = "iPhone Developer";
				COPY_PHASE_STRIP = NO;
				DEBUG_INFORMATION_FORMAT = dwarf;
				ENABLE_STRICT_OBJC_MSGSEND = YES;
				ENABLE_TESTABILITY = YES;
				GCC_C_LANGUAGE_STANDARD = gnu99;
				GCC_DYNAMIC_NO_PIC = NO;
				GCC_NO_COMMON_BLOCKS = YES;
				GCC_OPTIMIZATION_LEVEL = 0;
				GCC_PREPROCESSOR_DEFINITIONS = (
					"DEBUG=1",
					"$(inherited)",
				);
				GCC_WARN_64_TO_32_BIT_CONVERSION = YES;
				GCC_WARN_ABOUT_RETURN_TYPE = YES_ERROR;
				GCC_WARN_UNDECLARED_SELECTOR = YES;
				GCC_WARN_UNINITIALIZED_AUTOS = YES_AGGRESSIVE;
				GCC_WARN_UNUSED_FUNCTION = YES;
				GCC_WARN_UNUSED_VARIABLE = YES;
				INFOPLIST_FILE = XCUITests/Info.plist;
				LD_RUNPATH_SEARCH_PATHS = "$(inherited) @executable_path/Frameworks @loader_path/Frameworks";
				MTL_ENABLE_DEBUG_INFO = YES;
				ONLY_ACTIVE_ARCH = YES;
				PRODUCT_BUNDLE_IDENTIFIER = "$(FRAMEWORK_BASE_BUNDLE_ID).$(PRODUCT_NAME:rfc1034identifier)";
				PRODUCT_NAME = "$(TARGET_NAME)";
				SDKROOT = iphoneos;
				SWIFT_OBJC_BRIDGING_HEADER = "$(SRCROOT)/XCUITests/XCUITests-Bridging-Header.h";
				SWIFT_OPTIMIZATION_LEVEL = "-Onone";
				SWIFT_SWIFT3_OBJC_INFERENCE = Off;
				SWIFT_VERSION = 4.0;
				TEST_TARGET_NAME = Client;
			};
			name = Fennec_Enterprise;
		};
		E6DCC21B1DCBB6F100CEC4B7 /* Fennec_Enterprise */ = {
			isa = XCBuildConfiguration;
			buildSettings = {
				ALWAYS_SEARCH_USER_PATHS = NO;
				BUNDLE_LOADER = "$(TEST_HOST)";
				CLANG_ANALYZER_NONNULL = YES;
				CLANG_CXX_LANGUAGE_STANDARD = "gnu++0x";
				CLANG_CXX_LIBRARY = "libc++";
				CLANG_ENABLE_MODULES = YES;
				CLANG_ENABLE_OBJC_ARC = YES;
				CLANG_WARN_BOOL_CONVERSION = YES;
				CLANG_WARN_CONSTANT_CONVERSION = YES;
				CLANG_WARN_DIRECT_OBJC_ISA_USAGE = YES_ERROR;
				CLANG_WARN_DOCUMENTATION_COMMENTS = YES;
				CLANG_WARN_EMPTY_BODY = YES;
				CLANG_WARN_ENUM_CONVERSION = YES;
				CLANG_WARN_INFINITE_RECURSION = YES;
				CLANG_WARN_INT_CONVERSION = YES;
				CLANG_WARN_OBJC_ROOT_CLASS = YES_ERROR;
				CLANG_WARN_SUSPICIOUS_MOVES = YES;
				CLANG_WARN_UNREACHABLE_CODE = YES;
				CLANG_WARN__DUPLICATE_METHOD_MATCH = YES;
				"CODE_SIGN_IDENTITY[sdk=iphoneos*]" = "iPhone Developer";
				COPY_PHASE_STRIP = NO;
				DEBUG_INFORMATION_FORMAT = dwarf;
				ENABLE_STRICT_OBJC_MSGSEND = YES;
				ENABLE_TESTABILITY = YES;
				GCC_C_LANGUAGE_STANDARD = gnu99;
				GCC_DYNAMIC_NO_PIC = NO;
				GCC_NO_COMMON_BLOCKS = YES;
				GCC_OPTIMIZATION_LEVEL = 0;
				GCC_PREPROCESSOR_DEFINITIONS = (
					"DEBUG=1",
					"$(inherited)",
				);
				GCC_WARN_64_TO_32_BIT_CONVERSION = YES;
				GCC_WARN_ABOUT_RETURN_TYPE = YES_ERROR;
				GCC_WARN_UNDECLARED_SELECTOR = YES;
				GCC_WARN_UNINITIALIZED_AUTOS = YES_AGGRESSIVE;
				GCC_WARN_UNUSED_FUNCTION = YES;
				GCC_WARN_UNUSED_VARIABLE = YES;
				INFOPLIST_FILE = StoragePerfTests/Info.plist;
				LD_RUNPATH_SEARCH_PATHS = "$(inherited) @executable_path/Frameworks @loader_path/Frameworks";
				MTL_ENABLE_DEBUG_INFO = YES;
				ONLY_ACTIVE_ARCH = YES;
				PRODUCT_BUNDLE_IDENTIFIER = "$(FRAMEWORK_BASE_BUNDLE_ID).$(PRODUCT_NAME:rfc1034identifier)";
				PRODUCT_NAME = "$(TARGET_NAME)";
				SDKROOT = iphoneos;
				SWIFT_ACTIVE_COMPILATION_CONDITIONS = DEBUG;
				SWIFT_OPTIMIZATION_LEVEL = "-Onone";
				SWIFT_SWIFT3_OBJC_INFERENCE = Off;
				SWIFT_VERSION = 4.0;
				TEST_HOST = "$(BUILT_PRODUCTS_DIR)/Client.app/Client";
			};
			name = Fennec_Enterprise;
		};
		E6F965151B2F1CF20034B023 /* Fennec */ = {
			isa = XCBuildConfiguration;
			buildSettings = {
				DEBUG_INFORMATION_FORMAT = "dwarf-with-dsym";
				GCC_NO_COMMON_BLOCKS = YES;
				INFOPLIST_FILE = SharedTests/Info.plist;
				LD_RUNPATH_SEARCH_PATHS = "$(inherited) @executable_path/Frameworks @loader_path/Frameworks";
				PRODUCT_BUNDLE_IDENTIFIER = "$(FRAMEWORK_BASE_BUNDLE_ID).$(PRODUCT_NAME:rfc1034identifier)";
				PRODUCT_NAME = "$(TARGET_NAME)";
				SWIFT_OBJC_BRIDGING_HEADER = "$SRCROOT/Shared/Shared-Bridging-Header.h";
				SWIFT_SWIFT3_OBJC_INFERENCE = Off;
				SWIFT_VERSION = 4.0;
				TEST_HOST = "$(BUILT_PRODUCTS_DIR)/Client.app/Client";
			};
			name = Fennec;
		};
		E6F965171B2F1CF20034B023 /* Firefox */ = {
			isa = XCBuildConfiguration;
			buildSettings = {
				DEBUG_INFORMATION_FORMAT = "dwarf-with-dsym";
				GCC_NO_COMMON_BLOCKS = YES;
				INFOPLIST_FILE = SharedTests/Info.plist;
				LD_RUNPATH_SEARCH_PATHS = "$(inherited) @executable_path/Frameworks @loader_path/Frameworks";
				MTL_ENABLE_DEBUG_INFO = NO;
				PRODUCT_BUNDLE_IDENTIFIER = "$(FRAMEWORK_BASE_BUNDLE_ID).$(PRODUCT_NAME:rfc1034identifier)";
				PRODUCT_NAME = "$(TARGET_NAME)";
				SWIFT_OBJC_BRIDGING_HEADER = "$SRCROOT/Shared/Shared-Bridging-Header.h";
				SWIFT_SWIFT3_OBJC_INFERENCE = Off;
				SWIFT_VERSION = 4.0;
				TEST_HOST = "$(BUILT_PRODUCTS_DIR)/Client.app/Client";
			};
			name = Firefox;
		};
		E6FCC4291C40562400DF6113 /* FirefoxBeta */ = {
			isa = XCBuildConfiguration;
			baseConfigurationReference = E6FCC43C1C40565200DF6113 /* FirefoxBeta.xcconfig */;
			buildSettings = {
				ALWAYS_EMBED_SWIFT_STANDARD_LIBRARIES = YES;
				ALWAYS_SEARCH_USER_PATHS = NO;
				CLANG_ALLOW_NON_MODULAR_INCLUDES_IN_FRAMEWORK_MODULES = YES;
				CLANG_CXX_LANGUAGE_STANDARD = "gnu++0x";
				CLANG_CXX_LIBRARY = "libc++";
				CLANG_ENABLE_MODULES = YES;
				CLANG_ENABLE_OBJC_ARC = YES;
				CLANG_WARN_BOOL_CONVERSION = YES;
				CLANG_WARN_CONSTANT_CONVERSION = YES;
				CLANG_WARN_DIRECT_OBJC_ISA_USAGE = YES_ERROR;
				CLANG_WARN_EMPTY_BODY = YES;
				CLANG_WARN_ENUM_CONVERSION = YES;
				CLANG_WARN_INFINITE_RECURSION = YES;
				CLANG_WARN_INT_CONVERSION = YES;
				CLANG_WARN_OBJC_ROOT_CLASS = YES_ERROR;
				CLANG_WARN_SUSPICIOUS_MOVE = YES;
				CLANG_WARN_UNREACHABLE_CODE = YES;
				CLANG_WARN__DUPLICATE_METHOD_MATCH = YES;
				CODE_SIGN_IDENTITY = "iPhone Developer";
				CURRENT_PROJECT_VERSION = "";
				DEBUG_ACTIVITY_MODE = "";
				"DEBUG_ACTIVITY_MODE[sdk=iphonesimulator*]" = disable;
				ENABLE_NS_ASSERTIONS = NO;
				ENABLE_STRICT_OBJC_MSGSEND = YES;
				FRAMEWORK_SEARCH_PATHS = (
					"$(inherited)",
					"$(PROJECT_DIR)/Carthage/Build/iOS",
					"$(BUILD_DIR)/Release$(EFFECTIVE_PLATFORM_NAME)",
				);
				GCC_C_LANGUAGE_STANDARD = gnu99;
				GCC_NO_COMMON_BLOCKS = YES;
				GCC_WARN_64_TO_32_BIT_CONVERSION = YES;
				GCC_WARN_ABOUT_RETURN_TYPE = YES_ERROR;
				GCC_WARN_UNDECLARED_SELECTOR = YES;
				GCC_WARN_UNINITIALIZED_AUTOS = YES_AGGRESSIVE;
				GCC_WARN_UNUSED_FUNCTION = YES;
				GCC_WARN_UNUSED_VARIABLE = YES;
				HEADER_SEARCH_PATHS = (
					"$(SRCROOT)/ThirdParty/sqlcipher",
					"$(inherited)",
					/Applications/Xcode.app/Contents/Developer/Toolchains/XcodeDefault.xctoolchain/usr/include,
					"$(SRCROOT)",
					"$(SDKROOT)/usr/include/libxml2",
					"$(BUILD_DIR)/Release$(EFFECTIVE_PLATFORM_NAME)/include/**",
				);
				IPHONEOS_DEPLOYMENT_TARGET = 12.0;
				LD_RUNPATH_SEARCH_PATHS = "@executable_path/Frameworks";
				LIBRARY_SEARCH_PATHS = "$(BUILD_DIR)/Release$(EFFECTIVE_PLATFORM_NAME)";
				MOZ_INTERNAL_URL_SCHEME = "firefox-beta";
				MTL_ENABLE_DEBUG_INFO = NO;
				OTHER_LDFLAGS = (
					"-ObjC",
					"-lxml2",
				);
				OTHER_SWIFT_FLAGS = "-DMOZ_CHANNEL_BETA";
				PRODUCT_BUNDLE_IDENTIFIER = "$(MOZ_BUNDLE_ID)";
				SDKROOT = iphoneos;
				SWIFT_ACTIVE_COMPILATION_CONDITIONS = "";
				SWIFT_INCLUDE_PATHS = "$(PROJECT_DIR)/Storage/modules";
				SWIFT_OPTIMIZATION_LEVEL = "-Owholemodule";
				TARGETED_DEVICE_FAMILY = "1,2";
				VERSIONING_SYSTEM = "apple-generic";
			};
			name = FirefoxBeta;
		};
		E6FCC42A1C40562400DF6113 /* FirefoxBeta */ = {
			isa = XCBuildConfiguration;
			buildSettings = {
				ALWAYS_EMBED_SWIFT_STANDARD_LIBRARIES = YES;
				ASSETCATALOG_COMPILER_APPICON_NAME = AppIcon;
				CODE_SIGN_ENTITLEMENTS = "$(SRCROOT)/Client/Entitlements/FirefoxBetaApplication.entitlements";
				CODE_SIGN_STYLE = Automatic;
				ENABLE_BITCODE = NO;
				ENABLE_TESTABILITY = YES;
				FRAMEWORK_SEARCH_PATHS = (
					"$(inherited)",
					"$(BUILD_DIR)/Release$(EFFECTIVE_PLATFORM_NAME)",
					"$(PROJECT_DIR)/Carthage/Build/iOS",
					"$(PROJECT_DIR)/ThirdParty/BuddyBuild",
				);
				HEADER_SEARCH_PATHS = (
					"$(inherited)",
					/Applications/Xcode.app/Contents/Developer/Toolchains/XcodeDefault.xctoolchain/usr/include,
					"$(SRCROOT)",
					"$(SDKROOT)/usr/include/libxml2",
					"$(BUILD_DIR)/Debug$(EFFECTIVE_PLATFORM_NAME)/include/**",
					"$(BUILD_DIR)/Release$(EFFECTIVE_PLATFORM_NAME)/include/**",
				);
				INFOPLIST_FILE = Client/Info.plist;
				LD_RUNPATH_SEARCH_PATHS = "$(inherited) @executable_path/Frameworks";
				OTHER_LDFLAGS = (
					"-ObjC",
					"-lxml2",
				);
				OTHER_SWIFT_FLAGS = "-DMOZ_CHANNEL_BETA -DMOZ_TARGET_CLIENT";
				PRODUCT_MODULE_NAME = Client;
				PRODUCT_NAME = Client;
				SWIFT_OBJC_BRIDGING_HEADER = "$(PROJECT_DIR)/Client-Bridging-Header.h";
				SWIFT_SWIFT3_OBJC_INFERENCE = Off;
				SWIFT_VERSION = 4.0;
			};
			name = FirefoxBeta;
		};
		E6FCC42B1C40562400DF6113 /* FirefoxBeta */ = {
			isa = XCBuildConfiguration;
			buildSettings = {
				BUNDLE_LOADER = "$(TEST_HOST)";
				FRAMEWORK_SEARCH_PATHS = (
					"$(inherited)",
					"$(PROJECT_DIR)/Carthage/Build/iOS",
					"$(BUILD_DIR)/Release$(EFFECTIVE_PLATFORM_NAME)",
				);
				INFOPLIST_FILE = ClientTests/Info.plist;
				LD_RUNPATH_SEARCH_PATHS = "$(inherited) @executable_path/Frameworks @loader_path/Frameworks";
				PRODUCT_BUNDLE_IDENTIFIER = "$(BASE_BUNDLE_ID).$(PRODUCT_NAME:rfc1034identifier)";
				PRODUCT_NAME = ClientTests;
				SWIFT_SWIFT3_OBJC_INFERENCE = Off;
				SWIFT_VERSION = 4.0;
				TEST_HOST = "$(BUILT_PRODUCTS_DIR)/Client.app/Client";
			};
			name = FirefoxBeta;
		};
		E6FCC42F1C40562400DF6113 /* FirefoxBeta */ = {
			isa = XCBuildConfiguration;
			buildSettings = {
				OTHER_LDFLAGS = "-ObjC";
				PRODUCT_BUNDLE_IDENTIFIER = "org.allizom.$(PRODUCT_NAME:rfc1034identifier)";
				PRODUCT_NAME = UITests;
				SWIFT_SWIFT3_OBJC_INFERENCE = Off;
				SWIFT_VERSION = 4.0;
			};
			name = FirefoxBeta;
		};
		E6FCC4311C40562400DF6113 /* FirefoxBeta */ = {
			isa = XCBuildConfiguration;
			buildSettings = {
				ALWAYS_EMBED_SWIFT_STANDARD_LIBRARIES = NO;
				APPLICATION_EXTENSION_API_ONLY = YES;
				DEFINES_MODULE = YES;
				DYLIB_COMPATIBILITY_VERSION = 1;
				DYLIB_CURRENT_VERSION = 1;
				DYLIB_INSTALL_NAME_BASE = "@rpath";
				ENABLE_TESTABILITY = YES;
				INFOPLIST_FILE = "Shared/Supporting Files/Info.plist";
				INSTALL_PATH = "$(LOCAL_LIBRARY_DIR)/Frameworks";
				LD_RUNPATH_SEARCH_PATHS = "$(inherited) @executable_path/Frameworks @loader_path/Frameworks";
				PRODUCT_BUNDLE_IDENTIFIER = "$(FRAMEWORK_BASE_BUNDLE_ID).$(PRODUCT_NAME:rfc1034identifier)";
				PRODUCT_NAME = "$(TARGET_NAME)";
				SKIP_INSTALL = YES;
				SWIFT_OBJC_BRIDGING_HEADER = "$SRCROOT/Shared/Shared-Bridging-Header.h";
				SWIFT_SWIFT3_OBJC_INFERENCE = Off;
				SWIFT_VERSION = 4.0;
			};
			name = FirefoxBeta;
		};
		E6FCC4321C40562400DF6113 /* FirefoxBeta */ = {
			isa = XCBuildConfiguration;
			buildSettings = {
				ALWAYS_EMBED_SWIFT_STANDARD_LIBRARIES = NO;
				APPLICATION_EXTENSION_API_ONLY = YES;
				DEFINES_MODULE = YES;
				DYLIB_COMPATIBILITY_VERSION = 1;
				DYLIB_CURRENT_VERSION = 1;
				DYLIB_INSTALL_NAME_BASE = "@rpath";
				ENABLE_TESTABILITY = YES;
				GCC_PREPROCESSOR_DEFINITIONS = "SQLITE_HAS_CODEC=1";
				INFOPLIST_FILE = Storage/Info.plist;
				INSTALL_PATH = "$(LOCAL_LIBRARY_DIR)/Frameworks";
				LD_RUNPATH_SEARCH_PATHS = "$(inherited) @executable_path/Frameworks @loader_path/Frameworks";
				MTL_ENABLE_DEBUG_INFO = NO;
				OTHER_CFLAGS = "-DSQLITE_HAS_CODEC";
				PRODUCT_BUNDLE_IDENTIFIER = "$(FRAMEWORK_BASE_BUNDLE_ID).$(PRODUCT_NAME:rfc1034identifier)";
				PRODUCT_NAME = "$(TARGET_NAME)";
				SKIP_INSTALL = YES;
				SWIFT_OBJC_BRIDGING_HEADER = "$SRCROOT/Storage/Storage-Bridging-Header.h";
				SWIFT_OPTIMIZATION_LEVEL = "-O";
				SWIFT_SWIFT3_OBJC_INFERENCE = Off;
				SWIFT_VERSION = 4.0;
			};
			name = FirefoxBeta;
		};
		E6FCC4331C40562400DF6113 /* FirefoxBeta */ = {
			isa = XCBuildConfiguration;
			buildSettings = {
				ENABLE_STRICT_OBJC_MSGSEND = YES;
				INFOPLIST_FILE = StorageTests/Info.plist;
				LD_RUNPATH_SEARCH_PATHS = "$(inherited) @executable_path/Frameworks @loader_path/Frameworks";
				MTL_ENABLE_DEBUG_INFO = NO;
				PRODUCT_BUNDLE_IDENTIFIER = "$(FRAMEWORK_BASE_BUNDLE_ID).$(PRODUCT_NAME:rfc1034identifier)";
				PRODUCT_NAME = "$(TARGET_NAME)";
				SWIFT_OBJC_BRIDGING_HEADER = "$SRCROOT/Storage/Storage-Bridging-Header.h";
				SWIFT_SWIFT3_OBJC_INFERENCE = Off;
				SWIFT_VERSION = 4.0;
				TEST_HOST = "$(BUILT_PRODUCTS_DIR)/Client.app/Client";
			};
			name = FirefoxBeta;
		};
		E6FCC43A1C40562400DF6113 /* FirefoxBeta */ = {
			isa = XCBuildConfiguration;
			buildSettings = {
				DEBUG_INFORMATION_FORMAT = "dwarf-with-dsym";
				GCC_NO_COMMON_BLOCKS = YES;
				INFOPLIST_FILE = SharedTests/Info.plist;
				LD_RUNPATH_SEARCH_PATHS = "$(inherited) @executable_path/Frameworks @loader_path/Frameworks";
				MTL_ENABLE_DEBUG_INFO = NO;
				PRODUCT_BUNDLE_IDENTIFIER = "$(FRAMEWORK_BASE_BUNDLE_ID).$(PRODUCT_NAME:rfc1034identifier)";
				PRODUCT_NAME = "$(TARGET_NAME)";
				SWIFT_OBJC_BRIDGING_HEADER = "$SRCROOT/Shared/Shared-Bridging-Header.h";
				SWIFT_SWIFT3_OBJC_INFERENCE = Off;
				SWIFT_VERSION = 4.0;
				TEST_HOST = "$(BUILT_PRODUCTS_DIR)/Client.app/Client";
			};
			name = FirefoxBeta;
		};
		F84B21DB1A090F8100AAB793 /* Fennec */ = {
			isa = XCBuildConfiguration;
			baseConfigurationReference = E60961861B62B8A700DD640F /* Fennec.xcconfig */;
			buildSettings = {
				ALWAYS_EMBED_SWIFT_STANDARD_LIBRARIES = YES;
				ALWAYS_SEARCH_USER_PATHS = NO;
				CLANG_ALLOW_NON_MODULAR_INCLUDES_IN_FRAMEWORK_MODULES = YES;
				CLANG_CXX_LANGUAGE_STANDARD = "gnu++0x";
				CLANG_CXX_LIBRARY = "libc++";
				CLANG_ENABLE_MODULES = YES;
				CLANG_ENABLE_OBJC_ARC = YES;
				CLANG_WARN_BOOL_CONVERSION = YES;
				CLANG_WARN_CONSTANT_CONVERSION = YES;
				CLANG_WARN_DIRECT_OBJC_ISA_USAGE = YES_ERROR;
				CLANG_WARN_EMPTY_BODY = YES;
				CLANG_WARN_ENUM_CONVERSION = YES;
				CLANG_WARN_INFINITE_RECURSION = YES;
				CLANG_WARN_INT_CONVERSION = YES;
				CLANG_WARN_OBJC_ROOT_CLASS = YES_ERROR;
				CLANG_WARN_SUSPICIOUS_MOVE = YES;
				CLANG_WARN_UNREACHABLE_CODE = YES;
				CLANG_WARN__DUPLICATE_METHOD_MATCH = YES;
				CODE_SIGN_IDENTITY = "iPhone Developer";
				CURRENT_PROJECT_VERSION = "";
				DEBUG_ACTIVITY_MODE = "";
				"DEBUG_ACTIVITY_MODE[sdk=iphonesimulator*]" = disable;
				ENABLE_STRICT_OBJC_MSGSEND = YES;
				FRAMEWORK_SEARCH_PATHS = (
					"$(inherited)",
					"$(PROJECT_DIR)/Carthage/Build/iOS",
					"$(BUILD_DIR)/Release$(EFFECTIVE_PLATFORM_NAME)",
				);
				GCC_C_LANGUAGE_STANDARD = gnu99;
				GCC_DYNAMIC_NO_PIC = NO;
				GCC_NO_COMMON_BLOCKS = YES;
				GCC_OPTIMIZATION_LEVEL = 0;
				GCC_PREPROCESSOR_DEFINITIONS = "DEBUG=1";
				GCC_SYMBOLS_PRIVATE_EXTERN = NO;
				GCC_WARN_64_TO_32_BIT_CONVERSION = YES;
				GCC_WARN_ABOUT_RETURN_TYPE = YES_ERROR;
				GCC_WARN_UNDECLARED_SELECTOR = YES;
				GCC_WARN_UNINITIALIZED_AUTOS = YES_AGGRESSIVE;
				GCC_WARN_UNUSED_FUNCTION = YES;
				GCC_WARN_UNUSED_VARIABLE = YES;
				HEADER_SEARCH_PATHS = (
					"$(SRCROOT)/ThirdParty/sqlcipher",
					"$(inherited)",
					/Applications/Xcode.app/Contents/Developer/Toolchains/XcodeDefault.xctoolchain/usr/include,
					"$(SRCROOT)",
					"$(SDKROOT)/usr/include/libxml2",
					"$(BUILD_DIR)/Release$(EFFECTIVE_PLATFORM_NAME)/include/**",
				);
				IPHONEOS_DEPLOYMENT_TARGET = 12.0;
				LD_RUNPATH_SEARCH_PATHS = "@executable_path/Frameworks";
				LIBRARY_SEARCH_PATHS = "$(BUILD_DIR)/Release$(EFFECTIVE_PLATFORM_NAME)";
				MOZ_INTERNAL_URL_SCHEME = fennec;
				MTL_ENABLE_DEBUG_INFO = YES;
				ONLY_ACTIVE_ARCH = YES;
				OTHER_LDFLAGS = (
					"-ObjC",
					"-lxml2",
				);
				OTHER_SWIFT_FLAGS = "-DMOZ_CHANNEL_FENNEC";
				PRODUCT_BUNDLE_IDENTIFIER = "$(MOZ_BUNDLE_ID)";
				SDKROOT = iphoneos;
				SWIFT_ACTIVE_COMPILATION_CONDITIONS = "";
				SWIFT_INCLUDE_PATHS = "$(PROJECT_DIR)/Storage/modules";
				SWIFT_OPTIMIZATION_LEVEL = "-Onone";
				TARGETED_DEVICE_FAMILY = "1,2";
				VERSIONING_SYSTEM = "apple-generic";
			};
			name = Fennec;
		};
		F84B21DE1A090F8100AAB793 /* Fennec */ = {
			isa = XCBuildConfiguration;
			buildSettings = {
				ALWAYS_EMBED_SWIFT_STANDARD_LIBRARIES = YES;
				ASSETCATALOG_COMPILER_APPICON_NAME = AppIcon;
				CODE_SIGN_ENTITLEMENTS = "$(SRCROOT)/Client/Entitlements/FennecApplication.entitlements";
				CODE_SIGN_STYLE = Automatic;
				ENABLE_BITCODE = NO;
				FRAMEWORK_SEARCH_PATHS = (
					"$(inherited)",
					"$(BUILD_DIR)/Release$(EFFECTIVE_PLATFORM_NAME)",
					"$(PROJECT_DIR)/Carthage/Build/iOS",
					"$(PROJECT_DIR)/ThirdParty/BuddyBuild",
				);
				HEADER_SEARCH_PATHS = (
					"$(inherited)",
					/Applications/Xcode.app/Contents/Developer/Toolchains/XcodeDefault.xctoolchain/usr/include,
					"$(SRCROOT)",
					"$(SDKROOT)/usr/include/libxml2",
					"$(BUILD_DIR)/Debug$(EFFECTIVE_PLATFORM_NAME)/include/**",
					"$(BUILD_DIR)/Release$(EFFECTIVE_PLATFORM_NAME)/include/**",
				);
				INFOPLIST_FILE = Client/Info.plist;
				LD_RUNPATH_SEARCH_PATHS = "$(inherited) @executable_path/Frameworks";
				OTHER_LDFLAGS = (
					"-ObjC",
					"-lxml2",
					"-framework",
					BuddyBuildSDK,
					"-framework",
					AssetsLibrary,
					"-framework",
					CoreText,
					"-framework",
					CoreTelephony,
					"-framework",
					SystemConfiguration,
					"-framework",
					QuartzCore,
					"-framework",
					CoreVideo,
					"-framework",
					AVFoundation,
					"-framework",
					CoreMedia,
				);
				OTHER_SWIFT_FLAGS = "-DMOZ_CHANNEL_FENNEC -DMOZ_TARGET_CLIENT";
				PRODUCT_MODULE_NAME = Client;
				PRODUCT_NAME = Client;
				SWIFT_ACTIVE_COMPILATION_CONDITIONS = BUDDYBUILD;
				SWIFT_OBJC_BRIDGING_HEADER = "$(PROJECT_DIR)/Client-Bridging-Header.h";
				SWIFT_SWIFT3_OBJC_INFERENCE = Off;
				SWIFT_VERSION = 4.0;
			};
			name = Fennec;
		};
		F84B21E11A090F8100AAB793 /* Fennec */ = {
			isa = XCBuildConfiguration;
			buildSettings = {
				BUNDLE_LOADER = "$(TEST_HOST)";
				FRAMEWORK_SEARCH_PATHS = (
					"$(inherited)",
					"$(PROJECT_DIR)/Carthage/Build/iOS",
					"$(BUILD_DIR)/Release$(EFFECTIVE_PLATFORM_NAME)",
				);
				INFOPLIST_FILE = ClientTests/Info.plist;
				LD_RUNPATH_SEARCH_PATHS = "$(inherited) @executable_path/Frameworks @loader_path/Frameworks";
				PRODUCT_BUNDLE_IDENTIFIER = "$(BASE_BUNDLE_ID).$(PRODUCT_NAME:rfc1034identifier)";
				PRODUCT_NAME = ClientTests;
				SWIFT_SWIFT3_OBJC_INFERENCE = Off;
				SWIFT_VERSION = 4.0;
				TEST_HOST = "$(BUILT_PRODUCTS_DIR)/Client.app/Client";
			};
			name = Fennec;
		};
/* End XCBuildConfiguration section */

/* Begin XCConfigurationList section */
		0A6231F52121F761007B429B /* Build configuration list for PBXNativeTarget "UnitTests" */ = {
			isa = XCConfigurationList;
			buildConfigurations = (
				0A6231EA2121F761007B429B /* Fennec */,
				0A6231EB2121F761007B429B /* Fennec_Enterprise */,
				0A6231EC2121F761007B429B /* Firefox */,
				0A6231ED2121F761007B429B /* FirefoxBeta */,
			);
			defaultConfigurationIsVisible = 0;
			defaultConfigurationName = Fennec;
		};
		27F443AB2135E11200296C58 /* Build configuration list for PBXNativeTarget "BraveShareTo" */ = {
			isa = XCConfigurationList;
			buildConfigurations = (
				27F443A02135E11200296C58 /* Fennec */,
				27F443A12135E11200296C58 /* Fennec_Enterprise */,
				27F443A22135E11200296C58 /* Firefox */,
				27F443A32135E11200296C58 /* FirefoxBeta */,
			);
			defaultConfigurationIsVisible = 0;
			defaultConfigurationName = Fennec;
		};
		288A2D9F1AB8B3260023ABC3 /* Build configuration list for PBXNativeTarget "Shared" */ = {
			isa = XCConfigurationList;
			buildConfigurations = (
				288A2DA01AB8B3260023ABC3 /* Fennec */,
				E6DCC20B1DCBB6F100CEC4B7 /* Fennec_Enterprise */,
				E448FCA31AEE7A6000869B6C /* Firefox */,
				E6FCC4311C40562400DF6113 /* FirefoxBeta */,
			);
			defaultConfigurationIsVisible = 0;
			defaultConfigurationName = Fennec;
		};
		2FCAE2331ABB51F900877008 /* Build configuration list for PBXNativeTarget "Storage" */ = {
			isa = XCConfigurationList;
			buildConfigurations = (
				2FCAE2341ABB51F900877008 /* Fennec */,
				E6DCC20C1DCBB6F100CEC4B7 /* Fennec_Enterprise */,
				E448FCA41AEE7A6000869B6C /* Firefox */,
				E6FCC4321C40562400DF6113 /* FirefoxBeta */,
			);
			defaultConfigurationIsVisible = 0;
			defaultConfigurationName = Fennec;
		};
		2FCAE2371ABB51F900877008 /* Build configuration list for PBXNativeTarget "StorageTests" */ = {
			isa = XCConfigurationList;
			buildConfigurations = (
				2FCAE2381ABB51F900877008 /* Fennec */,
				E6DCC2131DCBB6F100CEC4B7 /* Fennec_Enterprise */,
				E448FCA51AEE7A6000869B6C /* Firefox */,
				E6FCC4331C40562400DF6113 /* FirefoxBeta */,
			);
			defaultConfigurationIsVisible = 0;
			defaultConfigurationName = Fennec;
		};
		3B43E3E91D95C48E00BBA9DB /* Build configuration list for PBXNativeTarget "StoragePerfTests" */ = {
			isa = XCConfigurationList;
			buildConfigurations = (
				3B43E3D71D95C48E00BBA9DB /* Fennec */,
				E6DCC21B1DCBB6F100CEC4B7 /* Fennec_Enterprise */,
				3B43E3D81D95C48E00BBA9DB /* Firefox */,
				3B43E3D91D95C48E00BBA9DB /* FirefoxBeta */,
			);
			defaultConfigurationIsVisible = 0;
			defaultConfigurationName = Fennec;
		};
		3BFE4B201D342FB900DDF53F /* Build configuration list for PBXNativeTarget "XCUITests" */ = {
			isa = XCConfigurationList;
			buildConfigurations = (
				3BFE4B0E1D342FB900DDF53F /* Fennec */,
				E6DCC21A1DCBB6F100CEC4B7 /* Fennec_Enterprise */,
				3BFE4B0F1D342FB900DDF53F /* Firefox */,
				3BFE4B101D342FB900DDF53F /* FirefoxBeta */,
			);
			defaultConfigurationIsVisible = 0;
			defaultConfigurationName = Fennec;
		};
		5D1DC53A20AC9AFB00905E5A /* Build configuration list for PBXNativeTarget "Data" */ = {
			isa = XCConfigurationList;
			buildConfigurations = (
				5D1DC52A20AC9AFB00905E5A /* Fennec */,
				5D1DC52B20AC9AFB00905E5A /* Fennec_Enterprise */,
				5D1DC52C20AC9AFB00905E5A /* Firefox */,
				5D1DC52D20AC9AFB00905E5A /* FirefoxBeta */,
			);
			defaultConfigurationIsVisible = 0;
			defaultConfigurationName = Fennec;
		};
		5D1DC53B20AC9AFB00905E5A /* Build configuration list for PBXNativeTarget "DataTests" */ = {
			isa = XCConfigurationList;
			buildConfigurations = (
				5D1DC52E20AC9AFB00905E5A /* Fennec */,
				5D1DC52F20AC9AFB00905E5A /* Fennec_Enterprise */,
				5D1DC53020AC9AFB00905E5A /* Firefox */,
				5D1DC53120AC9AFB00905E5A /* FirefoxBeta */,
			);
			defaultConfigurationIsVisible = 0;
			defaultConfigurationName = Fennec;
		};
		5DE7689B20B3456E00FF5533 /* Build configuration list for PBXNativeTarget "BraveShared" */ = {
			isa = XCConfigurationList;
			buildConfigurations = (
				5DE7689C20B3456E00FF5533 /* Fennec */,
				5DE7689D20B3456E00FF5533 /* Fennec_Enterprise */,
				5DE7689E20B3456E00FF5533 /* Firefox */,
				5DE7689F20B3456E00FF5533 /* FirefoxBeta */,
			);
			defaultConfigurationIsVisible = 0;
			defaultConfigurationName = Fennec;
		};
		5DE768A020B3456E00FF5533 /* Build configuration list for PBXNativeTarget "BraveSharedTests" */ = {
			isa = XCConfigurationList;
			buildConfigurations = (
				5DE768A120B3456E00FF5533 /* Fennec */,
				5DE768A220B3456E00FF5533 /* Fennec_Enterprise */,
				5DE768A320B3456E00FF5533 /* Firefox */,
				5DE768A420B3456E00FF5533 /* FirefoxBeta */,
			);
			defaultConfigurationIsVisible = 0;
			defaultConfigurationName = Fennec;
		};
		D39FA1671A83E0EC00EE869C /* Build configuration list for PBXNativeTarget "UITests" */ = {
			isa = XCConfigurationList;
			buildConfigurations = (
				D39FA1681A83E0EC00EE869C /* Fennec */,
				E6DCC2111DCBB6F100CEC4B7 /* Fennec_Enterprise */,
				E448FCA21AEE7A6000869B6C /* Firefox */,
				E6FCC42F1C40562400DF6113 /* FirefoxBeta */,
			);
			defaultConfigurationIsVisible = 0;
			defaultConfigurationName = Fennec;
		};
		E60138631C89EAE700DF9756 /* Build configuration list for PBXNativeTarget "L10nSnapshotTests" */ = {
			isa = XCConfigurationList;
			buildConfigurations = (
				E601384C1C89EAE600DF9756 /* Fennec */,
				E6DCC2181DCBB6F100CEC4B7 /* Fennec_Enterprise */,
				E601384D1C89EAE600DF9756 /* Firefox */,
				E601384E1C89EAE600DF9756 /* FirefoxBeta */,
			);
			defaultConfigurationIsVisible = 0;
			defaultConfigurationName = Fennec;
		};
		E60138641C89EAE700DF9756 /* Build configuration list for PBXNativeTarget "MarketingUITests" */ = {
			isa = XCConfigurationList;
			buildConfigurations = (
				E60138511C89EAE600DF9756 /* Fennec */,
				E6DCC2191DCBB6F100CEC4B7 /* Fennec_Enterprise */,
				E60138521C89EAE600DF9756 /* Firefox */,
				E60138531C89EAE600DF9756 /* FirefoxBeta */,
			);
			defaultConfigurationIsVisible = 0;
			defaultConfigurationName = Fennec;
		};
		E6F965381B2F1CF20034B023 /* Build configuration list for PBXNativeTarget "SharedTests" */ = {
			isa = XCConfigurationList;
			buildConfigurations = (
				E6F965151B2F1CF20034B023 /* Fennec */,
				E6DCC2171DCBB6F100CEC4B7 /* Fennec_Enterprise */,
				E6F965171B2F1CF20034B023 /* Firefox */,
				E6FCC43A1C40562400DF6113 /* FirefoxBeta */,
			);
			defaultConfigurationIsVisible = 0;
			defaultConfigurationName = Fennec;
		};
		F84B21B91A090F8100AAB793 /* Build configuration list for PBXProject "Client" */ = {
			isa = XCConfigurationList;
			buildConfigurations = (
				F84B21DB1A090F8100AAB793 /* Fennec */,
				E6DCC2051DCBB6F100CEC4B7 /* Fennec_Enterprise */,
				E448FC9D1AEE7A6000869B6C /* Firefox */,
				E6FCC4291C40562400DF6113 /* FirefoxBeta */,
			);
			defaultConfigurationIsVisible = 0;
			defaultConfigurationName = Fennec;
		};
		F84B21DD1A090F8100AAB793 /* Build configuration list for PBXNativeTarget "Client" */ = {
			isa = XCConfigurationList;
			buildConfigurations = (
				F84B21DE1A090F8100AAB793 /* Fennec */,
				E6DCC2061DCBB6F100CEC4B7 /* Fennec_Enterprise */,
				E448FC9E1AEE7A6000869B6C /* Firefox */,
				E6FCC42A1C40562400DF6113 /* FirefoxBeta */,
			);
			defaultConfigurationIsVisible = 0;
			defaultConfigurationName = Fennec;
		};
		F84B21E01A090F8100AAB793 /* Build configuration list for PBXNativeTarget "ClientTests" */ = {
			isa = XCConfigurationList;
			buildConfigurations = (
				F84B21E11A090F8100AAB793 /* Fennec */,
				E6DCC2101DCBB6F100CEC4B7 /* Fennec_Enterprise */,
				E448FC9F1AEE7A6000869B6C /* Firefox */,
				E6FCC42B1C40562400DF6113 /* FirefoxBeta */,
			);
			defaultConfigurationIsVisible = 0;
			defaultConfigurationName = Fennec;
		};
/* End XCConfigurationList section */

/* Begin XCVersionGroup section */
		5D1DC54C20AE004600905E5A /* Model.xcdatamodeld */ = {
			isa = XCVersionGroup;
			children = (
				0A9B6A3420E6453400712BC9 /* Model8.xcdatamodel */,
				5D1DC54D20AE004600905E5A /* Model7.xcdatamodel */,
				5D1DC54E20AE004600905E5A /* Model2.xcdatamodel */,
				5D1DC54F20AE004600905E5A /* Model4.xcdatamodel */,
				5D1DC55020AE004600905E5A /* Model3.xcdatamodel */,
				5D1DC55120AE004600905E5A /* Model6.xcdatamodel */,
				5D1DC55220AE004600905E5A /* Model5.xcdatamodel */,
				5D1DC55320AE004600905E5A /* Model.xcdatamodel */,
			);
			currentVersion = 0A9B6A3420E6453400712BC9 /* Model8.xcdatamodel */;
			path = Model.xcdatamodeld;
			sourceTree = "<group>";
			versionGroupType = wrapper.xcdatamodel;
		};
/* End XCVersionGroup section */
	};
	rootObject = F84B21B61A090F8100AAB793 /* Project object */;
}<|MERGE_RESOLUTION|>--- conflicted
+++ resolved
@@ -4311,11 +4311,8 @@
 				D38F02D11C05127100175932 /* Authenticator.swift in Sources */,
 				E68E7ADC1CAC208200FDCA76 /* SetupPasscodeViewController.swift in Sources */,
 				7B3631EA1C244FEE00D12AF9 /* Theme.swift in Sources */,
-<<<<<<< HEAD
 				0A1E843F2190A57F0042F782 /* SyncQRCodeView.swift in Sources */,
-=======
 				27F94A3A21909A5900F4FADF /* SearchSuggestionsPromptView.swift in Sources */,
->>>>>>> 37231e24
 				C690C208212FF35100E6EEE9 /* WebImageCacheWithNoPrivacyProtectionManager.swift in Sources */,
 				E66C5B481BDA81050051AA93 /* UIImage+ImageEffects.m in Sources */,
 				E4CD9F6D1A77DD2800318571 /* ReaderModeStyleViewController.swift in Sources */,
