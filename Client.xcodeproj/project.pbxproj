--- conflicted
+++ resolved
@@ -28,12 +28,9 @@
 		0A1E84452190A57F0042F782 /* SyncPairWordsViewController.swift in Sources */ = {isa = PBXBuildFile; fileRef = 0A1E843B2190A57F0042F782 /* SyncPairWordsViewController.swift */; };
 		0A1E84462190A57F0042F782 /* SyncAddDeviceViewController.swift in Sources */ = {isa = PBXBuildFile; fileRef = 0A1E843C2190A57F0042F782 /* SyncAddDeviceViewController.swift */; };
 		0A39D56D21930B89008B2772 /* ScriptOpener.swift in Sources */ = {isa = PBXBuildFile; fileRef = 0A39D56C21930B89008B2772 /* ScriptOpener.swift */; };
-<<<<<<< HEAD
 		0A4214FF21AC0D6C006B8E39 /* TimeExtensions.swift in Sources */ = {isa = PBXBuildFile; fileRef = 0A4214F621AC0AFF006B8E39 /* TimeExtensions.swift */; };
 		0A42150121AC0E8E006B8E39 /* TimeExtensionTests.swift in Sources */ = {isa = PBXBuildFile; fileRef = 0A42150021AC0E8E006B8E39 /* TimeExtensionTests.swift */; };
-=======
 		0A4214E921A6EBCF006B8E39 /* SafeBrowsingTests.swift in Sources */ = {isa = PBXBuildFile; fileRef = 0A4214E821A6EBCF006B8E39 /* SafeBrowsingTests.swift */; };
->>>>>>> a85e0ffd
 		0A4B012020D02EC4004D4011 /* TabsBarViewController.swift in Sources */ = {isa = PBXBuildFile; fileRef = 0A4B011F20D02EC4004D4011 /* TabsBarViewController.swift */; };
 		0A4B012220D02F26004D4011 /* TabBarCell.swift in Sources */ = {isa = PBXBuildFile; fileRef = 0A4B012120D02F26004D4011 /* TabBarCell.swift */; };
 		0A4B012420D0321A004D4011 /* UX.swift in Sources */ = {isa = PBXBuildFile; fileRef = 0A4B012320D0321A004D4011 /* UX.swift */; };
