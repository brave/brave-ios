--- conflicted
+++ resolved
@@ -8,7 +8,6 @@
 
 /* Begin PBXBuildFile section */
 		03CCC9181AF05E7300DBF30D /* RelativeDatesTests.swift in Sources */ = {isa = PBXBuildFile; fileRef = 03CCC9171AF05E7300DBF30D /* RelativeDatesTests.swift */; };
-<<<<<<< HEAD
 		0A0D3D3921A4BD0600BEE65B /* SafeBrowsing.swift in Sources */ = {isa = PBXBuildFile; fileRef = 0A0D3D3821A4BD0600BEE65B /* SafeBrowsing.swift */; };
 		0A0D3D3C21A4BE6400BEE65B /* adblock-list.txt in Resources */ = {isa = PBXBuildFile; fileRef = 0A0D3D3B21A4BE6400BEE65B /* adblock-list.txt */; };
 		0A0D3D3E21A4BE6C00BEE65B /* simple_malware.txt in Resources */ = {isa = PBXBuildFile; fileRef = 0A0D3D3D21A4BE6C00BEE65B /* simple_malware.txt */; };
@@ -16,7 +15,6 @@
 		0A0D3D5221A565C300BEE65B /* SafeBrowsingHandler.swift in Sources */ = {isa = PBXBuildFile; fileRef = 0A0D3D5121A565C300BEE65B /* SafeBrowsingHandler.swift */; };
 		0A0D3D6121A596BE00BEE65B /* MalwareList.swift in Sources */ = {isa = PBXBuildFile; fileRef = 0A0D3D6021A596BE00BEE65B /* MalwareList.swift */; };
 		0A4214E921A6EBCF006B8E39 /* SafeBrowsingTests.swift in Sources */ = {isa = PBXBuildFile; fileRef = 0A4214E821A6EBCF006B8E39 /* SafeBrowsingTests.swift */; };
-=======
 		0A1E842D21909CA70042F782 /* crypto.js in Resources */ = {isa = PBXBuildFile; fileRef = 0A1E842C21909CA70042F782 /* crypto.js */; };
 		0A1E842F21909CBC0042F782 /* bundle.js in Resources */ = {isa = PBXBuildFile; fileRef = 0A1E842E21909CBB0042F782 /* bundle.js */; };
 		0A1E843121909CC40042F782 /* fetch.js in Resources */ = {isa = PBXBuildFile; fileRef = 0A1E843021909CC30042F782 /* fetch.js */; };
@@ -31,7 +29,6 @@
 		0A1E84452190A57F0042F782 /* SyncPairWordsViewController.swift in Sources */ = {isa = PBXBuildFile; fileRef = 0A1E843B2190A57F0042F782 /* SyncPairWordsViewController.swift */; };
 		0A1E84462190A57F0042F782 /* SyncAddDeviceViewController.swift in Sources */ = {isa = PBXBuildFile; fileRef = 0A1E843C2190A57F0042F782 /* SyncAddDeviceViewController.swift */; };
 		0A39D56D21930B89008B2772 /* ScriptOpener.swift in Sources */ = {isa = PBXBuildFile; fileRef = 0A39D56C21930B89008B2772 /* ScriptOpener.swift */; };
->>>>>>> af762ce1
 		0A4B012020D02EC4004D4011 /* TabsBarViewController.swift in Sources */ = {isa = PBXBuildFile; fileRef = 0A4B011F20D02EC4004D4011 /* TabsBarViewController.swift */; };
 		0A4B012220D02F26004D4011 /* TabBarCell.swift in Sources */ = {isa = PBXBuildFile; fileRef = 0A4B012120D02F26004D4011 /* TabBarCell.swift */; };
 		0A4B012420D0321A004D4011 /* UX.swift in Sources */ = {isa = PBXBuildFile; fileRef = 0A4B012320D0321A004D4011 /* UX.swift */; };
@@ -893,16 +890,12 @@
 
 /* Begin PBXFileReference section */
 		03CCC9171AF05E7300DBF30D /* RelativeDatesTests.swift */ = {isa = PBXFileReference; fileEncoding = 4; lastKnownFileType = sourcecode.swift; path = RelativeDatesTests.swift; sourceTree = "<group>"; };
-<<<<<<< HEAD
 		0A0D3D3821A4BD0600BEE65B /* SafeBrowsing.swift */ = {isa = PBXFileReference; lastKnownFileType = sourcecode.swift; path = SafeBrowsing.swift; sourceTree = "<group>"; };
 		0A0D3D3B21A4BE6400BEE65B /* adblock-list.txt */ = {isa = PBXFileReference; fileEncoding = 4; lastKnownFileType = text; path = "adblock-list.txt"; sourceTree = "<group>"; };
 		0A0D3D3D21A4BE6C00BEE65B /* simple_malware.txt */ = {isa = PBXFileReference; fileEncoding = 4; lastKnownFileType = text; path = simple_malware.txt; sourceTree = "<group>"; };
 		0A0D3D4821A5609500BEE65B /* SafeBrowsingError.html */ = {isa = PBXFileReference; fileEncoding = 4; lastKnownFileType = text.html; path = SafeBrowsingError.html; sourceTree = "<group>"; };
 		0A0D3D5121A565C300BEE65B /* SafeBrowsingHandler.swift */ = {isa = PBXFileReference; lastKnownFileType = sourcecode.swift; path = SafeBrowsingHandler.swift; sourceTree = "<group>"; };
 		0A0D3D6021A596BE00BEE65B /* MalwareList.swift */ = {isa = PBXFileReference; lastKnownFileType = sourcecode.swift; path = MalwareList.swift; sourceTree = "<group>"; };
-		0A38EA7F216532DB00142710 /* CRUDProtocolsTests.swift */ = {isa = PBXFileReference; fileEncoding = 4; lastKnownFileType = sourcecode.swift; path = CRUDProtocolsTests.swift; sourceTree = "<group>"; };
-		0A4214E821A6EBCF006B8E39 /* SafeBrowsingTests.swift */ = {isa = PBXFileReference; lastKnownFileType = sourcecode.swift; path = SafeBrowsingTests.swift; sourceTree = "<group>"; };
-=======
 		0A1E841B219095410042F782 /* README.md */ = {isa = PBXFileReference; lastKnownFileType = net.daringfireball.markdown; path = README.md; sourceTree = "<group>"; };
 		0A1E842C21909CA70042F782 /* crypto.js */ = {isa = PBXFileReference; fileEncoding = 4; lastKnownFileType = sourcecode.javascript; name = crypto.js; path = "node_modules/brave-sync/node_modules/brave-crypto/browser/crypto.js"; sourceTree = SOURCE_ROOT; };
 		0A1E842E21909CBB0042F782 /* bundle.js */ = {isa = PBXFileReference; fileEncoding = 4; lastKnownFileType = sourcecode.javascript; name = bundle.js; path = "node_modules/brave-sync/bundles/bundle.js"; sourceTree = SOURCE_ROOT; };
@@ -919,7 +912,7 @@
 		0A1E843C2190A57F0042F782 /* SyncAddDeviceViewController.swift */ = {isa = PBXFileReference; fileEncoding = 4; lastKnownFileType = sourcecode.swift; path = SyncAddDeviceViewController.swift; sourceTree = "<group>"; };
 		0A38EA7F216532DB00142710 /* CRUDProtocolsTests.swift */ = {isa = PBXFileReference; fileEncoding = 4; lastKnownFileType = sourcecode.swift; path = CRUDProtocolsTests.swift; sourceTree = "<group>"; };
 		0A39D56C21930B89008B2772 /* ScriptOpener.swift */ = {isa = PBXFileReference; lastKnownFileType = sourcecode.swift; path = ScriptOpener.swift; sourceTree = "<group>"; };
->>>>>>> af762ce1
+		0A4214E821A6EBCF006B8E39 /* SafeBrowsingTests.swift */ = {isa = PBXFileReference; lastKnownFileType = sourcecode.swift; path = SafeBrowsingTests.swift; sourceTree = "<group>"; };
 		0A4B011F20D02EC4004D4011 /* TabsBarViewController.swift */ = {isa = PBXFileReference; lastKnownFileType = sourcecode.swift; path = TabsBarViewController.swift; sourceTree = "<group>"; };
 		0A4B012120D02F26004D4011 /* TabBarCell.swift */ = {isa = PBXFileReference; lastKnownFileType = sourcecode.swift; path = TabBarCell.swift; sourceTree = "<group>"; };
 		0A4B012320D0321A004D4011 /* UX.swift */ = {isa = PBXFileReference; lastKnownFileType = sourcecode.swift; path = UX.swift; sourceTree = "<group>"; };
@@ -1703,8 +1696,7 @@
 /* End PBXFrameworksBuildPhase section */
 
 /* Begin PBXGroup section */
-<<<<<<< HEAD
-		0A0D3D2F21A4BC1F00BEE65B /* WebFilters */ = {
+0A0D3D2F21A4BC1F00BEE65B /* WebFilters */ = {
 			isa = PBXGroup;
 			children = (
 				0A0D3D3721A4BCF100BEE65B /* SafeBrowsing */,
@@ -1731,7 +1723,8 @@
 				0A0D3D3D21A4BE6C00BEE65B /* simple_malware.txt */,
 			);
 			path = Lists;
-=======
+			sourceTree = "<group>";
+		};
 		0A1E8413219094100042F782 /* Dependencies */ = {
 			isa = PBXGroup;
 			children = (
@@ -1758,7 +1751,6 @@
 				0A1E84392190A57E0042F782 /* SyncWelcomeViewController.swift */,
 			);
 			path = Sync;
->>>>>>> af762ce1
 			sourceTree = "<group>";
 		};
 		0A4B011620D02DAC004D4011 /* TabsBar */ = {
