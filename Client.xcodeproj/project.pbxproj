--- conflicted
+++ resolved
@@ -42,11 +42,7 @@
 		0AF3B4F2213D8E3300695962 /* BookmarkTests.swift in Sources */ = {isa = PBXBuildFile; fileRef = 0AF3B4EA213D8E3200695962 /* BookmarkTests.swift */; };
 		0AF3B4F3213D8E3300695962 /* DeviceTests.swift in Sources */ = {isa = PBXBuildFile; fileRef = 0AF3B4EB213D8E3300695962 /* DeviceTests.swift */; };
 		0AF3B4F4213D8E3300695962 /* TabMOTests.swift in Sources */ = {isa = PBXBuildFile; fileRef = 0AF3B4EC213D8E3300695962 /* TabMOTests.swift */; };
-<<<<<<< HEAD
 		0AF684622191D6470079EC77 /* bookmark_util.js in Resources */ = {isa = PBXBuildFile; fileRef = 0AF6845A2191D6470079EC77 /* bookmark_util.js */; };
-		0B21E8061E26CCB7000C8779 /* EarlGrey.framework in CopyFiles */ = {isa = PBXBuildFile; fileRef = 0B21E8051E26CCB7000C8779 /* EarlGrey.framework */; settings = {ATTRIBUTES = (CodeSignOnCopy, ); }; };
-=======
->>>>>>> 40cf4f63
 		0B305E1B1E3A98A900BE0767 /* BookmarkingTests.swift in Sources */ = {isa = PBXBuildFile; fileRef = 0B305E1A1E3A98A900BE0767 /* BookmarkingTests.swift */; };
 		0B3D670E1E09B90B00C1EFC7 /* AuthenticationTest.swift in Sources */ = {isa = PBXBuildFile; fileRef = 0B3D670D1E09B90B00C1EFC7 /* AuthenticationTest.swift */; };
 		0B3E7D951B27A7CE00E2E84D /* AboutHomeHandler.swift in Sources */ = {isa = PBXBuildFile; fileRef = 0B3E7D931B27A7CE00E2E84D /* AboutHomeHandler.swift */; };
@@ -926,11 +922,7 @@
 		0AF3B4EA213D8E3200695962 /* BookmarkTests.swift */ = {isa = PBXFileReference; fileEncoding = 4; lastKnownFileType = sourcecode.swift; path = BookmarkTests.swift; sourceTree = "<group>"; };
 		0AF3B4EB213D8E3300695962 /* DeviceTests.swift */ = {isa = PBXFileReference; fileEncoding = 4; lastKnownFileType = sourcecode.swift; path = DeviceTests.swift; sourceTree = "<group>"; };
 		0AF3B4EC213D8E3300695962 /* TabMOTests.swift */ = {isa = PBXFileReference; fileEncoding = 4; lastKnownFileType = sourcecode.swift; path = TabMOTests.swift; sourceTree = "<group>"; };
-<<<<<<< HEAD
 		0AF6845A2191D6470079EC77 /* bookmark_util.js */ = {isa = PBXFileReference; fileEncoding = 4; lastKnownFileType = sourcecode.javascript; path = bookmark_util.js; sourceTree = "<group>"; };
-		0B21E8051E26CCB7000C8779 /* EarlGrey.framework */ = {isa = PBXFileReference; lastKnownFileType = wrapper.framework; name = EarlGrey.framework; path = Carthage/Build/iOS/EarlGrey.framework; sourceTree = "<group>"; };
-=======
->>>>>>> 40cf4f63
 		0B305E1A1E3A98A900BE0767 /* BookmarkingTests.swift */ = {isa = PBXFileReference; fileEncoding = 4; lastKnownFileType = sourcecode.swift; path = BookmarkingTests.swift; sourceTree = "<group>"; };
 		0B3D670D1E09B90B00C1EFC7 /* AuthenticationTest.swift */ = {isa = PBXFileReference; fileEncoding = 4; lastKnownFileType = sourcecode.swift; path = AuthenticationTest.swift; sourceTree = "<group>"; };
 		0B3E7D931B27A7CE00E2E84D /* AboutHomeHandler.swift */ = {isa = PBXFileReference; fileEncoding = 4; lastKnownFileType = sourcecode.swift; path = AboutHomeHandler.swift; sourceTree = "<group>"; };
@@ -3904,24 +3896,6 @@
 			runOnlyForDeploymentPostprocessing = 0;
 			shellPath = /bin/sh;
 			shellScript = "/usr/local/bin/carthage copy-frameworks\n";
-<<<<<<< HEAD
-		};
-		E4A69F612048AFEA00D9017B /* Copy Carthage Frameworks */ = {
-			isa = PBXShellScriptBuildPhase;
-			buildActionMask = 2147483647;
-			files = (
-			);
-			inputPaths = (
-				"$(SRCROOT)/Carthage/Build/iOS/MappaMundi.framework",
-			);
-			name = "Copy Carthage Frameworks";
-			outputPaths = (
-			);
-			runOnlyForDeploymentPostprocessing = 0;
-			shellPath = /bin/sh;
-			shellScript = "/usr/local/bin/carthage copy-frameworks";
-=======
->>>>>>> 40cf4f63
 		};
 		E6639F191BF11E3A002D0853 /* Conditionally Add Settings Bundle */ = {
 			isa = PBXShellScriptBuildPhase;
