// This Source Code Form is subject to the terms of the Mozilla Public
// License, v. 2.0. If a copy of the MPL was not distributed with this
// file, You can obtain one at http://mozilla.org/MPL/2.0/.

import XCTest
import CoreData
@testable import Data

class DataControllerTests: CoreDataTestCase {
    let fetchRequest = NSFetchRequest<NSFetchRequestResult>(entityName: String(describing: Device.self))
    
    private func entity(for context: NSManagedObjectContext) -> NSEntityDescription {
        return NSEntityDescription.entity(forEntityName: String(describing: Device.self), in: context)!
    }
    
    func testStoreIsEmpty() {
<<<<<<< HEAD
        // Checking view and background contexts with TopSite entity
        let viewContext = DataController.viewContext
=======
        let viewContext = DataController.mainThreadContext
>>>>>>> 8454686e
        XCTAssertEqual(try! viewContext.count(for: fetchRequest), 0)
        
        let backgroundContext = DataController.newBackgroundContext()
        XCTAssertEqual(try! backgroundContext.count(for: fetchRequest), 0)
        
        // Checking rest of entities
        let bookmarkFR = NSFetchRequest<NSFetchRequestResult>(entityName: String(describing: Bookmark.self))
        XCTAssertEqual(try! viewContext.count(for: bookmarkFR), 0)
        
        let tabFR = NSFetchRequest<NSFetchRequestResult>(entityName: String(describing: TabMO.self))
        XCTAssertEqual(try! viewContext.count(for: tabFR), 0)
        
        // FaviconMO class name is different from its model(probably due to firefox having favicon class already)
        // Need to use hardcoded string here.
        let faviconFR = NSFetchRequest<NSFetchRequestResult>(entityName: "Favicon")
        XCTAssertEqual(try! viewContext.count(for: faviconFR), 0)
        
        let domainFR = NSFetchRequest<NSFetchRequestResult>(entityName: String(describing: Domain.self))
        XCTAssertEqual(try! viewContext.count(for: domainFR), 0)
        
        let deviceFR = NSFetchRequest<NSFetchRequestResult>(entityName: String(describing: Device.self))
        XCTAssertEqual(try! viewContext.count(for: deviceFR), 0)
        
        let historyFR = NSFetchRequest<NSFetchRequestResult>(entityName: String(describing: History.self))
        XCTAssertEqual(try! viewContext.count(for: historyFR), 0)
    }
    
    func testSavingMainContext() {
        let context = DataController.viewContext
        
<<<<<<< HEAD
        _ = TopSite(entity: entity(for: context), insertInto: context)
        DataController.save(context: context)
=======
        _ = Device(entity: entity(for: context), insertInto: context)
        DataController.saveContext(context: context)
>>>>>>> 8454686e
        
        let result = try! context.fetch(fetchRequest)
        XCTAssertEqual(result.count, 1)
    }
    
    func testSavingBackgroundContext() {
        let context = DataController.newBackgroundContext()
        
        _ = Device(entity: entity(for: context), insertInto: context)
        backgroundSaveAndWaitForExpectation {
            DataController.save(context: context)
        }
        
        let result = try! context.fetch(fetchRequest)
        
        XCTAssertEqual(result.count, 1)
        
        // Check if object got updated on view context(merge from parent check)
        XCTAssertEqual(try! DataController.viewContext.fetch(fetchRequest).count, 1)
    }
    
    func testSaveAndRemove() {
        let context = DataController.newBackgroundContext()
        
        _ = Device(entity: entity(for: context), insertInto: context)
        backgroundSaveAndWaitForExpectation {
            DataController.save(context: context)
        }
        
        let result = try! DataController.viewContext.fetch(fetchRequest)
        XCTAssertEqual(result.count, 1)
        
<<<<<<< HEAD
        backgroundSaveAndWaitForExpectation {
            (result.first as! TopSite).delete()
        }
=======
        DataController.remove(object: result.first as! Device)
>>>>>>> 8454686e
        
        let newResult = try! DataController.viewContext.fetch(fetchRequest)
        
        XCTAssertEqual(newResult.count, 0)
    }
    
    func testNilContext() {
        DataController.save(context: nil)
        XCTAssertEqual(try! DataController.viewContext.count(for: fetchRequest), 0)
    }
    
    func testNoChangesContext() {
        let context = DataController.newBackgroundContext()
        DataController.save(context: context)
        XCTAssertEqual(try! context.count(for: fetchRequest), 0)
    }

}<|MERGE_RESOLUTION|>--- conflicted
+++ resolved
@@ -14,12 +14,8 @@
     }
     
     func testStoreIsEmpty() {
-<<<<<<< HEAD
         // Checking view and background contexts with TopSite entity
         let viewContext = DataController.viewContext
-=======
-        let viewContext = DataController.mainThreadContext
->>>>>>> 8454686e
         XCTAssertEqual(try! viewContext.count(for: fetchRequest), 0)
         
         let backgroundContext = DataController.newBackgroundContext()
@@ -50,13 +46,8 @@
     func testSavingMainContext() {
         let context = DataController.viewContext
         
-<<<<<<< HEAD
-        _ = TopSite(entity: entity(for: context), insertInto: context)
+        _ = Device(entity: entity(for: context), insertInto: context)
         DataController.save(context: context)
-=======
-        _ = Device(entity: entity(for: context), insertInto: context)
-        DataController.saveContext(context: context)
->>>>>>> 8454686e
         
         let result = try! context.fetch(fetchRequest)
         XCTAssertEqual(result.count, 1)
@@ -89,13 +80,9 @@
         let result = try! DataController.viewContext.fetch(fetchRequest)
         XCTAssertEqual(result.count, 1)
         
-<<<<<<< HEAD
         backgroundSaveAndWaitForExpectation {
-            (result.first as! TopSite).delete()
+            (result.first as! Device).delete()
         }
-=======
-        DataController.remove(object: result.first as! Device)
->>>>>>> 8454686e
         
         let newResult = try! DataController.viewContext.fetch(fetchRequest)
         
