/* This Source Code Form is subject to the terms of the Mozilla Public
 * License, v. 2.0. If a copy of the MPL was not distributed with this
 * file, You can obtain one at http://mozilla.org/MPL/2.0/. */

import UIKit
import Shared
import BraveShared
import Static
import SwiftKeychainWrapper
import LocalAuthentication
import SwiftyJSON
import Data
import WebKit

extension TabBarVisibility: RepresentableOptionType {
    public var displayString: String {
        switch self {
        case .always: return Strings.Always_show
        case .landscapeOnly: return Strings.Show_in_landscape_only
        case .never: return Strings.Never_show
        }
    }
}

/// The same style switch accessory view as in Static framework, except will not be recreated each time the Cell
/// is configured, since it will be stored as is in `Row.Accessory.view`
private class SwitchAccessoryView: UISwitch {
    typealias ValueChange = (Bool) -> Void
    
    init(initialValue: Bool, valueChange: (ValueChange)? = nil) {
        self.valueChange = valueChange
        super.init(frame: .zero)
        isOn = initialValue
        addTarget(self, action: #selector(valueChanged), for: .valueChanged)
    }
    
    required init?(coder aDecoder: NSCoder) {
        fatalError("init(coder:) has not been implemented")
    }
    
    var valueChange: ValueChange?
    
    @objc func valueChanged() {
        valueChange?(self.isOn)
    }
}

/// Just creates a switch toggle `Row` which updates a `Preferences.Option<Bool>`
private func BoolRow(title: String, option: Preferences.Option<Bool>) -> Row {
    return Row(
        text: title,
        accessory: .view(SwitchAccessoryView(initialValue: option.value, valueChange: { option.value = $0 })),
        cellClass: MultilineValue1Cell.self,
        uuid: option.key
    )
}

extension DataSource {
    /// Get the index path of a Row to modify it
    ///
    /// Since they are structs we cannot obtain references to them to alter them, we must directly access them
    /// from `sections[x].rows[y]`
    func indexPath(rowUUID: String, sectionUUID: String) -> IndexPath? {
        guard let section = sections.index(where: { $0.uuid == sectionUUID }),
            let row = sections[section].rows.index(where: { $0.uuid == rowUUID }) else {
                return nil
        }
        return IndexPath(row: row, section: section)
    }
}

protocol SettingsDelegate: class {
    func settingsOpenURLInNewTab(_ url: URL)
    func settingsOpenURLs(_ urls: [URL])
    func settingsDidFinish(_ settingsViewController: SettingsViewController)
}

class SettingsViewController: TableViewController {
    weak var settingsDelegate: SettingsDelegate?
    
    private let profile: Profile
    private let tabManager: TabManager
    
    init(profile: Profile, tabManager: TabManager) {
        self.profile = profile
        self.tabManager = tabManager
        
        super.init(style: .grouped)
        
        UITableViewCell.appearance().tintColor = BraveUX.BraveOrange
    }
    
    @available(*, unavailable)
    required init?(coder aDecoder: NSCoder) {
        fatalError()
    }
    
    override func viewDidLoad() {
        
        navigationItem.title = Strings.Settings
        navigationItem.rightBarButtonItem = UIBarButtonItem(title: Strings.Done, style: .done, target: self, action: #selector(tappedDone))
        navigationItem.rightBarButtonItem?.accessibilityIdentifier = "SettingsViewController.navigationItem.rightBarButtonItem"
        navigationItem.rightBarButtonItem?.tintColor = BraveUX.BraveOrange
        
        tableView.accessibilityIdentifier = "SettingsViewController.tableView"
        tableView.separatorColor = UIConstants.TableViewSeparatorColor
        tableView.backgroundColor = UIConstants.TableViewHeaderBackgroundColor

        dataSource.sections = sections
    }
    
    private var sections: [Section] {
        var list = [Section]()
        list.append(generalSection)
        #if !NO_SYNC
            list.append(syncSection)
        #endif
        list.append(contentsOf: [privacySection,
                                 securitySection,
                                 shieldsSection,
                                 supportSection,
                                 aboutSection])
        
        if let debugSection = debugSection {
            list.append(debugSection)
        }

        return list
    }
    
    @objc private func tappedDone() {
        settingsDelegate?.settingsDidFinish(self)
    }
    
    // MARK: - Sections
    
    private lazy var generalSection: Section = {
        var general = Section(
            header: .title(Strings.SettingsGeneralSectionTitle),
            rows: [
                Row(text: Strings.SearchEngines, selection: {
                    let viewController = SearchSettingsTableViewController()
                    viewController.model = self.profile.searchEngines
                    viewController.profile = self.profile
                    self.navigationController?.pushViewController(viewController, animated: true)
                }, accessory: .disclosureIndicator, cellClass: MultilineValue1Cell.self),
                BoolRow(title: Strings.Save_Logins, option: Preferences.General.saveLogins),
                BoolRow(title: Strings.Block_Popups, option: Preferences.General.blockPopups),
            ]
        )
        
        if UIDevice.current.userInterfaceIdiom == .pad {
            general.rows.append(
                Row(text: Strings.Show_Tabs_Bar, accessory: .switchToggle(value: Preferences.General.tabBarVisibility.value == TabBarVisibility.always.rawValue, { Preferences.General.tabBarVisibility.value = $0 ? TabBarVisibility.always.rawValue : TabBarVisibility.never.rawValue }), cellClass: MultilineValue1Cell.self)
            )
        } else {
            var row = Row(text: Strings.Show_Tabs_Bar, detailText: TabBarVisibility(rawValue: Preferences.General.tabBarVisibility.value)?.displayString, accessory: .disclosureIndicator, cellClass: MultilineSubtitleCell.self)
            row.selection = { [unowned self] in
                // Show options for tab bar visibility
                let optionsViewController = OptionSelectionViewController<TabBarVisibility>(
                    options: TabBarVisibility.allCases,
                    selectedOption: TabBarVisibility(rawValue: Preferences.General.tabBarVisibility.value),
                    optionChanged: { [unowned self] _, option in
                        Preferences.General.tabBarVisibility.value = option.rawValue
                        
                        if let indexPath = self.dataSource.indexPath(rowUUID: row.uuid, sectionUUID: general.uuid) {
                            self.dataSource.sections[indexPath.section].rows[indexPath.row].detailText = option.displayString
                        }
                    }
                )
                optionsViewController.headerText = Strings.Show_Tabs_Bar
                self.navigationController?.pushViewController(optionsViewController, animated: true)
            }
            general.rows.append(row)
        }
        
        return general
    }()
    
    private lazy var syncSection: Section = {
        
        return Section(
            // BRAVE TODO: Change it once we finalize our decision how to name the section.(#385)
            header: .title("Other Settings"),
            rows: [
                Row(text: Strings.Sync, selection: { [unowned self] in
                    
                    if Sync.shared.isInSyncGroup {
                        let syncSettingsVC = SyncSettingsTableViewController(style: .grouped)
                        syncSettingsVC.dismissHandler = {
                            self.navigationController?.popToRootViewController(animated: true)
                        }
                        
                        self.navigationController?.pushViewController(syncSettingsVC, animated: true)
                    } else {
                        let view = SyncWelcomeViewController()
                        view.dismissHandler = {
                            view.navigationController?.popToRootViewController(animated: true)
                        }
                        self.navigationController?.pushViewController(view, animated: true)
                    }
                }, accessory: .disclosureIndicator,
                   cellClass: MultilineValue1Cell.self)
            ]
        )
    }()
    
    private lazy var privacySection: Section = {
        var privacy = Section(
            header: .title(Strings.Privacy)
        )
        privacy.rows = [
            Row(text: Strings.ClearPrivateData,
                selection: { [unowned self] in
                    // Show Clear private data screen
                    let clearPrivateData = ClearPrivateDataTableViewController().then {
                        $0.profile = self.profile
                        $0.tabManager = self.tabManager
                    }
                    self.navigationController?.pushViewController(clearPrivateData, animated: true)
                },
<<<<<<< HEAD
                accessory: .disclosureIndicator
            ),
            Row(
                text: Strings.Block_all_cookies,
                accessory: .switchToggle(
                    value: Preferences.Privacy.blockAllCookies.value, { [unowned self] in
                        func toggleCookieSetting(with status: Bool) {
                            //Lock/Unlock Cookie Folder
                            let success = FileManager.default.setFolderAccess([
                                (.cookie, status),
                                (.webSiteData, status)
                                ])
                            if success {
                                Preferences.Privacy.blockAllCookies.value = status
                            } else {
                                //Revert the changes. Not handling success here to avoid a loop.
                                _ = FileManager.default.setFolderAccess([
                                    (.cookie, false),
                                    (.webSiteData, false)
                                    ])
                                self.toggleSwitch(on: false, section: self.privacySection, rowUUID: Preferences.Privacy.blockAllCookies.key)
                                
                                // TODO: Throw Alert to user to try again?
                                let alert = UIAlertController(title: nil, message: Strings.Block_all_cookies_failed_alert_msg, preferredStyle: .alert)
                                alert.addAction(UIAlertAction(title: Strings.OKString, style: .default))
                                self.present(alert, animated: true)
                            }
                        }
                        if $0 {
                            let status = $0
                            // THROW ALERT to inform user of the setting
                            let alert = UIAlertController(title: Strings.Block_all_cookies_alert_title, message: Strings.Block_all_cookies_alert_info, preferredStyle: .alert)
                            let okAction = UIAlertAction(title: Strings.Block_all_cookies_action, style: .destructive, handler: { (action) in
                                toggleCookieSetting(with: status)
                            })
                            alert.addAction(okAction)
                            
                            let cancelAction = UIAlertAction(title: Strings.CancelButtonTitle, style: .cancel, handler: { (action) in
                                self.toggleSwitch(on: false, section: self.privacySection, rowUUID: Preferences.Privacy.blockAllCookies.key)
                            })
                            alert.addAction(cancelAction)
                            self.present(alert, animated: true)
                        } else {
                            toggleCookieSetting(with: $0)
                        }
                    }
                ),
                uuid: Preferences.Privacy.blockAllCookies.key
=======
                accessory: .disclosureIndicator,
                cellClass: MultilineValue1Cell.self
>>>>>>> 9be47792
            )
        ]
        privacy.rows.append(BoolRow(title: Strings.Private_Browsing_Only, option: Preferences.Privacy.privateBrowsingOnly))
        return privacy
    }()
    
    private lazy var securitySection: Section = {
        let passcodeTitle: String = {
            let localAuthContext = LAContext()
            if localAuthContext.canEvaluatePolicy(.deviceOwnerAuthenticationWithBiometrics, error: nil) {
                let title: String
                if localAuthContext.biometryType == .faceID {
                    return Strings.AuthenticationFaceIDPasscodeSetting
                } else {
                    return Strings.AuthenticationTouchIDPasscodeSetting
                }
            } else {
                return Strings.AuthenticationPasscode
            }
        }()
        
        return Section(
            header: .title(Strings.Security),
            rows: [
                Row(text: passcodeTitle, selection: { [unowned self] in
                    let passcodeSettings = PasscodeSettingsViewController()
                    self.navigationController?.pushViewController(passcodeSettings, animated: true)
                    }, accessory: .disclosureIndicator, cellClass: MultilineValue1Cell.self)
            ]
        )
    }()
    
    private lazy var shieldsSection: Section = {
        return Section(
            header: .title(Strings.Brave_Shield_Defaults),
            rows: [
                BoolRow(title: Strings.Block_Ads_and_Tracking, option: Preferences.Shields.blockAdsAndTracking),
                BoolRow(title: Strings.HTTPS_Everywhere, option: Preferences.Shields.httpsEverywhere),
                BoolRow(title: Strings.Block_Phishing_and_Malware, option: Preferences.Shields.blockPhishingAndMalware),
                BoolRow(title: Strings.Block_Scripts, option: Preferences.Shields.blockScripts),
                BoolRow(title: Strings.Fingerprinting_Protection, option: Preferences.Shields.fingerprintingProtection),
            ]
        )
        // TODO: Add regional adblock
        // shields.rows.append(BasicBoolRow(title: Strings.Use_regional_adblock, option: Preferences.Shields.useRegionAdBlock))
    }()
    
    private lazy var supportSection: Section = {
        return Section(
            header: .title(Strings.Support),
            rows: [
                Row(text: Strings.Report_a_bug,
                    selection: { [unowned self] in
                        // Report a bug
                        self.settingsDelegate?.settingsOpenURLInNewTab(BraveUX.BraveCommunityURL)
                        self.dismiss(animated: true)
                    },
                    cellClass: MultilineButtonCell.self),
                Row(text: Strings.Privacy_Policy,
                    selection: { [unowned self] in
                        // Show privacy policy
                        let privacy = SettingsContentViewController().then { $0.url = BraveUX.BravePrivacyURL }
                        self.navigationController?.pushViewController(privacy, animated: true)
                    },
                    accessory: .disclosureIndicator, cellClass: MultilineValue1Cell.self),
                Row(text: Strings.Terms_of_Use,
                    selection: { [unowned self] in
                        // Show terms of use
                        let toc = SettingsContentViewController().then { $0.url = BraveUX.BraveTermsOfUseURL }
                        self.navigationController?.pushViewController(toc, animated: true)
                    },
                    accessory: .disclosureIndicator, cellClass: MultilineValue1Cell.self)
            ]
        )
    }()
    
    private lazy var aboutSection: Section = {
        let version = String(format: Strings.Version_template,
                             Bundle.main.object(forInfoDictionaryKey: "CFBundleShortVersionString") as? String ?? "",
                             Bundle.main.object(forInfoDictionaryKey: "CFBundleVersion") as? String ?? "")
        return Section(
            header: .title(Strings.About),
            rows: [
                Row(text: version, selection: { [unowned self] in
                    let device = UIDevice.current
                    let actionSheet = UIAlertController(title: nil, message: nil, preferredStyle: .actionSheet)
                    let iOSVersion = "\(device.systemName) \(UIDevice.current.systemVersion)"
                    
                    let deviceModel = String(format: Strings.Device_template, device.modelName, iOSVersion)
                    let copyDebugInfoAction = UIAlertAction(title: Strings.Copy_app_info_to_clipboard, style: .default) { _ in
                        UIPasteboard.general.strings = [version, deviceModel]
                    }
                    
                    actionSheet.addAction(copyDebugInfoAction)
                    actionSheet.addAction(UIAlertAction(title: Strings.CancelButtonTitle, style: .cancel, handler: nil))
                    self.navigationController?.present(actionSheet, animated: true, completion: nil)
                }, cellClass: MultilineValue1Cell.self)
            ]
        )
    }()
    
    private lazy var debugSection: Section? = {
        if AppConstants.BuildChannel.isRelease { return nil }
        
        return Section(
            rows: [
                Row(text: "Region: \(Locale.current.regionCode ?? "--")"),
                Row(text: "Recompile Content Blockers", selection: { [weak self] in
                    BlocklistName.allLists.forEach { $0.fileVersionPref?.value = nil }
                    ContentBlockerHelper.compileLists().upon {
                        let alert = UIAlertController(title: nil, message: "Recompiled Blockers", preferredStyle: .alert)
                        alert.addAction(UIAlertAction(title: "OK", style: .default))
                        self?.present(alert, animated: true)
                    }
                }, cellClass: MultilineButtonCell.self),
                Row(text: "View URP Logs", selection: {
                    self.navigationController?.pushViewController(UrpLogsViewController(), animated: true)
                }, accessory: .disclosureIndicator, cellClass: MultilineValue1Cell.self),
                Row(text: "URP Code: \(UserReferralProgram.getReferralCode() ?? "--")"),
                Row(text: "Load all QA Links", selection: {
                    let url = URL(string: "https://raw.githubusercontent.com/brave/qa-resources/master/testlinks.json")!
                    let string = try? String(contentsOf: url)
                    let urls = JSON(parseJSON: string!)["links"].arrayValue.compactMap { URL(string: $0.stringValue) }
                    self.settingsDelegate?.settingsOpenURLs(urls)
                    self.dismiss(animated: true)
                }, cellClass: MultilineButtonCell.self),
                Row(text: "CRASH!!!", selection: {
                    let alert = UIAlertController(title: "Force crash?", message: nil, preferredStyle: .alert)
                    alert.addAction(UIAlertAction(title: "Crash app", style: .destructive) { _ in
                        fatalError()
                    })
                    alert.addAction(UIAlertAction(title: "Cancel", style: .cancel, handler: nil))
                    self.present(alert, animated: true, completion: nil)
                }, cellClass: MultilineButtonCell.self)
            ]
        )
    }()
<<<<<<< HEAD
    
    func toggleSwitch(on: Bool, section: Section, rowUUID: String) {
        if let tableSection: Int = sections.firstIndex(of: section), let sectionRow: Int = section.rows.firstIndex(where: {$0.uuid == rowUUID}) {
            if let switchView: UISwitch = self.tableView.cellForRow(at: IndexPath(row: sectionRow, section: tableSection))?.accessoryView as? UISwitch {
                switchView.setOn(on, animated: true)
            }
        }
=======
}

fileprivate class MultilineButtonCell: ButtonCell {
    
    override init(style: UITableViewCellStyle, reuseIdentifier: String?) {
        super.init(style: style, reuseIdentifier: reuseIdentifier)
        textLabel?.numberOfLines = 0
    }
    
    required init?(coder aDecoder: NSCoder) {
        fatalError("init(coder:) has not been implemented")
    }
}

fileprivate class MultilineValue1Cell: Value1Cell {
    
    override init(style: UITableViewCellStyle, reuseIdentifier: String?) {
        super.init(style: style, reuseIdentifier: reuseIdentifier)
        textLabel?.numberOfLines = 0
    }
    
    required init?(coder aDecoder: NSCoder) {
        fatalError("init(coder:) has not been implemented")
    }
}

fileprivate class MultilineSubtitleCell: SubtitleCell {
    
    override init(style: UITableViewCellStyle, reuseIdentifier: String?) {
        super.init(style: style, reuseIdentifier: reuseIdentifier)
        textLabel?.numberOfLines = 0
    }
    
    required init?(coder aDecoder: NSCoder) {
        fatalError("init(coder:) has not been implemented")
>>>>>>> 9be47792
    }
}<|MERGE_RESOLUTION|>--- conflicted
+++ resolved
@@ -219,8 +219,8 @@
                     }
                     self.navigationController?.pushViewController(clearPrivateData, animated: true)
                 },
-<<<<<<< HEAD
-                accessory: .disclosureIndicator
+                accessory: .disclosureIndicator,
+                cellClass: MultilineValue1Cell.self
             ),
             Row(
                 text: Strings.Block_all_cookies,
@@ -268,10 +268,6 @@
                     }
                 ),
                 uuid: Preferences.Privacy.blockAllCookies.key
-=======
-                accessory: .disclosureIndicator,
-                cellClass: MultilineValue1Cell.self
->>>>>>> 9be47792
             )
         ]
         privacy.rows.append(BoolRow(title: Strings.Private_Browsing_Only, option: Preferences.Privacy.privateBrowsingOnly))
@@ -409,7 +405,6 @@
             ]
         )
     }()
-<<<<<<< HEAD
     
     func toggleSwitch(on: Bool, section: Section, rowUUID: String) {
         if let tableSection: Int = sections.firstIndex(of: section), let sectionRow: Int = section.rows.firstIndex(where: {$0.uuid == rowUUID}) {
@@ -417,7 +412,7 @@
                 switchView.setOn(on, animated: true)
             }
         }
-=======
+    }
 }
 
 fileprivate class MultilineButtonCell: ButtonCell {
@@ -453,6 +448,5 @@
     
     required init?(coder aDecoder: NSCoder) {
         fatalError("init(coder:) has not been implemented")
->>>>>>> 9be47792
     }
 }