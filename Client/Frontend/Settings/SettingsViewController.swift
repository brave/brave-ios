--- conflicted
+++ resolved
@@ -48,14 +48,8 @@
 private func BoolRow(title: String, option: Preferences.Option<Bool>) -> Row {
     return Row(
         text: title,
-<<<<<<< HEAD
-        accessory: .switchToggle(
-            value: option.value, { option.value = $0 }
-        ),
+        accessory: .view(SwitchAccessoryView(initialValue: option.value, valueChange: { option.value = $0 })),
         cellClass: MultilineValue1Cell.self,
-=======
-        accessory: .view(SwitchAccessoryView(initialValue: option.value, valueChange: { option.value = $0 })),
->>>>>>> 12df4aac
         uuid: option.key
     )
 }
