--- conflicted
+++ resolved
@@ -76,11 +76,7 @@
         available += Preferences.NewTabPage.installedCustomThemes.value.map {
             .superReferrer($0)
         }
-<<<<<<< HEAD
-        return Section(rows: rows)
-=======
         return available
->>>>>>> d8cbe55c
     }()
     
     private func backgroundImagesSetting(section: Section) -> Row {
