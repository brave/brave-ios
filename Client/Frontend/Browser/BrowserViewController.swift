/* This Source Code Form is subject to the terms of the Mozilla Public
 * License, v. 2.0. If a copy of the MPL was not distributed with this
 * file, You can obtain one at http://mozilla.org/MPL/2.0/. */

import Foundation
import Photos
import UIKit
import WebKit
import Shared
import Storage
import SnapKit
import XCGLogger
import MobileCoreServices
import SwiftyJSON
import Data
import BraveShared
import SwiftKeychainWrapper
import BraveRewards
import StoreKit
import SafariServices
import BraveUI
import NetworkExtension
import YubiKit
import FeedKit

private let log = Logger.browserLogger

private let KVOs: [KVOConstants] = [
    .estimatedProgress,
    .loading,
    .canGoBack,
    .canGoForward,
    .URL,
    .title,
    .hasOnlySecureContent,
    .serverTrust
]

private struct BrowserViewControllerUX {
    fileprivate static let showHeaderTapAreaHeight: CGFloat = 32
    fileprivate static let bookmarkStarAnimationDuration: Double = 0.5
    fileprivate static let bookmarkStarAnimationOffset: CGFloat = 80
}

class BrowserViewController: UIViewController {
    var webViewContainer: UIView!
    var topToolbar: TopToolbarView!
    var tabsBar: TabsBarViewController!
    var clipboardBarDisplayHandler: ClipboardBarDisplayHandler?
    var readerModeBar: ReaderModeBarView?
    var readerModeCache: ReaderModeCache
    var statusBarOverlay: UIView!
    fileprivate(set) var toolbar: BottomToolbarView?
    var searchController: SearchViewController?
    var favoritesController: FavoritesViewController?
    var screenshotHelper: ScreenshotHelper!
    fileprivate var homePanelIsInline = false
    var searchLoader: SearchLoader?
    let alertStackView = UIStackView() // All content that appears above the footer should be added to this view. (Find In Page/SnackBars)
    fileprivate var findInPageBar: FindInPageBar?
    
    // Single data source used for all favorites vcs
    let backgroundDataSource = NTPDataSource()
    let feedDataSource = FeedDataSource()
    
    var loadQueue = Deferred<Void>()

    lazy var mailtoLinkHandler: MailtoLinkHandler = MailtoLinkHandler()

    // Custom Search Engine
    var openSearchEngine: OpenSearchReference?

    lazy var customSearchEngineButton = OpenSearchEngineButton(hidesWhenDisabled: false).then {
        $0.addTarget(self, action: #selector(addCustomSearchEngineForFocusedElement), for: .touchUpInside)
        $0.accessibilityIdentifier = "BrowserViewController.customSearchEngineButton"
    }
    var customSearchBarButton: UIBarButtonItem?

    // popover rotation handling
    var displayedPopoverController: UIViewController?
    var updateDisplayedPopoverProperties: (() -> Void)?

    var openInHelper: OpenInHelper?

    // location label actions
    var pasteGoAction: AccessibleAction!
    var pasteAction: AccessibleAction!
    var copyAddressAction: AccessibleAction!

    weak var tabTrayController: TabTrayController!
    let profile: Profile
    let tabManager: TabManager
    
    /// Whether last session was a crash or not
    fileprivate let crashedLastSession: Bool

    // These views wrap the top and bottom toolbars to provide background effects on them
    var header: UIStackView!
    var footer: UIView!
    fileprivate var topTouchArea: UIButton!
    
    // These constraints allow to show/hide tabs bar
    var webViewContainerTopOffset: Constraint?
    
    // Backdrop used for displaying greyed background for private tabs
    var webViewContainerBackdrop: UIView!

    var scrollController = TabScrollingController()

    var keyboardState: KeyboardState?

    var pendingToast: Toast? // A toast that might be waiting for BVC to appear before displaying
    var downloadToast: DownloadToast? // A toast that is showing the combined download progress
    var playlistToast: PlaylistToast? // A toast displayed when a playlist item is updated or added
    var addToPlayListActivityItem: (enabled: Bool, item: PlaylistInfo?)? // A boolean to determine If AddToListActivity should be added
    var openInPlaylistActivityItem: (enabled: Bool, item: PlaylistInfo?)? // A boolean to determine if OpenInPlaylistActivity should be shown

    // Tracking navigation items to record history types.
    // TODO: weak references?
    var ignoredNavigation = Set<WKNavigation>()
    var typedNavigation = [WKNavigation: VisitType]()
    var navigationToolbar: ToolbarProtocol {
        return toolbar ?? topToolbar
    }
    
    /// Keep track of the URL request that was upgraded so that we can add it to the HTTPS page stats
    var pendingHTTPUpgrades = [String: URLRequest]()

    // Keep track of allowed `URLRequest`s from `webView(_:decidePolicyFor:decisionHandler:)` so
    // that we can obtain the originating `URLRequest` when a `URLResponse` is received. This will
    // allow us to re-trigger the `URLRequest` if the user requests a file to be downloaded.
    var pendingRequests = [String: URLRequest]()

    // This is set when the user taps "Download Link" from the context menu. We then force a
    // download of the next request through the `WKNavigationDelegate` that matches this web view.
    weak var pendingDownloadWebView: WKWebView?

    let downloadQueue = DownloadQueue()
    
    fileprivate var contentBlockListDeferred: Deferred<()>?
    
    // Web filters
    
    let safeBrowsing: SafeBrowsing?
    
    let rewards: BraveRewards
    let legacyWallet: BraveLedger?
    var promotionFetchTimer: Timer?
    private var notificationsHandler: AdsNotificationHandler?
    var publisher: PublisherInfo?
    
    let vpnProductInfo = VPNProductInfo()
    
    /// Boolean which is tracking If a product notification is presented
    /// in order to not to try to present another one over existing popover
    var benchmarkNotificationPresented = false
    
    /// Number of Ads/Trackers used a limit to show benchmark notification
    let benchmarkNumberOfTrackers = 10
    
    /// Used to determine when to present benchmark pop-overs
    /// Current session ad count is compared with live ad count
    /// So user will not be introduced with a pop-over directly
    let benchmarkCurrentSessionAdCount = BraveGlobalShieldStats.shared.adblock + BraveGlobalShieldStats.shared.trackingProtection
    
    /// Boolean tracking  if Tab Tray is active on the screen
    /// Used to determine If pop-over should be presented
    var isTabTrayActive = false
        
    init(profile: Profile, tabManager: TabManager, crashedLastSession: Bool,
         safeBrowsingManager: SafeBrowsing? = SafeBrowsing()) {
        self.profile = profile
        self.tabManager = tabManager
        self.readerModeCache = ReaderMode.cache(for: tabManager.selectedTab)
        self.crashedLastSession = crashedLastSession
        self.safeBrowsing = safeBrowsingManager

        let configuration: BraveRewardsConfiguration
        if AppConstants.buildChannel.isPublic {
            configuration = .production
        } else {
            if let override = Preferences.Rewards.EnvironmentOverride(rawValue: Preferences.Rewards.environmentOverride.value), override != .none {
                switch override {
                case .dev:
                    configuration = .default
                case .staging:
                    configuration = .staging
                case .prod:
                    configuration = .production
                default:
                    configuration = .staging
                }
            } else {
                configuration = AppConstants.buildChannel == .debug ? .staging : .production
            }
        }

        configuration.buildChannel = BraveAdsBuildChannel().then {
          $0.name = AppConstants.buildChannel.rawValue
          $0.isRelease = AppConstants.buildChannel == .release
        }
        Self.migrateAdsConfirmations(for: configuration)
        legacyWallet = Self.legacyWallet(for: configuration)
        if let wallet = legacyWallet {
            // Legacy ledger is disabled by default
            wallet.isAutoContributeEnabled = false
            // Ensure we remove any pending contributions or recurring tips from the legacy wallet
            wallet.removeAllPendingContributions { _ in }
            wallet.listRecurringTips { publishers in
                publishers.forEach {
                    wallet.removeRecurringTip(publisherId: $0.id)
                }
            }
        }
        rewards = BraveRewards(configuration: configuration)
        if !BraveRewards.isAvailable {
            // Disable rewards services in case previous user already enabled
            // rewards in previous build
            rewards.isAdsEnabled = false
        } else {
            if rewards.isEnabled && !Preferences.Rewards.rewardsToggledOnce.value {
                Preferences.Rewards.rewardsToggledOnce.value = true
            }
        }
        deviceCheckClient = DeviceCheckClient(environment: configuration.environment)
        
        super.init(nibName: nil, bundle: nil)
        didInit()
        
        rewards.delegate = self
        
        // Only start ledger service automatically if ads is enabled
        if rewards.isAdsEnabled {
            rewards.startLedgerService {
                self.legacyWallet?.initializeLedgerService(nil)
            }
        }
    }
    
    static func legacyWallet(for config: BraveRewardsConfiguration) -> BraveLedger? {
        let fm = FileManager.default
        let stateStorage = URL(fileURLWithPath: config.stateStoragePath)
        let legacyLedger = stateStorage.appendingPathComponent("legacy_ledger")

        // Check if we've already migrated the users wallet to the `legacy_rewards` folder
        if fm.fileExists(atPath: legacyLedger.path) {
            BraveLedger.environment = config.environment
            return BraveLedger(stateStoragePath: legacyLedger.path)
        }
        
        // We've already performed an attempt at migration, if there wasn't a legacy folder, then
        // we have no legacy wallet.
        if Preferences.Rewards.migratedLegacyWallet.value {
            return nil
        }
        
        // Ledger exists in the state storage under `ledger` folder, if that folder doesn't exist
        // then the user hasn't actually launched the app before and doesn't need to migrate
        let ledgerFolder = stateStorage.appendingPathComponent("ledger")
        if !fm.fileExists(atPath: ledgerFolder.path) {
            // No wallet, therefore no legacy folder needed
            Preferences.Rewards.migratedLegacyWallet.value = true
            return nil
        }
        
        do {
            // Copy the current `ledger` directory into the new legacy state storage path
            try fm.copyItem(at: ledgerFolder, to: legacyLedger)
            // Remove the old Rewards DB so that it starts fresh
            try fm.removeItem(atPath: ledgerFolder.appendingPathComponent("Rewards.db").path)
            // And remove the sqlite journal file if it exists
            let journalPath = ledgerFolder.appendingPathComponent("Rewards.db-journal").path
            if fm.fileExists(atPath: journalPath) {
                try fm.removeItem(atPath: journalPath)
            }
            
            Preferences.Rewards.migratedLegacyWallet.value = true
            BraveLedger.environment = config.environment
            return BraveLedger(stateStoragePath: legacyLedger.path)
        } catch {
            log.error("Failed to migrate legacy wallet into a new folder: \(error)")
            return nil
        }
    }

    required init?(coder aDecoder: NSCoder) {
        fatalError("init(coder:) has not been implemented")
    }

    override var supportedInterfaceOrientations: UIInterfaceOrientationMask {
        if UIDevice.current.userInterfaceIdiom == .phone {
            return .allButUpsideDown
        } else {
            return .all
        }
    }

    override func viewWillTransition(to size: CGSize, with coordinator: UIViewControllerTransitionCoordinator) {
        super.viewWillTransition(to: size, with: coordinator)

        dismissVisibleMenus()

        coordinator.animate(alongsideTransition: { context in
            self.scrollController.updateMinimumZoom()
            if let popover = self.displayedPopoverController {
                self.updateDisplayedPopoverProperties?()
                self.present(popover, animated: true, completion: nil)
            }
        }, completion: { _ in
            self.scrollController.setMinimumZoom()

            if let tab = self.tabManager.selectedTab {
                WindowRenderHelperScript.executeScript(for: tab)
            }
        })
    }

    override func didReceiveMemoryWarning() {
        super.didReceiveMemoryWarning()
        
        for tab in tabManager.tabsForCurrentMode where tab.id != tabManager.selectedTab?.id {
            tab.newTabPageViewController = nil
        }
    }
    
    private var rewardsEnabledObserveration: NSKeyValueObservation?

    fileprivate func didInit() {
        screenshotHelper = ScreenshotHelper(controller: self)
        tabManager.addDelegate(self)
        tabManager.addNavigationDelegate(self)
        downloadQueue.delegate = self
        
        // Observe some user preferences
        Preferences.Privacy.privateBrowsingOnly.observe(from: self)
        Preferences.General.tabBarVisibility.observe(from: self)
        Preferences.General.themeNormalMode.observe(from: self)
        Preferences.General.alwaysRequestDesktopSite.observe(from: self)
        Preferences.Shields.allShields.forEach { $0.observe(from: self) }
        Preferences.Privacy.blockAllCookies.observe(from: self)
        Preferences.Rewards.hideRewardsIcon.observe(from: self)
        Preferences.Rewards.rewardsToggledOnce.observe(from: self)
        rewardsEnabledObserveration = rewards.observe(\.isEnabled, options: [.new]) { [weak self] _, _ in
            guard let self = self else { return }
            self.updateRewardsButtonState()
            self.setupAdsNotificationHandler()
        }
        Preferences.NewTabPage.selectedCustomTheme.observe(from: self)
        Preferences.Playlist.webMediaSourceCompatibility.observe(from: self)
        // Lists need to be compiled before attempting tab restoration
        contentBlockListDeferred = ContentBlockerHelper.compileBundledLists()
        
        if rewards.ledger != nil {
            // Ledger was started immediately due to user having ads enabled
            setupLedger()
        }
        
        Preferences.NewTabPage.attemptToShowClaimRewardsNotification.value = true
        
        backgroundDataSource.initializeFavorites = { sites in
            DispatchQueue.main.async {
                defer { Preferences.NewTabPage.preloadedFavoritiesInitialized.value = true }
                
                if Preferences.NewTabPage.preloadedFavoritiesInitialized.value
                    || Favorite.hasFavorites { return }
                
                guard let sites = sites, !sites.isEmpty else {
                    FavoritesHelper.addDefaultFavorites()
                    return
                }
                
                let customFavorites = sites.compactMap { $0.asFavoriteSite }
                Favorite.add(from: customFavorites)
            }
        }
        
        setupAdsNotificationHandler()
        backgroundDataSource.replaceFavoritesIfNeeded = { sites in
            if Preferences.NewTabPage.initialFavoritesHaveBeenReplaced.value { return }
            
            guard let sites = sites, !sites.isEmpty else { return }
            
            DispatchQueue.main.async {
                let defaultFavorites = PreloadedFavorites.getList()
                let currentFavorites = Favorite.allFavorites
                
                if defaultFavorites.count != currentFavorites.count {
                    return
                }
                
                let exactSameFavorites = Favorite.allFavorites
                    .filter {
                        guard let urlString = $0.url,
                            let url = URL(string: urlString),
                            let title = $0.displayTitle else {
                                return false
                        }
                        
                        return defaultFavorites.contains(where: { defaultFavorite in
                            defaultFavorite.url == url && defaultFavorite.title == title
                        })
                }
                
                if currentFavorites.count == exactSameFavorites.count {
                    let customFavorites = sites.compactMap { $0.asFavoriteSite }
                    Preferences.NewTabPage.initialFavoritesHaveBeenReplaced.value = true
                    Favorite.forceOverwriteFavorites(with: customFavorites)
                }
            }
        }
    }
    
    let deviceCheckClient: DeviceCheckClient?
    
    private func setupAdsNotificationHandler() {
        notificationsHandler = AdsNotificationHandler(ads: rewards.ads, presentingController: self)
        notificationsHandler?.canShowNotifications = { [weak self] in
            guard let self = self else { return false }
            return !PrivateBrowsingManager.shared.isPrivateBrowsing &&
                !self.topToolbar.inOverlayMode
        }
        notificationsHandler?.actionOccured = { [weak self] notification, action in
            guard let self = self else { return }
            if action == .opened {
                var url = URL(string: notification.targetURL)
                if url == nil, let percentEncodedURLString =
                    notification.targetURL.addingPercentEncoding(withAllowedCharacters: .urlQueryAllowed) {
                    // Try to percent-encode the string and try that
                    url = URL(string: percentEncodedURLString)
                }
                guard let targetURL = url else {
                    assertionFailure("Invalid target URL for creative instance id: \(notification.creativeInstanceID)")
                    return
                }
                let request = URLRequest(url: targetURL)
                self.tabManager.addTabAndSelect(request, isPrivate: PrivateBrowsingManager.shared.isPrivateBrowsing)
            }
        }
    }
    
    override var preferredStatusBarStyle: UIStatusBarStyle {
        let isDark = Theme.of(tabManager.selectedTab).isDark
        if isDark {
            return .lightContent
        }
        
        // Light content, so using other status bar options
        return .darkContent
    }

    func shouldShowFooterForTraitCollection(_ previousTraitCollection: UITraitCollection) -> Bool {
        return previousTraitCollection.verticalSizeClass != .compact && previousTraitCollection.horizontalSizeClass != .regular
    }

    func toggleSnackBarVisibility(show: Bool) {
        if show {
            UIView.animate(withDuration: 0.1, animations: { self.alertStackView.isHidden = false })
        } else {
            alertStackView.isHidden = true
        }
    }

    fileprivate func updateToolbarStateForTraitCollection(_ newCollection: UITraitCollection, withTransitionCoordinator coordinator: UIViewControllerTransitionCoordinator? = nil) {
        let showToolbar = shouldShowFooterForTraitCollection(newCollection)

        topToolbar.setShowToolbar(!showToolbar)
        toolbar?.removeFromSuperview()
        toolbar?.tabToolbarDelegate = nil
        toolbar = nil

        if showToolbar {
            toolbar = BottomToolbarView()
            toolbar?.setSearchButtonState(url: tabManager.selectedTab?.url)
            footer.addSubview(toolbar!)
            toolbar?.tabToolbarDelegate = self

            let theme = Theme.of(tabManager.selectedTab)
            toolbar?.applyTheme(theme)

            updateTabCountUsingTabManager(self.tabManager)
        }

        view.setNeedsUpdateConstraints()
        
        if let tab = tabManager.selectedTab,
               let webView = tab.webView {
            updateURLBar()
            navigationToolbar.updateBackStatus(webView.canGoBack)
            navigationToolbar.updateForwardStatus(webView.canGoForward)
            topToolbar.locationView.loading = tab.loading
        }
        
        updateTabsBarVisibility()
    }

    override func willTransition(to newCollection: UITraitCollection, with coordinator: UIViewControllerTransitionCoordinator) {
        super.willTransition(to: newCollection, with: coordinator)

        // During split screen launching on iPad, this callback gets fired before viewDidLoad gets a chance to
        // set things up. Make sure to only update the toolbar state if the view is ready for it.
        if isViewLoaded {
            updateToolbarStateForTraitCollection(newCollection, withTransitionCoordinator: coordinator)
        }

        displayedPopoverController?.dismiss(animated: true, completion: nil)
        coordinator.animate(alongsideTransition: { context in
            self.scrollController.showToolbars(animated: false)
            if self.isViewLoaded {
                self.statusBarOverlay.backgroundColor = self.topToolbar.backgroundColor
                self.setNeedsStatusBarAppearanceUpdate()
            }
        }, completion: { _ in
            if let tab = self.tabManager.selectedTab {
                WindowRenderHelperScript.executeScript(for: tab)
            }
        })
    }
    
    override func traitCollectionDidChange(_ previousTraitCollection: UITraitCollection?) {
        super.traitCollectionDidChange(previousTraitCollection)
        
        if UITraitCollection.current.userInterfaceStyle != previousTraitCollection?.userInterfaceStyle {
            // Reload UI
            applyTheme(Theme.of(tabManager.selectedTab))
        }
    }

    func dismissVisibleMenus() {
        displayedPopoverController?.dismiss(animated: true)
    }

    @objc func appDidEnterBackgroundNotification() {
        displayedPopoverController?.dismiss(animated: false) {
            self.updateDisplayedPopoverProperties = nil
            self.displayedPopoverController = nil
        }
    }

    @objc func tappedTopArea() {
        scrollController.showToolbars(animated: true)
    }

    @objc func appWillResignActiveNotification() {
        // Dismiss any popovers that might be visible
        displayedPopoverController?.dismiss(animated: false) {
            self.updateDisplayedPopoverProperties = nil
            self.displayedPopoverController = nil
        }

        // If we are displaying a private tab, hide any elements in the tab that we wouldn't want shown
        // when the app is in the home switcher
        if let tab = tabManager.selectedTab, tab.isPrivate {
            webViewContainerBackdrop.alpha = 1
            webViewContainer.alpha = 0
            topToolbar.locationContainer.alpha = 0
            presentedViewController?.popoverPresentationController?.containerView?.alpha = 0
            presentedViewController?.view.alpha = 0
        }
    }
    
    @objc func vpnConfigChanged() {
        // Load latest changes to the vpn.
        NEVPNManager.shared().loadFromPreferences { _ in }
    }

    @objc func appDidBecomeActiveNotification() {
        // Re-show any components that might have been hidden because they were being displayed
        // as part of a private mode tab
        UIView.animate(withDuration: 0.2, delay: 0, options: UIView.AnimationOptions(), animations: {
            self.webViewContainer.alpha = 1
            self.topToolbar.locationContainer.alpha = 1
            self.presentedViewController?.popoverPresentationController?.containerView?.alpha = 1
            self.presentedViewController?.view.alpha = 1
            self.view.backgroundColor = UIColor.clear
        }, completion: { _ in
            self.webViewContainerBackdrop.alpha = 0
        })

        // Re-show toolbar which might have been hidden during scrolling (prior to app moving into the background)
        scrollController.showToolbars(animated: false)
    }

    override func viewDidLoad() {
        super.viewDidLoad()
        NotificationCenter.default.do {
            $0.addObserver(self, selector: #selector(appWillResignActiveNotification),
                           name: UIApplication.willResignActiveNotification, object: nil)
            $0.addObserver(self, selector: #selector(appDidBecomeActiveNotification),
                           name: UIApplication.didBecomeActiveNotification, object: nil)
            $0.addObserver(self, selector: #selector(appDidEnterBackgroundNotification),
                           name: UIApplication.didEnterBackgroundNotification, object: nil)
            $0.addObserver(self, selector: #selector(resetNTPNotification),
                           name: .adsOrRewardsToggledInSettings, object: nil)
            $0.addObserver(self, selector: #selector(vpnConfigChanged),
                           name: .NEVPNConfigurationChange, object: nil)
            $0.addObserver(self, selector: #selector(updateShieldNotifications),
                           name: NSNotification.Name(rawValue: BraveGlobalShieldStats.didUpdateNotification), object: nil)
        }
        
        KeyboardHelper.defaultHelper.addDelegate(self)
        UNUserNotificationCenter.current().delegate = self
        
        view.addLayoutGuide(pageOverlayLayoutGuide)

        webViewContainerBackdrop = UIView()
        webViewContainerBackdrop.backgroundColor = UIColor.Photon.grey50
        webViewContainerBackdrop.alpha = 0
        view.addSubview(webViewContainerBackdrop)

        webViewContainer = UIView()
        view.addSubview(webViewContainer)

        // Temporary work around for covering the non-clipped web view content
        statusBarOverlay = UIView()
        view.addSubview(statusBarOverlay)

        topTouchArea = UIButton()
        topTouchArea.isAccessibilityElement = false
        topTouchArea.addTarget(self, action: #selector(tappedTopArea), for: .touchUpInside)
        view.addSubview(topTouchArea)

        // Setup the URL bar, wrapped in a view to get transparency effect
        topToolbar = TopToolbarView()
        topToolbar.translatesAutoresizingMaskIntoConstraints = false
        topToolbar.delegate = self
        topToolbar.tabToolbarDelegate = self
        header = UIStackView().then {
            $0.axis = .vertical
            $0.clipsToBounds = true
            $0.translatesAutoresizingMaskIntoConstraints = false
        }
        header.addArrangedSubview(topToolbar)
        
        tabsBar = TabsBarViewController(tabManager: tabManager)
        tabsBar.delegate = self
        header.addArrangedSubview(tabsBar.view)
        
        view.addSubview(header)
        
        addChild(tabsBar)
        tabsBar.didMove(toParent: self)

        // UIAccessibilityCustomAction subclass holding an AccessibleAction instance does not work, thus unable to generate AccessibleActions and UIAccessibilityCustomActions "on-demand" and need to make them "persistent" e.g. by being stored in BVC
        pasteGoAction = AccessibleAction(name: Strings.pasteAndGoTitle, handler: { () -> Bool in
            if let pasteboardContents = UIPasteboard.general.string {
                self.topToolbar(self.topToolbar, didSubmitText: pasteboardContents)
                return true
            }
            return false
        })
        pasteAction = AccessibleAction(name: Strings.pasteTitle, handler: { () -> Bool in
            if let pasteboardContents = UIPasteboard.general.string {
                // Enter overlay mode and make the search controller appear.
                self.topToolbar.enterOverlayMode(pasteboardContents, pasted: true, search: true)

                return true
            }
            return false
        })
        copyAddressAction = AccessibleAction(name: Strings.copyAddressTitle, handler: { () -> Bool in
            if let url = self.topToolbar.currentURL {
                UIPasteboard.general.url = url as URL
            }
            return true
        })

        view.addSubview(alertStackView)
        footer = UIView()
        footer.translatesAutoresizingMaskIntoConstraints = false
        view.addSubview(footer)
        alertStackView.axis = .vertical
        alertStackView.alignment = .center

        clipboardBarDisplayHandler = ClipboardBarDisplayHandler(tabManager: tabManager)
        clipboardBarDisplayHandler?.delegate = self
        
        scrollController.topToolbar = topToolbar
        scrollController.header = header
        scrollController.tabsBar = tabsBar
        scrollController.footer = footer
        scrollController.snackBars = alertStackView

        self.updateToolbarStateForTraitCollection(self.traitCollection)

        setupConstraints()
        
        updateRewardsButtonState()
        
        applyTheme(Theme.of(tabManager.selectedTab))

        // Setup UIDropInteraction to handle dragging and dropping
        // links into the view from other apps.
        let dropInteraction = UIDropInteraction(delegate: self)
        view.addInteraction(dropInteraction)
        
        if AppConstants.buildChannel.isPublic && AppReview.shouldRequestReview() {
            // Request Review when the main-queue is free or on the next cycle.
            DispatchQueue.main.async {
                SKStoreReviewController.requestReview()
            }
        }
        
        LegacyBookmarksHelper.restore_1_12_Bookmarks() {
            log.info("Bookmarks from old database were successfully restored")
        }
        
        vpnProductInfo.load()
        BraveVPN.initialize()
        
        showWalletTransferExpiryPanelIfNeeded()
        
        // We stop ever attempting migration after 3 times.
        if Preferences.Chromium.syncV2BookmarksMigrationCount.value < 3 {
            self.migrateToChromiumBookmarks { success in
                if !success {
                    DispatchQueue.main.async {
                        let alert = UIAlertController(title: Strings.Sync.v2MigrationErrorTitle,
                                                      message: Strings.Sync.v2MigrationErrorMessage,
                                                      preferredStyle: .alert)
                        alert.addAction(UIAlertAction(title: Strings.OKString, style: .default, handler: nil))
                        self.present(alert, animated: true)
                    }
                }
            }
        } else {
            // After 3 tries, we mark Migration as successful.
            // There is nothing more we can do for the user other than to let them export/import bookmarks.
            Preferences.Chromium.syncV2BookmarksMigrationCompleted.value = true
        }
        
        if #available(iOS 14, *), !Preferences.DefaultBrowserIntro.defaultBrowserNotificationScheduled.value {
            scheduleDefaultBrowserNotification()
        }
    }
    
    private func migrateToChromiumBookmarks(_ completion: @escaping (_ success: Bool) -> Void) {
        let showInterstitialPage = { (url: URL?) -> Bool in
            guard let url = url else {
                log.error("Cannot open bookmarks page in new tab")
                return false
            }
            
            return BookmarksInterstitialPageHandler.showBookmarksPage(tabManager: self.tabManager, url: url)
        }
        
        Migration.braveCoreBookmarksMigrator?.migrate({ success in
            Preferences.Chromium.syncV2BookmarksMigrationCount.value += 1
            
            if !success {
                guard let url = BraveCoreMigrator.datedBookmarksURL else {
                    completion(showInterstitialPage(BraveCoreMigrator.bookmarksURL))
                    return
                }
                
                Migration.braveCoreBookmarksMigrator?.exportBookmarks(to: url) { success in
                    if success {
                        completion(showInterstitialPage(url))
                    } else {
                        completion(showInterstitialPage(BraveCoreMigrator.bookmarksURL))
                    }
                }
            } else {
                completion(true)
            }
        })
    }
    
    fileprivate let defaultBrowserNotificationId = "defaultBrowserNotification"
    
    private func scheduleDefaultBrowserNotification() {
        let center = UNUserNotificationCenter.current()
        
        center.requestAuthorization(options: [.provisional, .alert, .sound, .badge]) { granted, error in
            if let error = error {
                log.error("Failed to request notifications permissions: \(error)")
                return
            }
            
            if !granted {
                log.info("Not authorized to schedule a notification")
                return
            }
            
            center.getPendingNotificationRequests { [weak self] requests in
                guard let self = self else { return }
                if requests.contains(where: { $0.identifier == self.defaultBrowserNotificationId }) {
                    // Already has one scheduled no need to schedule again.
                    return
                }
                
                let content = UNMutableNotificationContent().then {
                    $0.title = Strings.DefaultBrowserCallout.notificationTitle
                    $0.body = Strings.DefaultBrowserCallout.notificationBody
                }
                
                let timeToShow = AppConstants.buildChannel.isPublic ? 2.hours : 2.minutes
                let timeTrigger = UNTimeIntervalNotificationTrigger(timeInterval: timeToShow, repeats: false)
                
                let request = UNNotificationRequest(identifier: self.defaultBrowserNotificationId,
                                                    content: content,
                                                    trigger: timeTrigger)
                
                center.add(request) { error in
                    if let error = error {
                        log.error("Failed to add notification: \(error)")
                        return
                    }
                    
                    Preferences.DefaultBrowserIntro.defaultBrowserNotificationScheduled.value = true
                }
            }
        }
    }
    
    fileprivate func setupTabs() {
        contentBlockListDeferred?.uponQueue(.main) { _ in
            let isPrivate = Preferences.Privacy.privateBrowsingOnly.value
            let noTabsAdded = self.tabManager.tabsForCurrentMode.isEmpty
            
            var tabToSelect: Tab?
            
            if noTabsAdded {
                // Two scenarios if there are no tabs in tabmanager:
                // 1. We have not restored tabs yet, attempt to restore or make a new tab if there is nothing.
                // 2. We are in private browsing mode and need to add a new private tab.
                tabToSelect = isPrivate ? self.tabManager.addTab(isPrivate: true) : self.tabManager.restoreAllTabs()
            } else {
                tabToSelect = self.tabManager.tabsForCurrentMode.last
            }
            self.tabManager.selectTab(tabToSelect)
            self.loadQueue.fillIfUnfilled(())
        }
    }

    fileprivate func setupConstraints() {
        header.snp.makeConstraints { make in
            scrollController.headerTopConstraint = make.top.equalTo(view.safeArea.top).constraint
            make.left.right.equalTo(self.view)
        }
        
        topToolbar.snp.makeConstraints { make in
            make.height.equalTo(UIConstants.topToolbarHeight)
        }
        
        tabsBar.view.snp.makeConstraints { make in
            make.height.equalTo(UX.TabsBar.height)
        }

        webViewContainerBackdrop.snp.makeConstraints { make in
            make.edges.equalTo(webViewContainer)
        }
        
        topTouchArea.snp.makeConstraints { make in
            make.top.left.right.equalTo(self.view)
            make.height.equalTo(BrowserViewControllerUX.showHeaderTapAreaHeight)
        }

    }

    override func viewDidLayoutSubviews() {
        super.viewDidLayoutSubviews()
        statusBarOverlay.snp.remakeConstraints { make in
            make.top.left.right.equalTo(self.view)
            make.bottom.equalTo(view.safeArea.top)
        }
    }

    override var canBecomeFirstResponder: Bool {
        return true
    }
    
    override func becomeFirstResponder() -> Bool {
        // Make the web view the first responder so that it can show the selection menu.
        return tabManager.selectedTab?.webView?.becomeFirstResponder() ?? false
    }
    
    override func viewWillAppear(_ animated: Bool) {
        super.viewWillAppear(animated)

        checkCrashRestoration()
        
        updateTabCountUsingTabManager(tabManager)
        clipboardBarDisplayHandler?.checkIfShouldDisplayBar()
        
        if let tabId = tabManager.selectedTab?.rewardsId, rewards.ledger?.selectedTabId == 0 {
            rewards.ledger?.selectedTabId = tabId
        }
    }
    
    fileprivate lazy var checkCrashRestoration: () -> Void = {
        if crashedLastSession {
            showRestoreTabsAlert()
        } else {
            setupTabs()
        }
        return {}
    }()

    fileprivate func showRestoreTabsAlert() {
        guard canRestoreTabs() else {
            self.tabManager.addTabAndSelect(isPrivate: PrivateBrowsingManager.shared.isPrivateBrowsing)
            return
        }
        let alert = UIAlertController.restoreTabsAlert(
            okayCallback: { _ in
                self.setupTabs()
            },
            noCallback: { _ in
                TabMO.deleteAll()
                self.tabManager.addTabAndSelect(isPrivate: PrivateBrowsingManager.shared.isPrivateBrowsing)
            }
        )
        self.present(alert, animated: true, completion: nil)
    }

    fileprivate func canRestoreTabs() -> Bool {
        // Make sure there's at least one real tab open
        return !TabMO.getAll().compactMap({ $0.url }).isEmpty
    }

    override func viewDidAppear(_ animated: Bool) {
        presentOnboardingIntro()
        DispatchQueue.main.asyncAfter(deadline: .now() + 1) {
            self.presentVPNCallout()
        }
        
        if #available(*, iOS 14) {
            presentDefaultBrowserIntroScreen()
        }
        
        screenshotHelper.viewIsVisible = true
        screenshotHelper.takePendingScreenshots(tabManager.allTabs)

        super.viewDidAppear(animated)

        if shouldShowWhatsNewTab() {
            // Only display if the SUMO topic has been configured in the Info.plist (present and not empty)
            if let whatsNewTopic = AppInfo.whatsNewTopic, whatsNewTopic != "" {
                if let whatsNewURL = SupportUtils.URLForTopic(whatsNewTopic) {
                    self.openURLInNewTab(whatsNewURL, isPrivileged: false)
                    profile.prefs.setString(AppInfo.appVersion, forKey: LatestAppVersionProfileKey)
                }
            }
        }

        if let toast = self.pendingToast {
            self.pendingToast = nil
            show(toast: toast, afterWaiting: ButtonToastUX.toastDelay)
        }
        showQueuedAlertIfAvailable()
        
        if PrivateBrowsingManager.shared.isPrivateBrowsing {
            DispatchQueue.main.asyncAfter(deadline: .now() + 0.2) {
                self.presentDuckDuckGoCallout()
            }
        }
    }
    
    func presentOnboardingIntro() {
        if Preferences.DebugFlag.skipOnboardingIntro == true { return }
        
        // 1. Existing user.
        // 2. User already completed onboarding.
        if Preferences.General.basicOnboardingCompleted.value == OnboardingState.completed.rawValue {
            // The user doesn't have ads in their region and they've completed rewards.
            if !BraveAds.isCurrentLocaleSupported()
                &&
                Preferences.General.basicOnboardingProgress.value == OnboardingProgress.rewards.rawValue {
                return
            }
        }
        
        // The user either skipped or didn't complete onboarding.
        let isRewardsEnabled = rewards.isEnabled
        let currentProgress = OnboardingProgress(rawValue: Preferences.General.basicOnboardingProgress.value) ?? .none
        
        // 1. Existing user.
        // 2. The user skipped onboarding before.
        // 3. 60 days have passed since they last saw onboarding.
        if Preferences.General.basicOnboardingCompleted.value == OnboardingState.skipped.rawValue {

            guard let daysUntilNextPrompt = Preferences.General.basicOnboardingNextOnboardingPrompt.value else {
                return
            }
            
            // 60 days has passed since the user last saw the onboarding.. it's time to show the onboarding again..
            if daysUntilNextPrompt <= Date() && !isRewardsEnabled {
                guard let onboarding = OnboardingNavigationController(
                    profile: profile,
                    onboardingType: .existingUserRewardsOff(currentProgress),
                    rewards: rewards,
                    theme: Theme.of(tabManager.selectedTab)
                    ) else { return }
                
                onboarding.onboardingDelegate = self
                present(onboarding, animated: true)
                
                Preferences.General.basicOnboardingNextOnboardingPrompt.value = Date(timeIntervalSinceNow: BrowserViewController.onboardingDaysInterval)
            }
            
            return
        }
        
        // 1. Rewards are on/off (existing user)
        // 2. User hasn't seen the rewards part of the onboarding yet.
        if (Preferences.General.basicOnboardingCompleted.value == OnboardingState.completed.rawValue)
            &&
            (Preferences.General.basicOnboardingProgress.value == OnboardingProgress.searchEngine.rawValue) {
            
            guard !isRewardsEnabled, let onboarding = OnboardingNavigationController(
                profile: profile,
                onboardingType: .existingUserRewardsOff(currentProgress),
                rewards: rewards,
                theme: Theme.of(tabManager.selectedTab)
                ) else { return }
            
            onboarding.onboardingDelegate = self
            present(onboarding, animated: true)
            return
        }
        
        // 1. Rewards are on/off (existing user)
        // 2. User hasn't seen the rewards part of the onboarding yet because their version of the app is insanely OLD and somehow the progress value doesn't exist.
        if (Preferences.General.basicOnboardingCompleted.value == OnboardingState.completed.rawValue)
            &&
            (Preferences.General.basicOnboardingProgress.value == OnboardingProgress.none.rawValue) {
            
            guard !isRewardsEnabled, let onboarding = OnboardingNavigationController(
                profile: profile,
                onboardingType: .existingUserRewardsOff(currentProgress),
                rewards: rewards,
                theme: Theme.of(tabManager.selectedTab)
                ) else { return }
            
            onboarding.onboardingDelegate = self
            present(onboarding, animated: true)
            return
        }
        
        // 1. User is brand new
        // 2. User hasn't completed onboarding
        // 3. We don't care how much progress they made. Onboarding is only complete when ALL of it is complete.
        if Preferences.General.basicOnboardingCompleted.value != OnboardingState.completed.rawValue {
            // The user has never completed the onboarding..
            
            guard let onboarding = OnboardingNavigationController(
                profile: profile,
                onboardingType: .newUser(currentProgress),
                rewards: rewards,
                theme: Theme.of(tabManager.selectedTab)
                ) else { return }
            
            onboarding.onboardingDelegate = self
            present(onboarding, animated: true)
            return
        }
    }
    
    private func presentVPNCallout() {
        if Preferences.DebugFlag.skipNTPCallouts == true { return }
        
        let onboardingNotCompleted =
            Preferences.General.basicOnboardingCompleted.value == OnboardingState.completed.rawValue
        let notEnoughAppLaunches = Preferences.VPN.appLaunchCountForVPNPopup.value < BraveVPN.appLaunchesToShowVPNPopup
        let showedPopup = Preferences.VPN.popupShowed

        if onboardingNotCompleted
            || notEnoughAppLaunches
            || showedPopup.value
            || !VPNProductInfo.isComplete {
            return
        }
        
        let popup = EnableVPNPopupViewController().then {
            $0.isModalInPresentation = true
            $0.modalPresentationStyle = .overFullScreen
        }
        
        popup.enableVPNTapped = { [weak self] in
            self?.presentCorrespondingVPNViewController()
        }
        
        present(popup, animated: false)
        
        showedPopup.value = true
    }
    
    /// Shows a vpn screen based on vpn state.
    func presentCorrespondingVPNViewController() {
        guard let vc = BraveVPN.vpnState.enableVPNDestinationVC else { return }
        let nav = SettingsNavigationController(rootViewController: vc)
        nav.navigationBar.topItem?.leftBarButtonItem =
            .init(barButtonSystemItem: .cancel, target: nav, action: #selector(nav.done))
        let idiom = UIDevice.current.userInterfaceIdiom
        
        UIDevice.current.forcePortraitIfIphone(for: UIApplication.shared)
        
        nav.modalPresentationStyle = idiom == .phone ? .pageSheet : .formSheet
        present(nav, animated: true)
    }
    
    /// Whether or not to show the Default Browser intro callout. It's set at app launch in AppDelegate
    var shouldShowIntroScreen = false

    private func presentDefaultBrowserIntroScreen() {
        if Preferences.DebugFlag.skipNTPCallouts == true { return }
        
        if !shouldShowIntroScreen {
            return
        }
        
        shouldShowIntroScreen = false
        
        let vc = DefaultBrowserIntroCalloutViewController(theme: Theme.of(tabManager.selectedTab)) 
        let idiom = UIDevice.current.userInterfaceIdiom
        vc.modalPresentationStyle = idiom == .phone ? .pageSheet : .formSheet
        present(vc, animated: true)
    }

    // THe logic for shouldShowWhatsNewTab is as follows: If we do not have the LatestAppVersionProfileKey in
    // the profile, that means that this is a fresh install and we do not show the What's New. If we do have
    // that value, we compare it to the major version of the running app. If it is different then this is an
    // upgrade, downgrades are not possible, so we can show the What's New page.

    fileprivate func shouldShowWhatsNewTab() -> Bool {
        guard let latestMajorAppVersion = profile.prefs.stringForKey(LatestAppVersionProfileKey)?.components(separatedBy: ".").first else {
            return false // Clean install, never show What's New
        }

        return latestMajorAppVersion != AppInfo.majorAppVersion && DeviceInfo.hasConnectivity()
    }

    fileprivate func showQueuedAlertIfAvailable() {
        if let queuedAlertInfo = tabManager.selectedTab?.dequeueJavascriptAlertPrompt() {
            let alertController = queuedAlertInfo.alertController()
            alertController.delegate = self
            present(alertController, animated: true, completion: nil)
        }
    }

    override func viewWillDisappear(_ animated: Bool) {
        screenshotHelper.viewIsVisible = false
        super.viewWillDisappear(animated)
        
        rewards.ledger?.selectedTabId = 0
    }

    override func viewDidDisappear(_ animated: Bool) {
        super.viewDidDisappear(animated)
    }

    func resetBrowserChrome() {
        // animate and reset transform for tab chrome
        topToolbar.updateAlphaForSubviews(1)
        footer.alpha = 1

        [header, footer, readerModeBar].forEach { view in
                view?.transform = .identity
        }
        statusBarOverlay.isHidden = false
    }
    
    /// A layout guide defining where the favorites and NTP overlay are placed
    let pageOverlayLayoutGuide = UILayoutGuide()

    override func updateViewConstraints() {
        webViewContainer.snp.remakeConstraints { make in
            make.left.right.equalTo(self.view)
            
            webViewContainerTopOffset = make.top.equalTo(readerModeBar?.snp.bottom ?? self.header.snp.bottom).constraint

            let findInPageHeight = (findInPageBar == nil) ? 0 : UIConstants.toolbarHeight
            make.bottom.equalTo(self.footer.snp.top).offset(-findInPageHeight)
        }

        footer.snp.remakeConstraints { make in
            scrollController.footerBottomConstraint = make.bottom.equalTo(self.view.snp.bottom).constraint
            make.leading.trailing.equalTo(self.view)
            let height = self.toolbar == nil ? 0 : UIConstants.bottomToolbarHeight
            make.height.equalTo(height)
        }
        
        // Remake constraints even if we're already showing the home controller.
        // The home controller may change sizes if we tap the URL bar while on about:home.
        pageOverlayLayoutGuide.snp.remakeConstraints { make in
            webViewContainerTopOffset = make.top.equalTo(readerModeBar?.snp.bottom ?? self.header.snp.bottom).constraint
            
            make.left.right.equalTo(self.view)
            make.bottom.equalTo(self.footer.snp.top)
        }

        alertStackView.snp.remakeConstraints { make in
            make.centerX.equalTo(self.view)
            make.width.equalTo(self.view.safeArea.width)
            if let keyboardHeight = keyboardState?.intersectionHeightForView(self.view), keyboardHeight > 0 {
                make.bottom.equalTo(self.view).offset(-keyboardHeight)
            } else if let toolbar = self.toolbar {
                make.bottom.lessThanOrEqualTo(toolbar.snp.top)
                make.bottom.lessThanOrEqualTo(self.view.safeArea.bottom)
            } else {
                make.bottom.equalTo(self.view.safeArea.bottom)
            }
        }
        
        // Setup the bottom toolbar
        toolbar?.snp.remakeConstraints { make in
            make.edges.equalTo(self.footer)
        }
        
        super.updateViewConstraints()
    }

    fileprivate func showNewTabPageController() {
        guard let selectedTab = tabManager.selectedTab else { return }
        if selectedTab.newTabPageViewController == nil {
            let ntpController = NewTabPageViewController(tab: selectedTab,
                                                         profile: profile,
                                                         dataSource: backgroundDataSource,
                                                         feedDataSource: feedDataSource,
                                                         rewards: rewards)
            ntpController.delegate = self
            selectedTab.newTabPageViewController = ntpController
        }
        guard let ntpController = selectedTab.newTabPageViewController else {
            assertionFailure("homePanelController is still nil after assignment.")
            return
        }
        
        if let activeController = activeNewTabPageViewController, ntpController != activeController {
            // Remove active controller first
            activeController.willMove(toParent: nil)
            activeController.removeFromParent()
            activeController.view.removeFromSuperview()
        }
        
        if ntpController.parent == nil {
            activeNewTabPageViewController = ntpController
            
            addChild(ntpController)
            view.addSubview(ntpController.view)
            ntpController.didMove(toParent: self)
            
            ntpController.view.snp.makeConstraints {
                $0.edges.equalTo(pageOverlayLayoutGuide)
            }
            ntpController.view.layoutIfNeeded()
            
            // We have to run this animation, even if the view is already showing because there may be a hide animation running
            // and we want to be sure to override its results.
            UIView.animate(withDuration: 0.2, animations: {
                ntpController.view.alpha = 1
            }, completion: { finished in
                if finished {
                    self.webViewContainer.accessibilityElementsHidden = true
                    UIAccessibility.post(notification: .screenChanged, argument: nil)
                }
            })
        }
    }
    
    private(set) weak var activeNewTabPageViewController: NewTabPageViewController?
    
    fileprivate func hideActiveNewTabPageController(_ isReaderModeURL: Bool = false) {
        guard let controller = activeNewTabPageViewController else { return }
        
        UIView.animate(withDuration: 0.2, animations: {
            controller.view.alpha = 0.0
        }, completion: { finished in
            controller.willMove(toParent: nil)
            controller.view.removeFromSuperview()
            controller.removeFromParent()
            self.webViewContainer.accessibilityElementsHidden = false
            UIAccessibility.post(notification: .screenChanged, argument: nil)
            
            // Refresh the reading view toolbar since the article record may have changed
            if let readerMode = self.tabManager.selectedTab?.getContentScript(name: ReaderMode.name()) as? ReaderMode,
               readerMode.state == .active,
               isReaderModeURL {
                self.showReaderModeBar(animated: false)
            }
        })
    }

    func updateInContentHomePanel(_ url: URL?) {
        if !topToolbar.inOverlayMode {
            guard let url = url else {
                hideActiveNewTabPageController()
                return
            }
            if url.isAboutHomeURL && !url.isErrorPageURL {
                showNewTabPageController()
            } else if !url.isLocalUtility || url.isReaderModeURL || url.isErrorPageURL {
                hideActiveNewTabPageController(url.isReaderModeURL)
            }
        }
    }
    
    func updateTabsBarVisibility() {
        if tabManager.selectedTab == nil {
            tabsBar.view.isHidden = true
            return
        }
        
        func shouldShowTabBar() -> Bool {
            let tabCount = tabManager.tabsForCurrentMode.count
            guard let tabBarVisibility = TabBarVisibility(rawValue: Preferences.General.tabBarVisibility.value) else {
                // This should never happen
                assertionFailure("Invalid tab bar visibility preference: \(Preferences.General.tabBarVisibility.value).")
                return tabCount > 1
            }
            switch tabBarVisibility {
            case .always:
                return tabCount > 1 || UIDevice.current.userInterfaceIdiom == .pad
            case .landscapeOnly:
                return tabCount > 1 && UIDevice.current.orientation.isLandscape
            case .never:
                return false
            }
        }
        
        let isShowing = !tabsBar.view.isHidden
        let shouldShow = shouldShowTabBar()
        
        if isShowing != shouldShow && presentedViewController == nil {
            UIView.animate(withDuration: 0.1) {
                self.tabsBar.view.isHidden = !shouldShow
            }
        } else {
            tabsBar.view.isHidden = !shouldShow
        }
    }
    
    private func updateApplicationShortcuts() {
        if let delegate = UIApplication.shared.delegate as? AppDelegate {
            delegate.updateShortcutItems(UIApplication.shared)
        }
    }
    
    func finishEditingAndSubmit(_ url: URL, visitType: VisitType) {
        if url.isBookmarklet {
            topToolbar.leaveOverlayMode()
            
            guard let tab = tabManager.selectedTab else {
                return
            }
            
            // Another Fix for: https://github.com/brave/brave-ios/pull/2296
            // Disable any sort of privileged execution contexts
            // IE: The user must explicitly tap a bookmark they have saved.
            // Block all other contexts such as redirects, downloads, embed, linked, etc..
            if visitType == .bookmark {
                if let webView = tab.webView, let code = url.bookmarkletCodeComponent {
                    webView.evaluateSafeJavaScript(functionName: code, sandboxed: false, asFunction: false) { _, error in
                        if let error = error {
                            log.error(error)
                        }
                    }
                }
            }
        } else {
            topToolbar.currentURL = url
            topToolbar.leaveOverlayMode()

            guard let tab = tabManager.selectedTab else {
                return
            }

            tab.loadRequest(URLRequest(url: url))
        }
    }

    override func accessibilityPerformEscape() -> Bool {
        if topToolbar.inOverlayMode {
            topToolbar.didClickCancel()
            return true
        } else if let selectedTab = tabManager.selectedTab, selectedTab.canGoBack {
            selectedTab.goBack()
            return true
        }
        return false
    }

    override func observeValue(forKeyPath keyPath: String?, of object: Any?, change: [NSKeyValueChangeKey: Any]?, context: UnsafeMutableRawPointer?) {
        
        guard let webView = object as? WKWebView else {
            log.error("An object of type: \(String(describing: object)) is being observed instead of a WKWebView")
            return  // False alarm.. the source MUST be a web view.
        }
        
        // WebView is a zombie and somehow still has an observer attached to it
        guard let tab = tabManager[webView] else {
            log.error("WebView: \(webView) has been removed from TabManager but still has attached observers")
            return
        }
        
        // Must handle ALL keypaths
        guard let kp = keyPath, let path = KVOConstants(rawValue: kp) else {
            assertionFailure("Unhandled KVO key: \(keyPath ?? "nil")")
            return
        }
        
        switch path {
        case .estimatedProgress:
            guard tab === tabManager.selectedTab,
                let progress = change?[.newKey] as? Float else { break }
            if webView.url?.isLocalUtility == false {
                topToolbar.updateProgressBar(progress)
            } else {
                topToolbar.hideProgressBar()
            }
        case .loading:
            guard let loading = change?[.newKey] as? Bool else { break }
            
            if tab === tabManager.selectedTab {
                topToolbar.locationView.loading = tab.loading
            }
            
            if !loading {
                runScriptsOnWebView(webView)
            }
        case .URL:
            guard let tab = tabManager[webView] else { break }
            
            // Special case for "about:blank" popups, if the webView.url is nil, keep the tab url as "about:blank"
            if tab.url?.absoluteString == "about:blank" && webView.url == nil {
                break
            }
            
            // To prevent spoofing, only change the URL immediately if the new URL is on
            // the same origin as the current URL. Otherwise, do nothing and wait for
            // didCommitNavigation to confirm the page load.
            if tab.url?.origin == webView.url?.origin {
                tab.url = webView.url
                
                if tab === tabManager.selectedTab && !tab.restoring {
                    updateUIForReaderHomeStateForTab(tab)
                }
                // Catch history pushState navigation, but ONLY for same origin navigation,
                // for reasons above about URL spoofing risk.
                navigateInTab(tab: tab)
            }
        case .title:
            // Ensure that the tab title *actually* changed to prevent repeated calls
            // to navigateInTab(tab:).
            guard let title = (webView.title?.isEmpty == true ? webView.url?.absoluteString : webView.title) else { break }
            if !title.isEmpty && title != tab.lastTitle {
                navigateInTab(tab: tab)
                tabsBar.updateSelectedTabTitle()
            }
        case .canGoBack:
            guard tab === tabManager.selectedTab, let canGoBack = change?[.newKey] as? Bool else {
                break
            }
            
            navigationToolbar.updateBackStatus(canGoBack)
        case .canGoForward:
            guard tab === tabManager.selectedTab, let canGoForward = change?[.newKey] as? Bool else {
                break
            }
            
            navigationToolbar.updateForwardStatus(canGoForward)
        case .hasOnlySecureContent:
            guard let tab = tabManager[webView] else {
                break
            }
            tab.userScriptManager?.isU2FEnabled = webView.hasOnlySecureContent
            tab.userScriptManager?.isPaymentRequestEnabled = webView.hasOnlySecureContent
            if tab.secureContentState == .secure && !webView.hasOnlySecureContent {
                tab.secureContentState = .insecure
            }
            
            if tabManager.selectedTab === tab {
                topToolbar.secureContentState = tab.secureContentState
            }
        case .serverTrust:
            guard let tab = tabManager[webView] else {
                break
            }

            tab.secureContentState = .unknown
            
            guard let serverTrust = tab.webView?.serverTrust else {
                if let url = tab.webView?.url ?? tab.url {
                    if url.isAboutHomeURL || url.isAboutURL || url.scheme == "about" {
                        tab.secureContentState = .localHost
                        if tabManager.selectedTab === tab {
                            topToolbar.secureContentState = .localHost
                        }
                        break
                    }
                    
                    if url.isErrorPageURL {
                        if ErrorPageHelper.certificateError(for: url) != 0 {
                            tab.secureContentState = .insecure
                            if tabManager.selectedTab === tab {
                                topToolbar.secureContentState = .insecure
                            }
                            break
                        }
                    }
                    
                    if url.isReaderModeURL || url.isLocal {
                        tab.secureContentState = .unknown
                        if tabManager.selectedTab === tab {
                            topToolbar.secureContentState = .unknown
                        }
                        break
                    }
                    
                    // All our checks failed, we show the page as insecure
                    tab.secureContentState = .insecure
                } else {
                    // When there is no URL, it's likely a new tab.
                    tab.secureContentState = .localHost
                }
                
                if tabManager.selectedTab === tab {
                    topToolbar.secureContentState = tab.secureContentState
                }
                break
            }
            
            let policies = [
                SecPolicyCreateBasicX509(),
                SecPolicyCreateSSL(true, tab.webView?.url?.host as CFString?)
            ]
            
            SecTrustSetPolicies(serverTrust, policies as CFTypeRef)
            SecTrustEvaluateAsync(serverTrust, DispatchQueue.global()) { _, secTrustResult in
                switch secTrustResult {
                case .proceed, .unspecified:
                    tab.secureContentState = .secure
                default:
                    tab.secureContentState = .insecure
                }

                DispatchQueue.main.async {
                    self.updateURLBar()
                }
            }
        default:
            assertionFailure("Unhandled KVO key: \(keyPath ?? "nil")")
        }
    }

    fileprivate func runScriptsOnWebView(_ webView: WKWebView) {
        guard let url = webView.url, url.isWebPage(), !url.isLocal else {
            return
        }
        if NoImageModeHelper.isActivated {
            webView.evaluateSafeJavaScript(functionName: "__firefox__.NoImageMode.setEnabled", args: ["true"])
        }
    }

    func updateUIForReaderHomeStateForTab(_ tab: Tab) {
        updateURLBar()
        scrollController.showToolbars(animated: false)

        if let url = tab.url {
            if url.isReaderModeURL {
                showReaderModeBar(animated: false)
                NotificationCenter.default.addObserver(self, selector: #selector(dynamicFontChanged), name: .dynamicFontChanged, object: nil)
            } else {
                hideReaderModeBar(animated: false)
                NotificationCenter.default.removeObserver(self, name: .dynamicFontChanged, object: nil)
            }

            updateInContentHomePanel(url as URL)
        }
    }
    
    // This variable is used to keep track of current page. It is used to detect internal site navigation
    // to report internal page load to Rewards lib
    var rewardsXHRLoadURL: URL?
    
    /// Updates the URL bar security, text and button states.
    fileprivate func updateURLBar() {
        guard let tab = tabManager.selectedTab else { return }
        if let url = tab.url, !url.isLocal {
            // Notify Rewards of new page load.
            if let rewardsURL = rewardsXHRLoadURL,
                url.host == rewardsURL.host,
                url.isMediaSiteURL {
                tabManager.selectedTab?.reportPageNaviagtion(to: rewards)
                tabManager.selectedTab?.reportPageLoad(to: rewards)
            }
        }
        
        updateRewardsButtonState()
        
        topToolbar.currentURL = tab.url?.displayURL
        if tabManager.selectedTab === tab {
            topToolbar.secureContentState = tab.secureContentState
        }
        
        let isPage = tab.url?.displayURL?.isWebPage() ?? false
        navigationToolbar.updatePageStatus(isPage)
    }

    // MARK: Opening New Tabs

    func switchToPrivacyMode(isPrivate: Bool ) {
        let tabTrayController = self.tabTrayController ?? TabTrayController(tabManager: tabManager, profile: profile, tabTrayDelegate: self)
        if tabTrayController.privateMode != isPrivate {
            tabTrayController.changePrivacyMode(isPrivate)
        }
        self.tabTrayController = tabTrayController
    }

    func switchToTabForURLOrOpen(_ url: URL, isPrivate: Bool = false, isPrivileged: Bool, isExternal: Bool = false) {
        if !isExternal {
            popToBVC()
        }
        
        if let tab = tabManager.getTabForURL(url) {
            tabManager.selectTab(tab)
        } else {
            openURLInNewTab(url, isPrivate: isPrivate, isPrivileged: isPrivileged)
        }
    }

    func openURLInNewTab(_ url: URL?, isPrivate: Bool = false, isPrivileged: Bool) {
        topToolbar.leaveOverlayMode(didCancel: true)

        if let selectedTab = tabManager.selectedTab {
            screenshotHelper.takeScreenshot(selectedTab)
        }
        let request: URLRequest?
        if let url = url {
            request = isPrivileged ? PrivilegedRequest(url: url) as URLRequest : URLRequest(url: url)
        } else {
            request = nil
        }

        switchToPrivacyMode(isPrivate: isPrivate)
        _ = tabManager.addTabAndSelect(request, isPrivate: isPrivate)
    }

    func openBlankNewTab(attemptLocationFieldFocus: Bool, isPrivate: Bool = false, searchFor searchText: String? = nil) {
        popToBVC()
        openURLInNewTab(nil, isPrivate: isPrivate, isPrivileged: true)
        let freshTab = tabManager.selectedTab
        
        // Focus field only if requested and background images are not supported
        if attemptLocationFieldFocus {
            DispatchQueue.main.asyncAfter(deadline: .now() + .milliseconds(300)) {
                // Without a delay, the text field fails to become first responder
                // Check that the newly created tab is still selected.
                // This let's the user spam the Cmd+T button without lots of responder changes.
                guard freshTab == self.tabManager.selectedTab else { return }
                if let text = searchText {
                    self.topToolbar.setLocation(text, search: true)
                }
            }
        }
    }

    func popToBVC() {
        guard let currentViewController = navigationController?.topViewController else {
            return
        }
        currentViewController.dismiss(animated: true, completion: nil)
        
        if currentViewController != self {
            _ = self.navigationController?.popViewController(animated: true)
        } else if topToolbar.inOverlayMode {
            topToolbar.didClickCancel()
        }
    }

    func presentActivityViewController(_ url: URL, tab: Tab? = nil, sourceView: UIView?, sourceRect: CGRect, arrowDirection: UIPopoverArrowDirection) {
        let helper = ShareExtensionHelper(url: url, tab: tab)
        
        let findInPageActivity = FindInPageActivity() { [unowned self] in
            self.updateFindInPageVisibility(visible: true)
        }
        
        let requestDesktopSiteActivity = RequestDesktopSiteActivity(tab: tab) { [weak tab] in
            tab?.switchUserAgent()
        }
        
        let addToPlayListActivity = AddToPlaylistActivity() { [unowned self] in
            guard let item = self.addToPlayListActivityItem?.item else { return }
            
            // Update playlist with new items..
            self.addToPlaylist(item: item) { [weak self] didAddItem in
                guard let self = self else { return }
                
                log.debug("Playlist Item Added")
                self.showPlaylistToast(info: item, itemState: .added)
                UIImpactFeedbackGenerator(style: .medium).bzzt()
                
            }
        }
        
        let openInPlayListActivity = OpenInPlaylistActivity() { [unowned self] in
            guard let item = self.openInPlaylistActivityItem?.item else { return }
            
            // Update playlist with new items..
            self.openInPlaylist(item: item) {
                log.debug("Playlist Item Opened")
                UIImpactFeedbackGenerator(style: .medium).bzzt()
                
            }
        }
        
        var activities: [UIActivity] = [findInPageActivity]
        
        // These actions don't apply if we're sharing a temporary document
        if !url.isFileURL {
            // We don't allow to have 2 same favorites.
            if !FavoritesHelper.isAlreadyAdded(url) {
                let addToFavoritesActivity = AddToFavoritesActivity() { [weak tab] in
                    FavoritesHelper.add(url: url, title: tab?.displayTitle)
                }
                activities.append(addToFavoritesActivity)
            }
            activities.append(requestDesktopSiteActivity)
            
            if Preferences.BraveToday.isEnabled.value, let metadata = tab?.pageMetadata,
               !metadata.feeds.isEmpty {
                let feeds: [RSSFeedLocation] = metadata.feeds.compactMap { feed in
                    if let url = URL(string: feed.href) {
                        return RSSFeedLocation(title: feed.title, url: url)
                    }
                    return nil
                }
                if !feeds.isEmpty {
                    let addToBraveToday = AddFeedToBraveTodayActivity() { [weak self] in
                        guard let self = self else { return }
                        let controller = BraveTodayAddSourceResultsViewController(
                            dataSource: self.feedDataSource,
                            searchedURL: url,
                            rssFeedLocations: feeds,
                            sourcesAdded: nil
                        )
                        let container = UINavigationController(rootViewController: controller)
                        let idiom = UIDevice.current.userInterfaceIdiom
                        if #available(iOS 13.0, *) {
                            container.modalPresentationStyle = idiom == .phone ? .pageSheet : .formSheet
                        } else {
                            container.modalPresentationStyle = idiom == .phone ? .fullScreen : .formSheet
                        }
                        self.present(container, animated: true)
                    }
                    activities.append(addToBraveToday)
                }
            }
            
            #if compiler(>=5.3)
            if #available(iOS 14.0, *), let webView = tab?.webView, tab?.temporaryDocument == nil {
                let createPDFActivity = CreatePDFActivity(webView: webView) { [weak self] pdfData in
                    guard let self = self else { return }
                    // Create a valid filename
                    let validFilenameSet = CharacterSet(charactersIn: ":/")
                        .union(.newlines)
                        .union(.controlCharacters)
                        .union(.illegalCharacters)
                    let filename = webView.title?.components(separatedBy: validFilenameSet).joined()
                    let url = URL(fileURLWithPath: NSTemporaryDirectory())
                        .appendingPathComponent("\(filename ?? "Untitled").pdf")
                    do {
                        try pdfData.write(to: url)
                        let pdfActivityController = UIActivityViewController(activityItems: [url], applicationActivities: nil)
                        if let popoverPresentationController = pdfActivityController.popoverPresentationController {
                            popoverPresentationController.sourceView = sourceView
                            popoverPresentationController.sourceRect = sourceRect
                            popoverPresentationController.permittedArrowDirections = arrowDirection
                            popoverPresentationController.delegate = self
                        }
                        self.present(pdfActivityController, animated: true)
                    } catch {
                        log.error("Failed to write PDF to disk: \(error)")
                    }
                }
                activities.append(createPDFActivity)
            }
            #endif
        } else {
            // Check if its a feed, url is a temp document file URL
            if let selectedTab = tabManager.selectedTab,
               (selectedTab.mimeType == "application/xml" || selectedTab.mimeType == "application/json"),
               let tabURL = selectedTab.url {
                let parser = FeedParser(URL: url)
                if case .success(let feed) = parser.parse() {
                    let addToBraveToday = AddFeedToBraveTodayActivity() { [weak self] in
                        guard let self = self else { return }
                        let controller = BraveTodayAddSourceResultsViewController(
                            dataSource: self.feedDataSource,
                            searchedURL: tabURL,
                            rssFeedLocations: [.init(title: feed.title, url: tabURL)],
                            sourcesAdded: nil
                        )
                        let container = UINavigationController(rootViewController: controller)
                        let idiom = UIDevice.current.userInterfaceIdiom
                        if #available(iOS 13.0, *) {
                            container.modalPresentationStyle = idiom == .phone ? .pageSheet : .formSheet
                        } else {
                            container.modalPresentationStyle = idiom == .phone ? .fullScreen : .formSheet
                        }
                        self.present(container, animated: true)
                    }
                    activities.append(addToBraveToday)
                }
            }
        }
        
        if let webView = tabManager.selectedTab?.webView,
           evaluateWebsiteSupportOpenSearchEngine(webView) {
            let addSearchEngineActivity = AddSearchEngineActivity() { [weak self] in
                self?.addCustomSearchEngineForFocusedElement()
            }
                
            activities.append(addSearchEngineActivity)
        }

        if let playListActivityItem = addToPlayListActivityItem, playListActivityItem.enabled {
            activities.append(addToPlayListActivity)
        }
        
        if let playListActivityItem = openInPlaylistActivityItem, playListActivityItem.enabled {
            activities.append(openInPlayListActivity)
        }
        
        let controller = helper.createActivityViewController(items: activities) { [weak self] completed, _, documentUrl  in
            guard let self = self else { return }
            
            if let url = documentUrl {
                self.openPDFInIBooks(url)
            }
            
            self.cleanUpCreateActivity()
        }

        if let popoverPresentationController = controller.popoverPresentationController {
            popoverPresentationController.sourceView = sourceView
            popoverPresentationController.sourceRect = sourceRect
            popoverPresentationController.permittedArrowDirections = arrowDirection
            popoverPresentationController.delegate = self
        }

        present(controller, animated: true, completion: nil)
    }
    
    private func cleanUpCreateActivity() {
        // After dismissing, check to see if there were any prompts we queued up
        showQueuedAlertIfAvailable()

        // Usually the popover delegate would handle nil'ing out the references we have to it
        // on the BVC when displaying as a popover but the delegate method doesn't seem to be
        // invoked on iOS 10. See Bug 1297768 for additional details.
        displayedPopoverController = nil
        updateDisplayedPopoverProperties = nil
    }
    
    private func openPDFInIBooks(_ url: URL) {
        let iBooksURL = "itms-books://\(url.absoluteString)"

        guard let url = URL(string: iBooksURL) else { return }
        
        UIApplication.shared.open(url, options: [:])
    }

    func updateFindInPageVisibility(visible: Bool, tab: Tab? = nil) {
        if visible {
            if findInPageBar == nil {
                let findInPageBar = FindInPageBar()
                self.findInPageBar = findInPageBar
                findInPageBar.delegate = self
                alertStackView.addArrangedSubview(findInPageBar)
                findInPageBar.applyTheme(Theme.of(tabManager.selectedTab))

                findInPageBar.snp.makeConstraints { make in
                    make.height.equalTo(UIConstants.toolbarHeight)
                    make.edges.equalTo(alertStackView)
                }

                updateViewConstraints()

                // We make the find-in-page bar the first responder below, causing the keyboard delegates
                // to fire. This, in turn, will animate the Find in Page container since we use the same
                // delegate to slide the bar up and down with the keyboard. We don't want to animate the
                // constraints added above, however, so force a layout now to prevent these constraints
                // from being lumped in with the keyboard animation.
                findInPageBar.layoutIfNeeded()
            }

            self.findInPageBar?.becomeFirstResponder()
        } else if let findInPageBar = self.findInPageBar {
            findInPageBar.endEditing(true)
            let tab = tab ?? tabManager.selectedTab
            guard let webView = tab?.webView else { return }
            webView.evaluateSafeJavaScript(functionName: "__firefox__.findDone")
            findInPageBar.removeFromSuperview()
            self.findInPageBar = nil
            updateViewConstraints()
        }
    }

    func navigateInTab(tab: Tab, to navigation: WKNavigation? = nil) {
        tabManager.expireSnackbars()

        guard let webView = tab.webView else {
            print("Cannot navigate in tab without a webView")
            return
        }

        if let url = webView.url {
            // Whether to show search icon or + icon
            toolbar?.setSearchButtonState(url: url)
            
            if !url.isErrorPageURL, !url.isAboutHomeURL, !url.isFileURL {
                // Fire the readability check. This is here and not in the pageShow event handler in ReaderMode.js anymore
                // because that event wil not always fire due to unreliable page caching. This will either let us know that
                // the currently loaded page can be turned into reading mode or if the page already is in reading mode. We
                // ignore the result because we are being called back asynchronous when the readermode status changes.
                webView.evaluateSafeJavaScript(functionName: "\(ReaderModeNamespace).checkReadability", sandboxed: false)

                // Re-run additional scripts in webView to extract updated favicons and metadata.
                runScriptsOnWebView(webView)
                
                // Only add history of a url which is not a localhost url
                if !tab.isPrivate {
                    History.add(tab.title ?? "", url: url)
                }
            }

            TabEvent.post(.didChangeURL(url), for: tab)
        }

        if tab === tabManager.selectedTab {
            UIAccessibility.post(notification: .screenChanged, argument: nil)
            // must be followed by LayoutChanged, as ScreenChanged will make VoiceOver
            // cursor land on the correct initial element, but if not followed by LayoutChanged,
            // VoiceOver will sometimes be stuck on the element, not allowing user to move
            // forward/backward. Strange, but LayoutChanged fixes that.
            UIAccessibility.post(notification: .layoutChanged, argument: nil)
        } else if let webView = tab.webView {
            // Ref #2016: Keyboard auto hides while typing
            // For some reason the web view will steal first responder as soon
            // as its added to the view heirarchy below. This line fixes that...
            // somehow...
            webView.resignFirstResponder()
            // To Screenshot a tab that is hidden we must add the webView,
            // then wait enough time for the webview to render.
            view.insertSubview(webView, at: 0)
            DispatchQueue.main.asyncAfter(deadline: .now() + .milliseconds(500)) {
                self.screenshotHelper.takeScreenshot(tab)
                if webView.superview == self.view {
                    webView.removeFromSuperview()
                }
            }
        }
    }
    
    private func focusLocationField() {
        if browserLockPopup != nil || duckDuckGoPopup != nil { return }
        topToolbar.tabLocationViewDidTapLocation(topToolbar.locationView)
    }
    
    // MARK: - Browser PIN Callout
    
    private var isBrowserLockEnabled: Bool {
        return KeychainWrapper.sharedAppContainerKeychain.authenticationInfo() != nil
    }
    
    private var browserLockPopup: AlertPopupView?
    
    // MARK: - DuckDuckGo Callout
    
    private var duckDuckGoPopup: AlertPopupView?
    func presentDuckDuckGoCallout(force: Bool = false) {
        if Preferences.DebugFlag.skipNTPCallouts == true { return }
        
        // Don't show when onboarding is showing
        if let presentedViewController = self.presentedViewController, presentedViewController.isKind(of: OnboardingNavigationController.self) {
            return
        }
        
        // Don't show duplicate popups
        if duckDuckGoPopup != nil { return }
        
        // Check to see if its been presented already
        if !SearchEngines.shouldShowDuckDuckGoPromo || (Preferences.Popups.duckDuckGoPrivateSearch.value && !force) {
            return
        }

        // Do not show ddg popup if user already chose it for private browsing.
        if profile.searchEngines.defaultEngine(forType: .privateMode).shortName == OpenSearchEngine.EngineNames.duckDuckGo {
            return
        }
        
        topToolbar.leaveOverlayMode()
        
        let popup = AlertPopupView(imageView: UIImageView(image: #imageLiteral(resourceName: "duckduckgo")), title: Strings.DDGCalloutTitle, message: Strings.DDGCalloutMessage)
        
        popup.addButton(title: Strings.DDGCalloutNo) {
            Preferences.Popups.duckDuckGoPrivateSearch.value = true
            self.duckDuckGoPopup = nil
            return .flyDown
        }
        popup.addButton(title: Strings.DDGCalloutEnable, type: .primary) { [weak self] in
            guard let self = self else { return .flyUp }
            self.duckDuckGoPopup = nil
            
            Preferences.Popups.duckDuckGoPrivateSearch.value = true
            self.profile.searchEngines.updateDefaultEngine(OpenSearchEngine.EngineNames.duckDuckGo, forType: .privateMode)
            
            self.tabManager.selectedTab?.newTabPageViewController?.updateDuckDuckGoVisibility()
            
            return .flyUp
        }
        duckDuckGoPopup = popup
        popup.showWithType(showType: .flyUp)
    }
}

extension BrowserViewController: ClipboardBarDisplayHandlerDelegate {
    func shouldDisplay(clipboardBar bar: ButtonToast) {
        show(toast: bar, duration: ClipboardBarToastUX.toastDelay)
    }
}

extension BrowserViewController: QRCodeViewControllerDelegate {
    func didScanQRCodeWithURL(_ url: URL) {
        openBlankNewTab(attemptLocationFieldFocus: false)
        finishEditingAndSubmit(url, visitType: VisitType.typed)
    }

    func didScanQRCodeWithText(_ text: String) {
        openBlankNewTab(attemptLocationFieldFocus: false)
        submitSearchText(text)
    }
}

extension BrowserViewController: SettingsDelegate {
    func settingsOpenURLInNewTab(_ url: URL) {
        let forcedPrivate = PrivateBrowsingManager.shared.isPrivateBrowsing
        self.openURLInNewTab(url, isPrivate: forcedPrivate, isPrivileged: false)
    }
    
    func settingsOpenURLs(_ urls: [URL]) {
        let tabIsPrivate = TabType.of(tabManager.selectedTab).isPrivate
        self.tabManager.addTabsForURLs(urls, zombie: false, isPrivate: tabIsPrivate)
    }
    
    func settingsDidFinish(_ settingsViewController: SettingsViewController) {
        settingsViewController.dismiss(animated: true, completion: {
            // iPad doesn't receive a viewDidAppear because it displays settings as a floating modal window instead
            // of a fullscreen overlay.
            if UIDevice.isIpad && PrivateBrowsingManager.shared.isPrivateBrowsing {
                DispatchQueue.main.asyncAfter(deadline: .now() + 0.2) {
                    self.presentDuckDuckGoCallout()
                }
            }
        })
    }
}

extension BrowserViewController: PresentingModalViewControllerDelegate {
    func dismissPresentedModalViewController(_ modalViewController: UIViewController, animated: Bool) {
        self.dismiss(animated: animated, completion: nil)
    }
}

<<<<<<< HEAD
=======
extension BrowserViewController: TopToolbarDelegate {
    func showTabTray() {
        if tabManager.tabsForCurrentMode.isEmpty {
            return
        }
        updateFindInPageVisibility(visible: false)
        
        let tabTrayController = TabTrayController(tabManager: tabManager, profile: profile, tabTrayDelegate: self)
        
        if tabManager.selectedTab == nil {
            tabManager.selectTab(tabManager.tabsForCurrentMode.first)
        }
        if let tab = tabManager.selectedTab {
            screenshotHelper.takeScreenshot(tab)
        }
        
        navigationController?.pushViewController(tabTrayController, animated: true)
        self.tabTrayController = tabTrayController
    }
    
    func topToolbarDidPressReload(_ topToolbar: TopToolbarView) {
        tabManager.selectedTab?.reload()
    }
    
    func topToolbarDidPressStop(_ topToolbar: TopToolbarView) {
        tabManager.selectedTab?.stop()
    }
    
    func topToolbarDidLongPressReloadButton(_ topToolbar: TopToolbarView, from button: UIButton) {
        guard let tab = tabManager.selectedTab else { return }
        let alert = UIAlertController(title: nil, message: nil, preferredStyle: .actionSheet)
        alert.addAction(UIAlertAction(title: Strings.cancelButtonTitle, style: .cancel, handler: nil))
        
        let toggleActionTitle = tab.isDesktopSite == true ?
            Strings.appMenuViewMobileSiteTitleString : Strings.appMenuViewDesktopSiteTitleString
        alert.addAction(UIAlertAction(title: toggleActionTitle, style: .default, handler: { _ in
            tab.switchUserAgent()
        }))
        
        UIImpactFeedbackGenerator(style: .heavy).bzzt()
        if UIDevice.current.userInterfaceIdiom == .pad {
            alert.popoverPresentationController?.sourceView = self.view
            alert.popoverPresentationController?.sourceRect = self.view.convert(button.frame, from: button.superview)
            alert.popoverPresentationController?.permittedArrowDirections = [.up]
        }
        present(alert, animated: true)
    }

    func topToolbarDidPressTabs(_ topToolbar: TopToolbarView) {
        showTabTray()
    }

    func topToolbarDidPressReaderMode(_ topToolbar: TopToolbarView) {
        if let tab = tabManager.selectedTab {
            if let readerMode = tab.getContentScript(name: "ReaderMode") as? ReaderMode {
                switch readerMode.state {
                case .available:
                    enableReaderMode()
                case .active:
                    disableReaderMode()
                case .unavailable:
                    break
                }
            }
        }
    }

    func topToolbarDidLongPressReaderMode(_ topToolbar: TopToolbarView) -> Bool {
        // Maybe we want to add something here down the road
        return false
    }

    func locationActions(for topToolbar: TopToolbarView) -> [AccessibleAction] {
        if UIPasteboard.general.hasStrings || UIPasteboard.general.hasURLs {
            return [pasteGoAction, pasteAction, copyAddressAction]
        } else {
            return [copyAddressAction]
        }
    }

    func topToolbarDisplayTextForURL(_ topToolbar: URL?) -> (String?, Bool) {
        // use the initial value for the URL so we can do proper pattern matching with search URLs
        var searchURL = self.tabManager.selectedTab?.currentInitialURL
        if searchURL?.isErrorPageURL ?? true {
            searchURL = topToolbar
        }
        if let query = profile.searchEngines.queryForSearchURL(searchURL as URL?) {
            return (query, true)
        } else {
            return (topToolbar?.absoluteString, false)
        }
    }

    func topToolbarDidLongPressLocation(_ topToolbar: TopToolbarView) {
        let alert = UIAlertController(title: nil, message: nil, preferredStyle: .actionSheet)
        
        for action in locationActions(for: topToolbar) {
            alert.addAction(action.alertAction(style: .default))
        }
        
        alert.addAction(UIAlertAction(title: Strings.cancelButtonTitle, style: .cancel, handler: nil))
        
        let setupPopover = { [unowned self] in
            if let popoverPresentationController = alert.popoverPresentationController {
                popoverPresentationController.sourceView = topToolbar
                popoverPresentationController.sourceRect = topToolbar.frame
                popoverPresentationController.permittedArrowDirections = .any
                popoverPresentationController.delegate = self
            }
        }
        
        setupPopover()
        
        if alert.popoverPresentationController != nil {
            displayedPopoverController = alert
            updateDisplayedPopoverProperties = setupPopover
        }
        
        self.present(alert, animated: true)
    }

    func topToolbarDidPressScrollToTop(_ topToolbar: TopToolbarView) {
        if let selectedTab = tabManager.selectedTab, favoritesController == nil {
            // Only scroll to top if we are not showing the home view controller
            selectedTab.webView?.scrollView.setContentOffset(CGPoint.zero, animated: true)
        }
    }

    func topToolbarLocationAccessibilityActions(_ topToolbar: TopToolbarView) -> [UIAccessibilityCustomAction]? {
        return locationActions(for: topToolbar).map { $0.accessibilityCustomAction }
    }

    func topToolbar(_ topToolbar: TopToolbarView, didEnterText text: String) {
        if text.isEmpty {
            hideSearchController()
        } else {
            showSearchController()
            searchController?.searchQuery = text
            searchLoader?.query = text
        }
    }

    func topToolbar(_ topToolbar: TopToolbarView, didSubmitText text: String) {
        processAddressBar(text: text, visitType: nil)
    }

    func processAddressBar(text: String, visitType: VisitType?) {
        if let fixupURL = URIFixup.getURL(text) {
            // The user entered a URL, so use it.
            finishEditingAndSubmit(fixupURL, visitType: visitType ?? .typed)
            return
        }

        // We couldn't build a URL, so pass it on to the search engine.
        submitSearchText(text)
    }

    fileprivate func submitSearchText(_ text: String) {
        let engine = profile.searchEngines.defaultEngine()

        if let searchURL = engine.searchURLForQuery(text) {
            // We couldn't find a matching search keyword, so do a search query.
            finishEditingAndSubmit(searchURL, visitType: VisitType.typed)
        } else {
            // We still don't have a valid URL, so something is broken. Give up.
            print("Error handling URL entry: \"\(text)\".")
            assertionFailure("Couldn't generate search URL: \(text)")
        }
    }

    func topToolbarDidEnterOverlayMode(_ topToolbar: TopToolbarView) {
        if .blankPage == NewTabAccessors.getNewTabPage() {
            UIAccessibility.post(notification: .screenChanged, argument: nil)
        } else {
            if let toast = clipboardBarDisplayHandler?.clipboardToast {
                toast.removeFromSuperview()
            }
            displayFavoritesController()
        }
    }

    func topToolbarDidLeaveOverlayMode(_ topToolbar: TopToolbarView) {
        hideSearchController()
        hideFavoritesController()
        updateInContentHomePanel(tabManager.selectedTab?.url as URL?)
    }

    func topToolbarDidBeginDragInteraction(_ topToolbar: TopToolbarView) {
        dismissVisibleMenus()
    }
    
    func topToolbarDidTapBraveShieldsButton(_ topToolbar: TopToolbarView) {
        presentBraveShieldsViewController()
    }
    
    func presentBraveShieldsViewController() {
        guard let selectedTab = tabManager.selectedTab, var url = selectedTab.url else { return }
        if url.isErrorPageURL, let originalURL = url.originalURLFromErrorURL {
            url = originalURL
        }
        if url.isLocalUtility {
            return
        }
        let shields = ShieldsViewController(tab: selectedTab)
        shields.shieldsSettingsChanged = { [unowned self] _ in
            // Update the shields status immediately
            self.topToolbar.refreshShieldsStatus()
            
            // Reload this tab. This will also trigger an update of the brave icon in `TabLocationView` if
            // the setting changed is the global `.AllOff` shield
            self.tabManager.selectedTab?.reload()
            
            // In 1.6 we "reload" the whole web view state, dumping caches, etc. (reload():BraveWebView.swift:495)
            // BRAVE TODO: Port over proper tab reloading with Shields
        }
        shields.showGlobalShieldsSettings = { [unowned self] vc in
            vc.dismiss(animated: true) {
                let shieldsAndPrivacy = BraveShieldsAndPrivacySettingsController(
                    profile: self.profile,
                    tabManager: self.tabManager,
                    feedDataSource: self.feedDataSource
                )
                let container = SettingsNavigationController(rootViewController: shieldsAndPrivacy)
                container.isModalInPresentation = true
                container.modalPresentationStyle =
                    UIDevice.current.userInterfaceIdiom == .phone ? .pageSheet : .formSheet
                shieldsAndPrivacy.navigationItem.rightBarButtonItem = .init(
                    barButtonSystemItem: .done,
                    target: container,
                    action: #selector(SettingsNavigationController.done)
                )
                self.present(container, animated: true)
            }
        }
        let container = PopoverNavigationController(rootViewController: shields)
        let popover = PopoverController(contentController: container, contentSizeBehavior: .preferredContentSize)
        popover.present(from: topToolbar.locationView.shieldsButton, on: self)
    }
    
    // TODO: This logic should be fully abstracted away and share logic from current MenuViewController
    // See: https://github.com/brave/brave-ios/issues/1452
    func topToolbarDidTapBookmarkButton(_ topToolbar: TopToolbarView) {
        showBookmarkController()
    }
    
    func topToolbarDidTapBraveRewardsButton(_ topToolbar: TopToolbarView) {
        showBraveRewardsPanel()
    }
    
    func topToolbarDidLongPressBraveRewardsButton(_ topToolbar: TopToolbarView) {
        showRewardsDebugSettings()
    }
    
    func topToolbarDidTapMenuButton(_ topToolbar: TopToolbarView) {
        tabToolbarDidPressMenu(topToolbar)
    }
}

extension BrowserViewController: ToolbarDelegate {
    func tabToolbarDidPressSearch(_ tabToolbar: ToolbarProtocol, button: UIButton) {
        topToolbar.tabLocationViewDidTapLocation(topToolbar.locationView)
    }
    
    func tabToolbarDidPressBack(_ tabToolbar: ToolbarProtocol, button: UIButton) {
        tabManager.selectedTab?.goBack()
    }

    func tabToolbarDidLongPressBack(_ tabToolbar: ToolbarProtocol, button: UIButton) {
        UIImpactFeedbackGenerator(style: .heavy).bzzt()
        showBackForwardList()
    }
    
    func tabToolbarDidPressForward(_ tabToolbar: ToolbarProtocol, button: UIButton) {
        tabManager.selectedTab?.goForward()
    }
    
    func tabToolbarDidPressShare() {
        func share(url: URL) {
            presentActivityViewController(
                url,
                tab: url.isFileURL ? nil : tabManager.selectedTab,
                sourceView: view,
                sourceRect: view.convert(topToolbar.menuButton.frame, from: topToolbar.menuButton.superview),
                arrowDirection: [.up]
            )
        }
        
        guard let tab = tabManager.selectedTab, let url = tab.url else { return }
        
        if let temporaryDocument = tab.temporaryDocument {
            temporaryDocument.getURL().uponQueue(.main, block: { tempDocURL in
                // If we successfully got a temp file URL, share it like a downloaded file,
                // otherwise present the ordinary share menu for the web URL.
                if tempDocURL.isFileURL {
                    share(url: tempDocURL)
                } else {
                    share(url: url)
                }
            })
        } else {
            share(url: url)
        }
    }
    
    func tabToolbarDidPressMenu(_ tabToolbar: ToolbarProtocol) {
        let homePanel = MenuViewController(bvc: self, tab: tabManager.selectedTab)
        let popover = PopoverController(contentController: homePanel, contentSizeBehavior: .preferredContentSize)
        // Not dynamic, but trivial at this point, given how UI is currently setup
        popover.color = Theme.of(tabManager.selectedTab).colors.home
        popover.present(from: tabToolbar.menuButton, on: self)
    }
    
    func tabToolbarDidPressAddTab(_ tabToolbar: ToolbarProtocol, button: UIButton) {
        self.openBlankNewTab(attemptLocationFieldFocus: true, isPrivate: PrivateBrowsingManager.shared.isPrivateBrowsing)
    }

    func tabToolbarDidLongPressAddTab(_ tabToolbar: ToolbarProtocol, button: UIButton) {
        showAddTabContextMenu(sourceView: toolbar ?? topToolbar, button: button)
    }
    
    private func addTabAlertActions() -> [UIAlertAction] {
        var actions: [UIAlertAction] = []
        if !PrivateBrowsingManager.shared.isPrivateBrowsing {
            let newPrivateTabAction = UIAlertAction(title: Strings.newPrivateTabTitle, style: .default, handler: { [unowned self] _ in
                // BRAVE TODO: Add check for DuckDuckGo popup (and based on 1.6, whether the browser lock is enabled?)
                // before focusing on the url bar
                self.openBlankNewTab(attemptLocationFieldFocus: true, isPrivate: true)
            })
            actions.append(newPrivateTabAction)
        }
        let bottomActionTitle = PrivateBrowsingManager.shared.isPrivateBrowsing ? Strings.newPrivateTabTitle : Strings.newTabTitle
        actions.append(UIAlertAction(title: bottomActionTitle, style: .default, handler: { [unowned self] _ in
            self.openBlankNewTab(attemptLocationFieldFocus: true, isPrivate: PrivateBrowsingManager.shared.isPrivateBrowsing)
        }))
        return actions
    }
    
    func showAddTabContextMenu(sourceView: UIView, button: UIButton) {
        let alertController = UIAlertController(title: nil, message: nil, preferredStyle: .actionSheet)
        alertController.addAction(UIAlertAction(title: Strings.cancelButtonTitle, style: .cancel, handler: nil))
        addTabAlertActions().forEach(alertController.addAction)
        alertController.popoverPresentationController?.sourceView = sourceView
        alertController.popoverPresentationController?.sourceRect = button.frame
        UIImpactFeedbackGenerator(style: .heavy).bzzt()
        present(alertController, animated: true)
    }
    
    func tabToolbarDidLongPressForward(_ tabToolbar: ToolbarProtocol, button: UIButton) {
        UIImpactFeedbackGenerator(style: .heavy).bzzt()
        showBackForwardList()
    }

    func tabToolbarDidPressTabs(_ tabToolbar: ToolbarProtocol, button: UIButton) {
        showTabTray()
    }
    
    func tabToolbarDidLongPressTabs(_ tabToolbar: ToolbarProtocol, button: UIButton) {
        guard self.presentedViewController == nil else {
            return
        }
        let controller = AlertController(title: nil, message: nil, preferredStyle: .actionSheet)
        
        if (UIDevice.current.userInterfaceIdiom == .pad && tabsBar.view.isHidden) ||
            (UIDevice.current.userInterfaceIdiom == .phone && toolbar == nil) {
            addTabAlertActions().forEach(controller.addAction)
        }
        
        if tabManager.tabsForCurrentMode.count > 1 {
            controller.addAction(UIAlertAction(title: String(format: Strings.closeAllTabsTitle, tabManager.tabsForCurrentMode.count), style: .destructive, handler: { _ in
                self.tabManager.removeAll()
            }), accessibilityIdentifier: "toolbarTabButtonLongPress.closeTab")
        }
        controller.addAction(UIAlertAction(title: Strings.closeTabTitle, style: .destructive, handler: { _ in
            if let tab = self.tabManager.selectedTab {
                self.tabManager.removeTab(tab)
            }
        }), accessibilityIdentifier: "toolbarTabButtonLongPress.closeTab")
        controller.addAction(UIAlertAction(title: Strings.cancelButtonTitle, style: .cancel, handler: nil), accessibilityIdentifier: "toolbarTabButtonLongPress.cancel")
        controller.popoverPresentationController?.sourceView = toolbar ?? topToolbar
        controller.popoverPresentationController?.sourceRect = button.frame
        UIImpactFeedbackGenerator(style: .heavy).bzzt()
        present(controller, animated: true, completion: nil)
    }

    func showBackForwardList() {
        if let backForwardList = tabManager.selectedTab?.webView?.backForwardList {
            let backForwardViewController = BackForwardListViewController(profile: profile, backForwardList: backForwardList)
            backForwardViewController.tabManager = tabManager
            backForwardViewController.bvc = self
            backForwardViewController.modalPresentationStyle = .overCurrentContext
            backForwardViewController.backForwardTransitionDelegate = BackForwardListAnimator()
            self.present(backForwardViewController, animated: true, completion: nil)
        }
    }
    
    func tabToolbarDidSwipeToChangeTabs(_ tabToolbar: ToolbarProtocol, direction: UISwipeGestureRecognizer.Direction) {
        let tabs = tabManager.tabsForCurrentMode
        guard let selectedTab = tabManager.selectedTab, let index = tabs.firstIndex(where: { $0 === selectedTab }) else { return }
        let newTabIndex = index + (direction == .left ? -1 : 1)
        if newTabIndex >= 0 && newTabIndex < tabs.count {
            tabManager.selectTab(tabs[newTabIndex])
            playlistToast?.dismiss(false)
        }
    }
}

>>>>>>> 7560c1fa
extension BrowserViewController: TabsBarViewControllerDelegate {
    func tabsBarDidSelectTab(_ tabsBarController: TabsBarViewController, _ tab: Tab) {
        if tab == tabManager.selectedTab { return }
        topToolbar.leaveOverlayMode(didCancel: true)
        tabManager.selectTab(tab)
    }
    
    func tabsBarDidLongPressAddTab(_ tabsBarController: TabsBarViewController, button: UIButton) {
        showAddTabContextMenu(sourceView: tabsBarController.view, button: button)
    }
}

extension BrowserViewController: TabDelegate {

    func tab(_ tab: Tab, didCreateWebView webView: WKWebView) {
        webView.frame = webViewContainer.frame
        // Observers that live as long as the tab. Make sure these are all cleared in willDeleteWebView below!
        KVOs.forEach { webView.addObserver(self, forKeyPath: $0.rawValue, options: .new, context: nil) }
        webView.scrollView.addObserver(self.scrollController, forKeyPath: KVOConstants.contentSize.rawValue, options: .new, context: nil)
        webView.uiDelegate = self

        let formPostHelper = FormPostHelper(tab: tab)
        tab.addContentScript(formPostHelper, name: FormPostHelper.name())

        let readerMode = ReaderMode(tab: tab)
        readerMode.delegate = self
        tab.addContentScript(readerMode, name: ReaderMode.name(), sandboxed: false)

        // only add the logins helper if the tab is not a private browsing tab
        if !tab.isPrivate {
            let logins = LoginsHelper(tab: tab, profile: profile)
            tab.addContentScript(logins, name: LoginsHelper.name(), sandboxed: false)
        }

        let errorHelper = ErrorPageHelper()
        tab.addContentScript(errorHelper, name: ErrorPageHelper.name(), sandboxed: false)

        let sessionRestoreHelper = SessionRestoreHelper(tab: tab)
        sessionRestoreHelper.delegate = self
        tab.addContentScript(sessionRestoreHelper, name: SessionRestoreHelper.name())

        let findInPageHelper = FindInPageHelper(tab: tab)
        findInPageHelper.delegate = self
        tab.addContentScript(findInPageHelper, name: FindInPageHelper.name(), sandboxed: false)

        let noImageModeHelper = NoImageModeHelper(tab: tab)
        tab.addContentScript(noImageModeHelper, name: NoImageModeHelper.name())
        
        let printHelper = PrintHelper(tab: tab)
        tab.addContentScript(printHelper, name: PrintHelper.name(), sandboxed: false)

        let customSearchHelper = CustomSearchHelper(tab: tab)
        tab.addContentScript(customSearchHelper, name: CustomSearchHelper.name())

        // XXX: Bug 1390200 - Disable NSUserActivity/CoreSpotlight temporarily
        // let spotlightHelper = SpotlightHelper(tab: tab)
        // tab.addHelper(spotlightHelper, name: SpotlightHelper.name())

        tab.addContentScript(LocalRequestHelper(), name: LocalRequestHelper.name(), sandboxed: false)

        tab.contentBlocker.setupTabTrackingProtection()
        tab.addContentScript(tab.contentBlocker, name: ContentBlockerHelper.name(), sandboxed: false)

        tab.addContentScript(FocusHelper(tab: tab), name: FocusHelper.name())
        
        tab.addContentScript(FingerprintingProtection(tab: tab), name: FingerprintingProtection.name(), sandboxed: false)
        
        tab.addContentScript(BraveGetUA(tab: tab), name: BraveGetUA.name(), sandboxed: false)

        if YubiKitDeviceCapabilities.supportsMFIAccessoryKey {
            tab.addContentScript(U2FExtensions(tab: tab), name: U2FExtensions.name(), sandboxed: false)
        }
        
        tab.addContentScript(ResourceDownloadManager(tab: tab), name: ResourceDownloadManager.name(), sandboxed: false)
        
        tab.addContentScript(WindowRenderHelperScript(tab: tab), name: WindowRenderHelperScript.name(), sandboxed: false)
        
        let playlistHelper = PlaylistHelper(tab: tab)
        playlistHelper.delegate = self
        tab.addContentScript(playlistHelper, name: PlaylistHelper.name(), sandboxed: false)

        tab.addContentScript(RewardsReporting(rewards: rewards, tab: tab), name: RewardsReporting.name(), sandboxed: false)
        tab.addContentScript(AdsMediaReporting(rewards: rewards, tab: tab), name: AdsMediaReporting.name())
    }

    func tab(_ tab: Tab, willDeleteWebView webView: WKWebView) {
        tab.cancelQueuedAlerts()
        KVOs.forEach { webView.removeObserver(self, forKeyPath: $0.rawValue) }
        webView.scrollView.removeObserver(self.scrollController, forKeyPath: KVOConstants.contentSize.rawValue)
        webView.uiDelegate = nil
        webView.scrollView.delegate = nil
        webView.removeFromSuperview()
    }

    fileprivate func findSnackbar(_ barToFind: SnackBar) -> Int? {
        let bars = alertStackView.arrangedSubviews
        for (index, bar) in bars.enumerated() where bar === barToFind {
            return index
        }
        return nil
    }

    func showBar(_ bar: SnackBar, animated: Bool) {
        view.layoutIfNeeded()
        self.view.bringSubviewToFront(self.alertStackView)
        UIView.animate(withDuration: animated ? 0.25 : 0, animations: {
            self.alertStackView.insertArrangedSubview(bar, at: 0)
            self.view.layoutIfNeeded()
        })
    }

    func removeBar(_ bar: SnackBar, animated: Bool) {
        UIView.animate(withDuration: animated ? 0.25 : 0, animations: {
            bar.removeFromSuperview()
        })
    }

    func removeAllBars() {
        alertStackView.arrangedSubviews.forEach { $0.removeFromSuperview() }
    }

    func tab(_ tab: Tab, didAddSnackbar bar: SnackBar) {
        showBar(bar, animated: true)
    }

    func tab(_ tab: Tab, didRemoveSnackbar bar: SnackBar) {
        removeBar(bar, animated: true)
    }

    func tab(_ tab: Tab, didSelectFindInPageForSelection selection: String) {
        updateFindInPageVisibility(visible: true)
        findInPageBar?.text = selection
    }
}

extension BrowserViewController: SearchViewControllerDelegate {
    func searchViewController(_ searchViewController: SearchViewController, didSelectURL url: URL) {
        finishEditingAndSubmit(url, visitType: VisitType.typed)
    }

    func searchViewController(_ searchViewController: SearchViewController, didLongPressSuggestion suggestion: String) {
        self.topToolbar.setLocation(suggestion, search: true)
    }

    func presentSearchSettingsController() {
        let settingsNavigationController = SearchSettingsTableViewController(profile: profile)
        let navController = ModalSettingsNavigationController(rootViewController: settingsNavigationController)

        self.present(navController, animated: true, completion: nil)
    }

    func searchViewController(_ searchViewController: SearchViewController, didHighlightText text: String, search: Bool) {
        self.topToolbar.setLocation(text, search: search)
    }
    
    func searchViewController(_ searchViewController: SearchViewController, shouldFindInPage query: String) {
        topToolbar.leaveOverlayMode()
        updateFindInPageVisibility(visible: true)
        findInPageBar?.text = query
        
    }
    
    func searchViewControllerAllowFindInPage() -> Bool {
        return tabManager.selectedTab?.webView?.url?.isAboutHomeURL == false
    }
}

extension BrowserViewController: TabManagerDelegate {
    func tabManager(_ tabManager: TabManager, didSelectedTabChange selected: Tab?, previous: Tab?) {
        // Remove the old accessibilityLabel. Since this webview shouldn't be visible, it doesn't need it
        // and having multiple views with the same label confuses tests.
        if let wv = previous?.webView {
            wv.endEditing(true)
            wv.accessibilityLabel = nil
            wv.accessibilityElementsHidden = true
            wv.accessibilityIdentifier = nil
            wv.removeFromSuperview()
        }
        
        toolbar?.setSearchButtonState(url: selected?.url)
        if let tab = selected, let webView = tab.webView {
            updateURLBar()
            
            if let url = tab.url, !url.isLocalUtility {
                let previousEstimatedProgress = previous?.webView?.estimatedProgress ?? 1.0
                let selectedEstimatedProgress = webView.estimatedProgress
                
                // Progress should be updated only if there's a difference between tabs.
                // Otherwise we do nothing, so switching between fully loaded tabs won't show the animation.
                if previousEstimatedProgress != selectedEstimatedProgress {
                    topToolbar.updateProgressBar(Float(selectedEstimatedProgress))
                }
            }

            let newTheme = Theme.of(tab)
            if previous == nil || newTheme != Theme.of(previous) {
                applyTheme(newTheme)
            }

            readerModeCache = ReaderMode.cache(for: tab)
            ReaderModeHandlers.readerModeCache = readerModeCache

            scrollController.tab = selected
            webViewContainer.addSubview(webView)
            webView.snp.makeConstraints { make in
                make.left.right.top.bottom.equalTo(self.webViewContainer)
            }
            webView.accessibilityLabel = Strings.webContentAccessibilityLabel
            webView.accessibilityIdentifier = "contentView"
            webView.accessibilityElementsHidden = false

            if webView.url == nil {
                // The web view can go gray if it was zombified due to memory pressure.
                // When this happens, the URL is nil, so try restoring the page upon selection.
                tab.reload()
            }
        }

        if selected?.type != previous?.type {
            updateTabCountUsingTabManager(tabManager)
        }
        
        self.presentDuckDuckGoCalloutIfNeeded()

        removeAllBars()
        if let bars = selected?.bars {
            for bar in bars {
                showBar(bar, animated: true)
            }
        }

        updateFindInPageVisibility(visible: false, tab: previous)
        updateTabsBarVisibility()

        topToolbar.locationView.loading = selected?.loading ?? false
        navigationToolbar.updateBackStatus(selected?.canGoBack ?? false)
        navigationToolbar.updateForwardStatus(selected?.canGoForward ?? false)
        
        if let readerMode = selected?.getContentScript(name: ReaderMode.name()) as? ReaderMode {
            topToolbar.updateReaderModeState(readerMode.state)
            if readerMode.state == .active {
                showReaderModeBar(animated: false)
            } else {
                hideReaderModeBar(animated: false)
            }
        } else {
            topToolbar.updateReaderModeState(ReaderModeState.unavailable)
        }

        updateInContentHomePanel(selected?.url as URL?)
    }

    func tabManager(_ tabManager: TabManager, willAddTab tab: Tab) {
    }

    func tabManager(_ tabManager: TabManager, didAddTab tab: Tab) {
        // If we are restoring tabs then we update the count once at the end
        if !tabManager.isRestoring {
            updateTabCountUsingTabManager(tabManager)
        }
        tab.tabDelegate = self
        updateTabsBarVisibility()
    }

    func tabManager(_ tabManager: TabManager, willRemoveTab tab: Tab) {
    }

    func tabManager(_ tabManager: TabManager, didRemoveTab tab: Tab) {
        updateTabCountUsingTabManager(tabManager)
        // tabDelegate is a weak ref (and the tab's webView may not be destroyed yet)
        // so we don't expcitly unset it.
        topToolbar.leaveOverlayMode(didCancel: true)
        if let url = tab.url, !url.isAboutURL && !tab.isPrivate {
            profile.recentlyClosedTabs.addTab(url as URL, title: tab.title, faviconURL: tab.displayFavicon?.url)
        }
        updateTabsBarVisibility()
        
        rewards.reportTabClosed(tabId: tab.rewardsId)
    }

    func tabManagerDidAddTabs(_ tabManager: TabManager) {
        updateTabCountUsingTabManager(tabManager)
    }

    func tabManagerDidRestoreTabs(_ tabManager: TabManager) {
        updateTabCountUsingTabManager(tabManager)
    }

    func show(toast: Toast, afterWaiting delay: DispatchTimeInterval = SimpleToastUX.toastDelayBefore, duration: DispatchTimeInterval? = SimpleToastUX.toastDismissAfter) {
        if let downloadToast = toast as? DownloadToast {
            self.downloadToast = downloadToast
        }

        // If BVC isnt visible hold on to this toast until viewDidAppear
        if self.view.window == nil {
            self.pendingToast = toast
            return
        }

        toast.showToast(viewController: self, delay: delay, duration: duration, makeConstraints: { make in
            make.left.right.equalTo(self.view)
            make.bottom.equalTo(self.webViewContainer)
        })
    }
    
    func tabManagerDidRemoveAllTabs(_ tabManager: TabManager, toast: ButtonToast?) {
        guard let toast = toast, !tabTrayController.privateMode else {
            return
        }
        show(toast: toast, afterWaiting: ButtonToastUX.toastDelay)
    }

    fileprivate func updateTabCountUsingTabManager(_ tabManager: TabManager) {
        let count = tabManager.tabsForCurrentMode.count
        toolbar?.updateTabCount(count)
        topToolbar.updateTabCount(count)
    }
}

/// List of schemes that are allowed to be opened in new tabs.
private let schemesAllowedToBeOpenedAsPopups = ["http", "https", "javascript", "about", "whatsapp"]

extension BrowserViewController: WKUIDelegate {
    func webView(_ webView: WKWebView, createWebViewWith configuration: WKWebViewConfiguration, for navigationAction: WKNavigationAction, windowFeatures: WKWindowFeatures) -> WKWebView? {
        guard let parentTab = tabManager[webView] else { return nil }

        guard navigationAction.isAllowed, shouldRequestBeOpenedAsPopup(navigationAction.request) else {
            print("Denying popup from request: \(navigationAction.request)")
            return nil
        }

        if let currentTab = tabManager.selectedTab {
            screenshotHelper.takeScreenshot(currentTab)
        }

        // If the page uses `window.open()` or `[target="_blank"]`, open the page in a new tab.
        // IMPORTANT!!: WebKit will perform the `URLRequest` automatically!! Attempting to do
        // the request here manually leads to incorrect results!!
        let newTab = tabManager.addPopupForParentTab(parentTab, configuration: configuration)
        
        newTab.url = URL(string: "about:blank")

        return newTab.webView
    }

    func shouldRequestBeOpenedAsPopup(_ request: URLRequest) -> Bool {
        // Treat `window.open("")` the same as `window.open("about:blank")`.
        if request.url?.absoluteString.isEmpty ?? false {
            return true
        }

        if let scheme = request.url?.scheme?.lowercased(), schemesAllowedToBeOpenedAsPopups.contains(scheme) {
            return true
        }

        return false
    }

    fileprivate func shouldDisplayJSAlertForWebView(_ webView: WKWebView) -> Bool {
        // Only display a JS Alert if we are selected and there isn't anything being shown
        return ((tabManager.selectedTab == nil ? false : tabManager.selectedTab!.webView == webView)) && (self.presentedViewController == nil)
    }

    func webView(_ webView: WKWebView, runJavaScriptAlertPanelWithMessage message: String, initiatedByFrame frame: WKFrameInfo, completionHandler: @escaping () -> Void) {
        var messageAlert = MessageAlert(message: message, frame: frame, completionHandler: completionHandler, suppressHandler: nil)
        handleAlert(webView: webView, alert: &messageAlert) {
            completionHandler()
        }
    }

    func webView(_ webView: WKWebView, runJavaScriptConfirmPanelWithMessage message: String, initiatedByFrame frame: WKFrameInfo, completionHandler: @escaping (Bool) -> Void) {
        var confirmAlert = ConfirmPanelAlert(message: message, frame: frame, completionHandler: completionHandler, suppressHandler: nil)
        handleAlert(webView: webView, alert: &confirmAlert) {
            completionHandler(false)
        }
    }

    func webView(_ webView: WKWebView, runJavaScriptTextInputPanelWithPrompt prompt: String, defaultText: String?, initiatedByFrame frame: WKFrameInfo, completionHandler: @escaping (String?) -> Void) {
        var textInputAlert = TextInputAlert(message: prompt, frame: frame, completionHandler: completionHandler, defaultText: defaultText, suppressHandler: nil)
        handleAlert(webView: webView, alert: &textInputAlert) {
            completionHandler(nil)
        }
    }
    
    func suppressJSAlerts(webView: WKWebView) {
        let script = """
                    window.alert=window.confirm=window.prompt=function(n){},
                    [].slice.apply(document.querySelectorAll('iframe')).forEach(function(n){if(n.contentWindow != window){n.contentWindow.alert=n.contentWindow.confirm=n.contentWindow.prompt=function(n){}}})
                    """
        webView.evaluateSafeJavaScript(functionName: script, sandboxed: false, asFunction: false)
    }
    
    func handleAlert<T: JSAlertInfo>(webView: WKWebView, alert: inout T, completionHandler: @escaping () -> Void) {
        guard let promptingTab = tabManager[webView], !promptingTab.blockAllAlerts else {
            suppressJSAlerts(webView: webView)
            tabManager[webView]?.cancelQueuedAlerts()
            completionHandler()
            return
        }
        promptingTab.alertShownCount += 1
        var suppressBlock: JSAlertInfo.SuppressHandler = {[unowned self] suppress in
            if suppress {
                func suppressDialogues(_: UIAlertAction) {
                    self.suppressJSAlerts(webView: webView)
                    promptingTab.blockAllAlerts = true
                    self.tabManager[webView]?.cancelQueuedAlerts()
                    completionHandler()
                }
                // Show confirm alert here.
                let suppressSheet = UIAlertController(title: nil, message: Strings.suppressAlertsActionMessage, preferredStyle: .actionSheet)
                suppressSheet.addAction(UIAlertAction(title: Strings.suppressAlertsActionTitle, style: .destructive, handler: suppressDialogues))
                suppressSheet.addAction(UIAlertAction(title: Strings.cancelButtonTitle, style: .cancel, handler: { _ in
                    completionHandler()
                }))
                if UIDevice.current.userInterfaceIdiom == .pad, let popoverController = suppressSheet.popoverPresentationController {
                    popoverController.sourceView = self.view
                    popoverController.sourceRect = CGRect(x: self.view.bounds.midX, y: self.view.bounds.midY, width: 0, height: 0)
                    popoverController.permittedArrowDirections = []
                }
                self.present(suppressSheet, animated: true)
            } else {
                completionHandler()
            }
        }
        alert.suppressHandler = promptingTab.alertShownCount > 1 ? suppressBlock : nil
        if shouldDisplayJSAlertForWebView(webView) {
            let controller = alert.alertController()
            controller.delegate = self
            present(controller, animated: true)
        } else {
            promptingTab.queueJavascriptAlertPrompt(alert)
        }
    }

    /// Invoked when an error occurs while starting to load data for the main frame.
    func webView(_ webView: WKWebView, didFailProvisionalNavigation navigation: WKNavigation!, withError error: Error) {
        // Ignore the "Frame load interrupted" error that is triggered when we cancel a request
        // to open an external application and hand it over to UIApplication.openURL(). The result
        // will be that we switch to the external app, for example the app store, while keeping the
        // original web page in the tab instead of replacing it with an error page.
        let error = error as NSError
        if error.domain == "WebKitErrorDomain" && error.code == 102 {
            return
        }

        if checkIfWebContentProcessHasCrashed(webView, error: error as NSError) {
            return
        }

        if error.code == Int(CFNetworkErrors.cfurlErrorCancelled.rawValue) {
            if let tab = tabManager[webView], tab === tabManager.selectedTab {
                topToolbar.currentURL = tab.url?.displayURL
            }
            return
        }

        if let url = error.userInfo[NSURLErrorFailingURLErrorKey] as? URL {
            ErrorPageHelper().showPage(error, forUrl: url, inWebView: webView)

            // If the local web server isn't working for some reason (Firefox cellular data is
            // disabled in settings, for example), we'll fail to load the session restore URL.
            // We rely on loading that page to get the restore callback to reset the restoring
            // flag, so if we fail to load that page, reset it here.
            if url.aboutComponent == "sessionrestore" {
                tabManager.allTabs.filter { $0.webView == webView }.first?.restoring = false
            }
        }
    }

    fileprivate func checkIfWebContentProcessHasCrashed(_ webView: WKWebView, error: NSError) -> Bool {
        if error.code == WKError.webContentProcessTerminated.rawValue && error.domain == "WebKitErrorDomain" {
            print("WebContent process has crashed. Trying to reload to restart it.")
            webView.reload()
            return true
        }

        return false
    }

    func webViewDidClose(_ webView: WKWebView) {
        if let tab = tabManager[webView] {
            self.tabManager.removeTab(tab)
        }
    }
    
    func webView(_ webView: WKWebView, contextMenuConfigurationForElement elementInfo: WKContextMenuElementInfo, completionHandler: @escaping (UIContextMenuConfiguration?) -> Void) {
        
        guard let url = elementInfo.linkURL else { return completionHandler(UIContextMenuConfiguration(identifier: nil, previewProvider: nil, actionProvider: nil)) }
        
        let actionProvider: UIContextMenuActionProvider = { _ -> UIMenu? in
            var actions = [UIAction]()
            
            if let currentTab = self.tabManager.selectedTab {
                let tabType = currentTab.type
                
                if !tabType.isPrivate {
                    let openNewTabAction = UIAction(title: Strings.openNewTabButtonTitle,
                                                    image: UIImage(systemName: "plus")) { _ in
                        self.addTab(url: url, inPrivateMode: false, currentTab: currentTab)
                    }
                    
                    openNewTabAction.accessibilityLabel = "linkContextMenu.openInNewTab"
                    
                    actions.append(openNewTabAction)
                }
                
                let openNewPrivateTabAction = UIAction(title: Strings.openNewPrivateTabButtonTitle,
                                                       image: #imageLiteral(resourceName: "private_glasses").template) { _ in
                    self.addTab(url: url, inPrivateMode: true, currentTab: currentTab)
                }
                openNewPrivateTabAction.accessibilityLabel = "linkContextMenu.openInNewPrivateTab"
                
                actions.append(openNewPrivateTabAction)
                
                let copyAction = UIAction(title: Strings.copyLinkActionTitle,
                                          image: UIImage(systemName: "doc.on.doc")) { _ in
                    UIPasteboard.general.url = url
                }
                copyAction.accessibilityLabel = "linkContextMenu.copyLink"
                
                actions.append(copyAction)
                
                if let braveWebView = webView as? BraveWebView {
                    let shareAction = UIAction(title: Strings.shareLinkActionTitle,
                                               image: UIImage(systemName: "square.and.arrow.up")) { _ in
                        let touchPoint = braveWebView.lastHitPoint
                        let touchSize = CGSize(width: 0, height: 16)
                        let touchRect = CGRect(origin: touchPoint, size: touchSize)
                        
                        self.presentActivityViewController(url, sourceView: self.view,
                                                           sourceRect: touchRect,
                                                           arrowDirection: .any)
                    }
                    
                    shareAction.accessibilityLabel = "linkContextMenu.share"
                    
                    actions.append(shareAction)
                }
                
                let linkPreview = Preferences.General.enableLinkPreview.value
                
                let linkPreviewTitle = linkPreview ?
                    Strings.hideLinkPreviewsActionTitle : Strings.showLinkPreviewsActionTitle
                let linkPreviewAction = UIAction(title: linkPreviewTitle, image: UIImage(systemName: "eye.fill")) { _ in
                    Preferences.General.enableLinkPreview.value.toggle()
                }
            
                actions.append(linkPreviewAction)
            }
            
            return UIMenu(title: url.absoluteString.truncate(length: 100), children: actions)
        }
        
        let linkPreview: UIContextMenuContentPreviewProvider = {
            return LinkPreviewViewController(url: url)
        }
        
        let linkPreviewProvider = Preferences.General.enableLinkPreview.value ? linkPreview : nil
        let config = UIContextMenuConfiguration(identifier: nil, previewProvider: linkPreviewProvider,
                                                actionProvider: actionProvider)
        
        completionHandler(config)
    }
    
    func webView(_ webView: WKWebView, contextMenuForElement elementInfo: WKContextMenuElementInfo, willCommitWithAnimator animator: UIContextMenuInteractionCommitAnimating) {
        guard let url = elementInfo.linkURL else { return }
        webView.load(URLRequest(url: url))
    }
    
    fileprivate func addTab(url: URL, inPrivateMode: Bool, currentTab: Tab) {
        let tab = self.tabManager.addTab(URLRequest(url: url), afterTab: currentTab, isPrivate: inPrivateMode)
        if inPrivateMode && !PrivateBrowsingManager.shared.isPrivateBrowsing {
            self.tabManager.selectTab(tab)
        } else {
            // We're not showing the top tabs; show a toast to quick switch to the fresh new tab.
            let toast = ButtonToast(labelText: Strings.contextMenuButtonToastNewTabOpenedLabelText, buttonText: Strings.contextMenuButtonToastNewTabOpenedButtonText, completion: { buttonPressed in
                if buttonPressed {
                    self.tabManager.selectTab(tab)
                }
            })
            self.show(toast: toast)
        }
        self.scrollController.showToolbars(animated: true)
    }
}

// MARK: - UIPopoverPresentationControllerDelegate

extension BrowserViewController: UIPopoverPresentationControllerDelegate {
    func popoverPresentationControllerDidDismissPopover(_ popoverPresentationController: UIPopoverPresentationController) {
        displayedPopoverController = nil
        updateDisplayedPopoverProperties = nil
    }
}

extension BrowserViewController: UIAdaptivePresentationControllerDelegate {
    // Returning None here makes sure that the Popover is actually presented as a Popover and
    // not as a full-screen modal, which is the default on compact device classes.
    func adaptivePresentationStyle(for controller: UIPresentationController, traitCollection: UITraitCollection) -> UIModalPresentationStyle {
        return .none
    }
}

extension BrowserViewController: SessionRestoreHelperDelegate {
    func sessionRestoreHelper(_ helper: SessionRestoreHelper, didRestoreSessionForTab tab: Tab) {
        tab.restoring = false

        if let tab = tabManager.selectedTab {
            updateUIForReaderHomeStateForTab(tab)
        }
    }
}

extension BrowserViewController: TabTrayDelegate {
    // This function animates and resets the tab chrome transforms when
    // the tab tray dismisses.
    func tabTrayDidDismiss(_ tabTray: TabTrayController) {
        isTabTrayActive = false
        
        // BRAVE TODO: Add update tabs method?
        resetBrowserChrome()
    }

    func tabTrayDidAddTab(_ tabTray: TabTrayController, tab: Tab) {
        // BRAVE TODO: Add update tabs method?
    }

    func tabTrayDidAddBookmark(_ tab: Tab) {
        // BRAVE TODO: Not Sure..
    }

    func tabTrayRequestsPresentationOf(_ viewController: UIViewController) {
        self.present(viewController, animated: false, completion: nil)
    }
}

// MARK: Browser Chrome Theming
extension BrowserViewController: Themeable {
    
    var themeableChildren: [Themeable?]? {
        return [topToolbar,
                toolbar,
                readerModeBar,
                tabsBar,
                tabManager.selectedTab?.newTabPageViewController,
                favoritesController]
    }
    
    func applyTheme(_ theme: Theme) {
        theme.applyAppearanceProperties()
        
        styleChildren(theme: theme)

        statusBarOverlay.backgroundColor = topToolbar.backgroundColor
        setNeedsStatusBarAppearanceUpdate()
    }
}

extension BrowserViewController: FindInPageBarDelegate, FindInPageHelperDelegate {
    func findInPage(_ findInPage: FindInPageBar, didTextChange text: String) {
        find(text, function: "find")
    }

    func findInPage(_ findInPage: FindInPageBar, didFindNextWithText text: String) {
        findInPageBar?.endEditing(true)
        find(text, function: "findNext")
    }

    func findInPage(_ findInPage: FindInPageBar, didFindPreviousWithText text: String) {
        findInPageBar?.endEditing(true)
        find(text, function: "findPrevious")
    }

    func findInPageDidPressClose(_ findInPage: FindInPageBar) {
        updateFindInPageVisibility(visible: false)
    }

    fileprivate func find(_ text: String, function: String) {
        guard let webView = tabManager.selectedTab?.webView else { return }
        webView.evaluateSafeJavaScript(functionName: "__firefox__.\(function)", args: [text], sandboxed: false)
    }

    func findInPageHelper(_ findInPageHelper: FindInPageHelper, didUpdateCurrentResult currentResult: Int) {
        findInPageBar?.currentResult = currentResult
    }

    func findInPageHelper(_ findInPageHelper: FindInPageHelper, didUpdateTotalResults totalResults: Int) {
        findInPageBar?.totalResults = totalResults
    }
    
    func findTextInPage(_ direction: TextSearchDirection) {
        guard let seachText = findInPageBar?.text else { return }
                
        find(seachText, function: direction.rawValue)
    }
}

extension BrowserViewController: JSPromptAlertControllerDelegate {
    func promptAlertControllerDidDismiss(_ alertController: JSPromptAlertController) {
        showQueuedAlertIfAvailable()
    }
}

extension BrowserViewController: ToolbarUrlActionsDelegate {
    /// The types of actions a user can do in the menu given a URL
    private enum ToolbarURLAction {
        case openInCurrentTab
        case openInNewTab(isPrivate: Bool)
        case copy
        case share
    }
    
    func openInNewTab(_ url: URL, isPrivate: Bool) {
        topToolbar.leaveOverlayMode()
        select(url, visitType: .unknown, action: .openInNewTab(isPrivate: isPrivate))
    }
    
    func copy(_ url: URL) {
        select(url, visitType: .unknown, action: .copy)
    }
    
    func share(_ url: URL) {
        select(url, visitType: .unknown, action: .share)
    }
    
    func batchOpen(_ urls: [URL]) {
        let tabIsPrivate = TabType.of(tabManager.selectedTab).isPrivate
        self.tabManager.addTabsForURLs(urls, zombie: false, isPrivate: tabIsPrivate)
    }
    
    func select(url: URL, visitType: VisitType) {
        select(url, visitType: visitType, action: .openInCurrentTab)
    }
    
    private func select(_ url: URL, visitType: VisitType, action: ToolbarURLAction) {
        switch action {
        case .openInCurrentTab:
            finishEditingAndSubmit(url, visitType: visitType)
        case .openInNewTab(let isPrivate):
            let tab = tabManager.addTab(PrivilegedRequest(url: url) as URLRequest, afterTab: tabManager.selectedTab, isPrivate: isPrivate)
            if isPrivate && !PrivateBrowsingManager.shared.isPrivateBrowsing {
                tabManager.selectTab(tab)
            } else {
                // If we are showing toptabs a user can just use the top tab bar
                // If in overlay mode switching doesnt correctly dismiss the homepanels
                guard !topToolbar.inOverlayMode else {
                    return
                }
                // We're not showing the top tabs; show a toast to quick switch to the fresh new tab.
                let toast = ButtonToast(labelText: Strings.contextMenuButtonToastNewTabOpenedLabelText, buttonText: Strings.contextMenuButtonToastNewTabOpenedButtonText, completion: { buttonPressed in
                    if buttonPressed {
                        self.tabManager.selectTab(tab)
                    }
                })
                show(toast: toast)
            }
        case .copy:
            UIPasteboard.general.url = url
        case .share:
            presentActivityViewController(
                url,
                sourceView: view,
                sourceRect: view.convert(topToolbar.shareButton.frame, from: topToolbar.shareButton.superview),
                arrowDirection: [.up]
            )
        }
    }
}

extension BrowserViewController: NewTabPageDelegate {
    func navigateToInput(_ input: String, inNewTab: Bool, switchingToPrivateMode: Bool) {
        let isPrivate = PrivateBrowsingManager.shared.isPrivateBrowsing || switchingToPrivateMode
        if inNewTab {
            tabManager.addTabAndSelect(isPrivate: isPrivate)
        }
        processAddressBar(text: input, visitType: .bookmark)
    }
    
    func handleFavoriteAction(favorite: Favorite, action: BookmarksAction) {
        guard let url = favorite.url else { return }
        switch action {
        case .opened(let inNewTab, let switchingToPrivateMode):
            navigateToInput(
                url,
                inNewTab: inNewTab,
                switchingToPrivateMode: switchingToPrivateMode
            )
        case .edited:
            guard let title = favorite.displayTitle, let urlString = favorite.url else { return }
            let editPopup = UIAlertController
                .userTextInputAlert(title: Strings.editBookmark,
                                    message: urlString,
                                    startingText: title, startingText2: favorite.url,
                                    placeholder2: urlString,
                                    keyboardType2: .URL) { callbackTitle, callbackUrl in
                    if let cTitle = callbackTitle, !cTitle.isEmpty, let cUrl = callbackUrl, !cUrl.isEmpty {
                        if URL(string: cUrl) != nil {
                            favorite.update(customTitle: cTitle, url: cUrl)
                        }
                    }
                }
            self.present(editPopup, animated: true)
        }
    }
    
    func focusURLBar() {
        focusLocationField()
    }
    
    func tappedDuckDuckGoCallout() {
        presentDuckDuckGoCallout(force: true)
    }
    
    func brandedImageCalloutActioned(_ state: BrandedImageCalloutState) {
        guard state.hasDetailViewController else { return }
        
        let vc = NTPLearnMoreViewController(state: state, rewards: rewards)
        
        vc.linkHandler = { [weak self] url in
            self?.tabManager.selectedTab?.loadRequest(PrivilegedRequest(url: url) as URLRequest)
        }
        
        addChild(vc)
        view.addSubview(vc.view)
        vc.view.snp.remakeConstraints {
            $0.right.top.bottom.leading.equalToSuperview()
        }
    }
    
    func tappedQRCodeButton(url: URL) {
        let qrPopup = QRCodePopupView(url: url)
        qrPopup.showWithType(showType: .flyUp)
        qrPopup.qrCodeShareHandler = { [weak self] url in
            guard let self = self else { return }
            
            let viewRect = CGRect(origin: self.view.center, size: .zero)
            
            self.presentActivityViewController(url, sourceView: self.view, sourceRect: viewRect,
                                               arrowDirection: .any)
        }
    }
}

extension BrowserViewController: PreferencesObserver {
    func preferencesDidChange(for key: String) {
        switch key {
        case Preferences.General.tabBarVisibility.key:
            updateTabsBarVisibility()
        case Preferences.General.themeNormalMode.key:
            applyTheme(Theme.of(tabManager.selectedTab))
        case Preferences.Privacy.privateBrowsingOnly.key:
            let isPrivate = Preferences.Privacy.privateBrowsingOnly.value
            switchToPrivacyMode(isPrivate: isPrivate)
            PrivateBrowsingManager.shared.isPrivateBrowsing = isPrivate
            setupTabs()
            updateTabsBarVisibility()
            updateApplicationShortcuts()
        case Preferences.General.alwaysRequestDesktopSite.key:
            tabManager.reset()
            self.tabManager.reloadSelectedTab()
        case Preferences.Shields.blockAdsAndTracking.key,
             Preferences.Shields.httpsEverywhere.key,
             Preferences.Shields.blockScripts.key,
             Preferences.Shields.blockPhishingAndMalware.key,
             Preferences.Shields.blockImages.key,
             Preferences.Shields.fingerprintingProtection.key,
             Preferences.Shields.useRegionAdBlock.key:
            tabManager.allTabs.forEach { $0.webView?.reload() }
        case Preferences.Privacy.blockAllCookies.key,
             Preferences.Shields.googleSafeBrowsing.key:
            // All `block all cookies` toggle requires a hard reset of Webkit configuration.
            tabManager.reset()
            if !Preferences.Privacy.blockAllCookies.value {
                HTTPCookie.loadFromDisk { _ in
                    self.tabManager.reloadSelectedTab()
                    for tab in self.tabManager.allTabs where tab != self.tabManager.selectedTab {
                        tab.createWebview()
                        if let url = tab.webView?.url {
                            tab.loadRequest(PrivilegedRequest(url: url) as URLRequest)
                        }
                    }
                }
            } else {
                tabManager.reloadSelectedTab()
            }
        case Preferences.Rewards.hideRewardsIcon.key,
             Preferences.Rewards.rewardsToggledOnce.key:
            updateRewardsButtonState()
        case Preferences.NewTabPage.selectedCustomTheme.key:
            Preferences.NTP.ntpCheckDate.value = nil
            backgroundDataSource.startFetching()
        case Preferences.Playlist.webMediaSourceCompatibility.key:
            if UIDevice.isIpad {
                playlistToast?.dismiss(false)
                
                tabManager.allTabs.forEach {
                    $0.userScriptManager?.isWebCompatibilityMediaSourceAPIEnabled = Preferences.Playlist.webMediaSourceCompatibility.value
                    $0.webView?.reload()
                }
            }
        default:
            log.debug("Received a preference change for an unknown key: \(key) on \(type(of: self))")
            break
        }
    }
}

extension BrowserViewController {
    func openReferralLink(url: URL) {
        self.loadQueue.uponQueue(.main) {
            self.openURLInNewTab(url, isPrivileged: false)
        }
    }
    
    func handleNavigationPath(path: NavigationPath) {
        self.loadQueue.uponQueue(.main) {
            NavigationPath.handle(nav: path, with: self)
        }
    }
}

extension BrowserViewController: OnboardingControllerDelegate {
    func onboardingCompleted(_ onboardingController: OnboardingNavigationController) {
        Preferences.General.basicOnboardingCompleted.value = OnboardingState.completed.rawValue
        Preferences.General.basicOnboardingNextOnboardingPrompt.value = nil
        
        if BraveRewards.isAvailable {
            switch onboardingController.onboardingType {
            case .newUser:
                Preferences.General.basicOnboardingProgress.value = OnboardingProgress.rewards.rawValue                
            default:
                break
            }
        } else {
            switch onboardingController.onboardingType {
            case .newUser:
                Preferences.General.basicOnboardingProgress.value = OnboardingProgress.searchEngine.rawValue
            case .existingUserRewardsOff:
                break
            default:
                break
            }
        }
        
        // Present private browsing prompt if necessary when onboarding has been completed
        onboardingController.dismiss(animated: true) {
            self.presentDuckDuckGoCalloutIfNeeded()
        }
    }
    
    func onboardingSkipped(_ onboardingController: OnboardingNavigationController) {
        Preferences.General.basicOnboardingCompleted.value = OnboardingState.skipped.rawValue
        Preferences.General.basicOnboardingNextOnboardingPrompt.value = Date(timeIntervalSinceNow: BrowserViewController.onboardingDaysInterval)
        
        // Present private browsing prompt if necessary when onboarding has been skipped
        onboardingController.dismiss(animated: true) {
            self.presentDuckDuckGoCalloutIfNeeded()
        }
    }
    
    private func presentDuckDuckGoCalloutIfNeeded() {
        if PrivateBrowsingManager.shared.isPrivateBrowsing && self.presentedViewController == nil {
            DispatchQueue.main.asyncAfter(deadline: .now() + 0.4) {
                self.presentDuckDuckGoCallout()
            }
        }
    }
    
    // 60 days until the next time the user sees the onboarding..
    static let onboardingDaysInterval = TimeInterval(60.days)
}

extension BrowserViewController: UNUserNotificationCenterDelegate {
    func userNotificationCenter(_ center: UNUserNotificationCenter, didReceive response: UNNotificationResponse, withCompletionHandler completionHandler: @escaping () -> Void) {
        if response.notification.request.identifier == defaultBrowserNotificationId {
            guard let settingsUrl = URL(string: UIApplication.openSettingsURLString) else {
                log.error("Failed to unwrap iOS settings URL")
                return
            }
            UIApplication.shared.open(settingsUrl)
        }
        completionHandler()
    }
}<|MERGE_RESOLUTION|>--- conflicted
+++ resolved
@@ -2063,415 +2063,6 @@
     }
 }
 
-<<<<<<< HEAD
-=======
-extension BrowserViewController: TopToolbarDelegate {
-    func showTabTray() {
-        if tabManager.tabsForCurrentMode.isEmpty {
-            return
-        }
-        updateFindInPageVisibility(visible: false)
-        
-        let tabTrayController = TabTrayController(tabManager: tabManager, profile: profile, tabTrayDelegate: self)
-        
-        if tabManager.selectedTab == nil {
-            tabManager.selectTab(tabManager.tabsForCurrentMode.first)
-        }
-        if let tab = tabManager.selectedTab {
-            screenshotHelper.takeScreenshot(tab)
-        }
-        
-        navigationController?.pushViewController(tabTrayController, animated: true)
-        self.tabTrayController = tabTrayController
-    }
-    
-    func topToolbarDidPressReload(_ topToolbar: TopToolbarView) {
-        tabManager.selectedTab?.reload()
-    }
-    
-    func topToolbarDidPressStop(_ topToolbar: TopToolbarView) {
-        tabManager.selectedTab?.stop()
-    }
-    
-    func topToolbarDidLongPressReloadButton(_ topToolbar: TopToolbarView, from button: UIButton) {
-        guard let tab = tabManager.selectedTab else { return }
-        let alert = UIAlertController(title: nil, message: nil, preferredStyle: .actionSheet)
-        alert.addAction(UIAlertAction(title: Strings.cancelButtonTitle, style: .cancel, handler: nil))
-        
-        let toggleActionTitle = tab.isDesktopSite == true ?
-            Strings.appMenuViewMobileSiteTitleString : Strings.appMenuViewDesktopSiteTitleString
-        alert.addAction(UIAlertAction(title: toggleActionTitle, style: .default, handler: { _ in
-            tab.switchUserAgent()
-        }))
-        
-        UIImpactFeedbackGenerator(style: .heavy).bzzt()
-        if UIDevice.current.userInterfaceIdiom == .pad {
-            alert.popoverPresentationController?.sourceView = self.view
-            alert.popoverPresentationController?.sourceRect = self.view.convert(button.frame, from: button.superview)
-            alert.popoverPresentationController?.permittedArrowDirections = [.up]
-        }
-        present(alert, animated: true)
-    }
-
-    func topToolbarDidPressTabs(_ topToolbar: TopToolbarView) {
-        showTabTray()
-    }
-
-    func topToolbarDidPressReaderMode(_ topToolbar: TopToolbarView) {
-        if let tab = tabManager.selectedTab {
-            if let readerMode = tab.getContentScript(name: "ReaderMode") as? ReaderMode {
-                switch readerMode.state {
-                case .available:
-                    enableReaderMode()
-                case .active:
-                    disableReaderMode()
-                case .unavailable:
-                    break
-                }
-            }
-        }
-    }
-
-    func topToolbarDidLongPressReaderMode(_ topToolbar: TopToolbarView) -> Bool {
-        // Maybe we want to add something here down the road
-        return false
-    }
-
-    func locationActions(for topToolbar: TopToolbarView) -> [AccessibleAction] {
-        if UIPasteboard.general.hasStrings || UIPasteboard.general.hasURLs {
-            return [pasteGoAction, pasteAction, copyAddressAction]
-        } else {
-            return [copyAddressAction]
-        }
-    }
-
-    func topToolbarDisplayTextForURL(_ topToolbar: URL?) -> (String?, Bool) {
-        // use the initial value for the URL so we can do proper pattern matching with search URLs
-        var searchURL = self.tabManager.selectedTab?.currentInitialURL
-        if searchURL?.isErrorPageURL ?? true {
-            searchURL = topToolbar
-        }
-        if let query = profile.searchEngines.queryForSearchURL(searchURL as URL?) {
-            return (query, true)
-        } else {
-            return (topToolbar?.absoluteString, false)
-        }
-    }
-
-    func topToolbarDidLongPressLocation(_ topToolbar: TopToolbarView) {
-        let alert = UIAlertController(title: nil, message: nil, preferredStyle: .actionSheet)
-        
-        for action in locationActions(for: topToolbar) {
-            alert.addAction(action.alertAction(style: .default))
-        }
-        
-        alert.addAction(UIAlertAction(title: Strings.cancelButtonTitle, style: .cancel, handler: nil))
-        
-        let setupPopover = { [unowned self] in
-            if let popoverPresentationController = alert.popoverPresentationController {
-                popoverPresentationController.sourceView = topToolbar
-                popoverPresentationController.sourceRect = topToolbar.frame
-                popoverPresentationController.permittedArrowDirections = .any
-                popoverPresentationController.delegate = self
-            }
-        }
-        
-        setupPopover()
-        
-        if alert.popoverPresentationController != nil {
-            displayedPopoverController = alert
-            updateDisplayedPopoverProperties = setupPopover
-        }
-        
-        self.present(alert, animated: true)
-    }
-
-    func topToolbarDidPressScrollToTop(_ topToolbar: TopToolbarView) {
-        if let selectedTab = tabManager.selectedTab, favoritesController == nil {
-            // Only scroll to top if we are not showing the home view controller
-            selectedTab.webView?.scrollView.setContentOffset(CGPoint.zero, animated: true)
-        }
-    }
-
-    func topToolbarLocationAccessibilityActions(_ topToolbar: TopToolbarView) -> [UIAccessibilityCustomAction]? {
-        return locationActions(for: topToolbar).map { $0.accessibilityCustomAction }
-    }
-
-    func topToolbar(_ topToolbar: TopToolbarView, didEnterText text: String) {
-        if text.isEmpty {
-            hideSearchController()
-        } else {
-            showSearchController()
-            searchController?.searchQuery = text
-            searchLoader?.query = text
-        }
-    }
-
-    func topToolbar(_ topToolbar: TopToolbarView, didSubmitText text: String) {
-        processAddressBar(text: text, visitType: nil)
-    }
-
-    func processAddressBar(text: String, visitType: VisitType?) {
-        if let fixupURL = URIFixup.getURL(text) {
-            // The user entered a URL, so use it.
-            finishEditingAndSubmit(fixupURL, visitType: visitType ?? .typed)
-            return
-        }
-
-        // We couldn't build a URL, so pass it on to the search engine.
-        submitSearchText(text)
-    }
-
-    fileprivate func submitSearchText(_ text: String) {
-        let engine = profile.searchEngines.defaultEngine()
-
-        if let searchURL = engine.searchURLForQuery(text) {
-            // We couldn't find a matching search keyword, so do a search query.
-            finishEditingAndSubmit(searchURL, visitType: VisitType.typed)
-        } else {
-            // We still don't have a valid URL, so something is broken. Give up.
-            print("Error handling URL entry: \"\(text)\".")
-            assertionFailure("Couldn't generate search URL: \(text)")
-        }
-    }
-
-    func topToolbarDidEnterOverlayMode(_ topToolbar: TopToolbarView) {
-        if .blankPage == NewTabAccessors.getNewTabPage() {
-            UIAccessibility.post(notification: .screenChanged, argument: nil)
-        } else {
-            if let toast = clipboardBarDisplayHandler?.clipboardToast {
-                toast.removeFromSuperview()
-            }
-            displayFavoritesController()
-        }
-    }
-
-    func topToolbarDidLeaveOverlayMode(_ topToolbar: TopToolbarView) {
-        hideSearchController()
-        hideFavoritesController()
-        updateInContentHomePanel(tabManager.selectedTab?.url as URL?)
-    }
-
-    func topToolbarDidBeginDragInteraction(_ topToolbar: TopToolbarView) {
-        dismissVisibleMenus()
-    }
-    
-    func topToolbarDidTapBraveShieldsButton(_ topToolbar: TopToolbarView) {
-        presentBraveShieldsViewController()
-    }
-    
-    func presentBraveShieldsViewController() {
-        guard let selectedTab = tabManager.selectedTab, var url = selectedTab.url else { return }
-        if url.isErrorPageURL, let originalURL = url.originalURLFromErrorURL {
-            url = originalURL
-        }
-        if url.isLocalUtility {
-            return
-        }
-        let shields = ShieldsViewController(tab: selectedTab)
-        shields.shieldsSettingsChanged = { [unowned self] _ in
-            // Update the shields status immediately
-            self.topToolbar.refreshShieldsStatus()
-            
-            // Reload this tab. This will also trigger an update of the brave icon in `TabLocationView` if
-            // the setting changed is the global `.AllOff` shield
-            self.tabManager.selectedTab?.reload()
-            
-            // In 1.6 we "reload" the whole web view state, dumping caches, etc. (reload():BraveWebView.swift:495)
-            // BRAVE TODO: Port over proper tab reloading with Shields
-        }
-        shields.showGlobalShieldsSettings = { [unowned self] vc in
-            vc.dismiss(animated: true) {
-                let shieldsAndPrivacy = BraveShieldsAndPrivacySettingsController(
-                    profile: self.profile,
-                    tabManager: self.tabManager,
-                    feedDataSource: self.feedDataSource
-                )
-                let container = SettingsNavigationController(rootViewController: shieldsAndPrivacy)
-                container.isModalInPresentation = true
-                container.modalPresentationStyle =
-                    UIDevice.current.userInterfaceIdiom == .phone ? .pageSheet : .formSheet
-                shieldsAndPrivacy.navigationItem.rightBarButtonItem = .init(
-                    barButtonSystemItem: .done,
-                    target: container,
-                    action: #selector(SettingsNavigationController.done)
-                )
-                self.present(container, animated: true)
-            }
-        }
-        let container = PopoverNavigationController(rootViewController: shields)
-        let popover = PopoverController(contentController: container, contentSizeBehavior: .preferredContentSize)
-        popover.present(from: topToolbar.locationView.shieldsButton, on: self)
-    }
-    
-    // TODO: This logic should be fully abstracted away and share logic from current MenuViewController
-    // See: https://github.com/brave/brave-ios/issues/1452
-    func topToolbarDidTapBookmarkButton(_ topToolbar: TopToolbarView) {
-        showBookmarkController()
-    }
-    
-    func topToolbarDidTapBraveRewardsButton(_ topToolbar: TopToolbarView) {
-        showBraveRewardsPanel()
-    }
-    
-    func topToolbarDidLongPressBraveRewardsButton(_ topToolbar: TopToolbarView) {
-        showRewardsDebugSettings()
-    }
-    
-    func topToolbarDidTapMenuButton(_ topToolbar: TopToolbarView) {
-        tabToolbarDidPressMenu(topToolbar)
-    }
-}
-
-extension BrowserViewController: ToolbarDelegate {
-    func tabToolbarDidPressSearch(_ tabToolbar: ToolbarProtocol, button: UIButton) {
-        topToolbar.tabLocationViewDidTapLocation(topToolbar.locationView)
-    }
-    
-    func tabToolbarDidPressBack(_ tabToolbar: ToolbarProtocol, button: UIButton) {
-        tabManager.selectedTab?.goBack()
-    }
-
-    func tabToolbarDidLongPressBack(_ tabToolbar: ToolbarProtocol, button: UIButton) {
-        UIImpactFeedbackGenerator(style: .heavy).bzzt()
-        showBackForwardList()
-    }
-    
-    func tabToolbarDidPressForward(_ tabToolbar: ToolbarProtocol, button: UIButton) {
-        tabManager.selectedTab?.goForward()
-    }
-    
-    func tabToolbarDidPressShare() {
-        func share(url: URL) {
-            presentActivityViewController(
-                url,
-                tab: url.isFileURL ? nil : tabManager.selectedTab,
-                sourceView: view,
-                sourceRect: view.convert(topToolbar.menuButton.frame, from: topToolbar.menuButton.superview),
-                arrowDirection: [.up]
-            )
-        }
-        
-        guard let tab = tabManager.selectedTab, let url = tab.url else { return }
-        
-        if let temporaryDocument = tab.temporaryDocument {
-            temporaryDocument.getURL().uponQueue(.main, block: { tempDocURL in
-                // If we successfully got a temp file URL, share it like a downloaded file,
-                // otherwise present the ordinary share menu for the web URL.
-                if tempDocURL.isFileURL {
-                    share(url: tempDocURL)
-                } else {
-                    share(url: url)
-                }
-            })
-        } else {
-            share(url: url)
-        }
-    }
-    
-    func tabToolbarDidPressMenu(_ tabToolbar: ToolbarProtocol) {
-        let homePanel = MenuViewController(bvc: self, tab: tabManager.selectedTab)
-        let popover = PopoverController(contentController: homePanel, contentSizeBehavior: .preferredContentSize)
-        // Not dynamic, but trivial at this point, given how UI is currently setup
-        popover.color = Theme.of(tabManager.selectedTab).colors.home
-        popover.present(from: tabToolbar.menuButton, on: self)
-    }
-    
-    func tabToolbarDidPressAddTab(_ tabToolbar: ToolbarProtocol, button: UIButton) {
-        self.openBlankNewTab(attemptLocationFieldFocus: true, isPrivate: PrivateBrowsingManager.shared.isPrivateBrowsing)
-    }
-
-    func tabToolbarDidLongPressAddTab(_ tabToolbar: ToolbarProtocol, button: UIButton) {
-        showAddTabContextMenu(sourceView: toolbar ?? topToolbar, button: button)
-    }
-    
-    private func addTabAlertActions() -> [UIAlertAction] {
-        var actions: [UIAlertAction] = []
-        if !PrivateBrowsingManager.shared.isPrivateBrowsing {
-            let newPrivateTabAction = UIAlertAction(title: Strings.newPrivateTabTitle, style: .default, handler: { [unowned self] _ in
-                // BRAVE TODO: Add check for DuckDuckGo popup (and based on 1.6, whether the browser lock is enabled?)
-                // before focusing on the url bar
-                self.openBlankNewTab(attemptLocationFieldFocus: true, isPrivate: true)
-            })
-            actions.append(newPrivateTabAction)
-        }
-        let bottomActionTitle = PrivateBrowsingManager.shared.isPrivateBrowsing ? Strings.newPrivateTabTitle : Strings.newTabTitle
-        actions.append(UIAlertAction(title: bottomActionTitle, style: .default, handler: { [unowned self] _ in
-            self.openBlankNewTab(attemptLocationFieldFocus: true, isPrivate: PrivateBrowsingManager.shared.isPrivateBrowsing)
-        }))
-        return actions
-    }
-    
-    func showAddTabContextMenu(sourceView: UIView, button: UIButton) {
-        let alertController = UIAlertController(title: nil, message: nil, preferredStyle: .actionSheet)
-        alertController.addAction(UIAlertAction(title: Strings.cancelButtonTitle, style: .cancel, handler: nil))
-        addTabAlertActions().forEach(alertController.addAction)
-        alertController.popoverPresentationController?.sourceView = sourceView
-        alertController.popoverPresentationController?.sourceRect = button.frame
-        UIImpactFeedbackGenerator(style: .heavy).bzzt()
-        present(alertController, animated: true)
-    }
-    
-    func tabToolbarDidLongPressForward(_ tabToolbar: ToolbarProtocol, button: UIButton) {
-        UIImpactFeedbackGenerator(style: .heavy).bzzt()
-        showBackForwardList()
-    }
-
-    func tabToolbarDidPressTabs(_ tabToolbar: ToolbarProtocol, button: UIButton) {
-        showTabTray()
-    }
-    
-    func tabToolbarDidLongPressTabs(_ tabToolbar: ToolbarProtocol, button: UIButton) {
-        guard self.presentedViewController == nil else {
-            return
-        }
-        let controller = AlertController(title: nil, message: nil, preferredStyle: .actionSheet)
-        
-        if (UIDevice.current.userInterfaceIdiom == .pad && tabsBar.view.isHidden) ||
-            (UIDevice.current.userInterfaceIdiom == .phone && toolbar == nil) {
-            addTabAlertActions().forEach(controller.addAction)
-        }
-        
-        if tabManager.tabsForCurrentMode.count > 1 {
-            controller.addAction(UIAlertAction(title: String(format: Strings.closeAllTabsTitle, tabManager.tabsForCurrentMode.count), style: .destructive, handler: { _ in
-                self.tabManager.removeAll()
-            }), accessibilityIdentifier: "toolbarTabButtonLongPress.closeTab")
-        }
-        controller.addAction(UIAlertAction(title: Strings.closeTabTitle, style: .destructive, handler: { _ in
-            if let tab = self.tabManager.selectedTab {
-                self.tabManager.removeTab(tab)
-            }
-        }), accessibilityIdentifier: "toolbarTabButtonLongPress.closeTab")
-        controller.addAction(UIAlertAction(title: Strings.cancelButtonTitle, style: .cancel, handler: nil), accessibilityIdentifier: "toolbarTabButtonLongPress.cancel")
-        controller.popoverPresentationController?.sourceView = toolbar ?? topToolbar
-        controller.popoverPresentationController?.sourceRect = button.frame
-        UIImpactFeedbackGenerator(style: .heavy).bzzt()
-        present(controller, animated: true, completion: nil)
-    }
-
-    func showBackForwardList() {
-        if let backForwardList = tabManager.selectedTab?.webView?.backForwardList {
-            let backForwardViewController = BackForwardListViewController(profile: profile, backForwardList: backForwardList)
-            backForwardViewController.tabManager = tabManager
-            backForwardViewController.bvc = self
-            backForwardViewController.modalPresentationStyle = .overCurrentContext
-            backForwardViewController.backForwardTransitionDelegate = BackForwardListAnimator()
-            self.present(backForwardViewController, animated: true, completion: nil)
-        }
-    }
-    
-    func tabToolbarDidSwipeToChangeTabs(_ tabToolbar: ToolbarProtocol, direction: UISwipeGestureRecognizer.Direction) {
-        let tabs = tabManager.tabsForCurrentMode
-        guard let selectedTab = tabManager.selectedTab, let index = tabs.firstIndex(where: { $0 === selectedTab }) else { return }
-        let newTabIndex = index + (direction == .left ? -1 : 1)
-        if newTabIndex >= 0 && newTabIndex < tabs.count {
-            tabManager.selectTab(tabs[newTabIndex])
-            playlistToast?.dismiss(false)
-        }
-    }
-}
-
->>>>>>> 7560c1fa
 extension BrowserViewController: TabsBarViewControllerDelegate {
     func tabsBarDidSelectTab(_ tabsBarController: TabsBarViewController, _ tab: Tab) {
         if tab == tabManager.selectedTab { return }
