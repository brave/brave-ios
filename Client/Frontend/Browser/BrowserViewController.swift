/* This Source Code Form is subject to the terms of the Mozilla Public
 * License, v. 2.0. If a copy of the MPL was not distributed with this
 * file, You can obtain one at http://mozilla.org/MPL/2.0/. */

import Foundation
import Photos
import UIKit
import WebKit
import Shared
import Storage
import SnapKit
import XCGLogger
import MobileCoreServices
import SwiftyJSON
import Data
import BraveShared
import SwiftKeychainWrapper
import BraveCore
import CoreData
import StoreKit
import SafariServices
import BraveUI
import NetworkExtension
import FeedKit
import SwiftUI
import class Combine.AnyCancellable

private let log = Logger.browserLogger

private let KVOs: [KVOConstants] = [
  .estimatedProgress,
  .loading,
  .canGoBack,
  .canGoForward,
  .URL,
  .title,
  .hasOnlySecureContent,
  .serverTrust,
]

private struct BrowserViewControllerUX {
  fileprivate static let showHeaderTapAreaHeight: CGFloat = 32
  fileprivate static let bookmarkStarAnimationDuration: Double = 0.5
  fileprivate static let bookmarkStarAnimationOffset: CGFloat = 80
}

protocol BrowserViewControllerDelegate: AnyObject {
  func openInNewTab(_ url: URL, isPrivate: Bool)
}

public class BrowserViewController: UIViewController, BrowserViewControllerDelegate {
  var webViewContainer: UIView!
  var topToolbar: TopToolbarView!
  var tabsBar: TabsBarViewController!
  var clipboardBarDisplayHandler: ClipboardBarDisplayHandler?
  var readerModeBar: ReaderModeBarView?
  var readerModeCache: ReaderModeCache
  var statusBarOverlay: UIView!
  fileprivate(set) var toolbar: BottomToolbarView?
  var searchController: SearchViewController?
  var favoritesController: FavoritesViewController?
  var screenshotHelper: ScreenshotHelper!
  fileprivate var homePanelIsInline = false
  var searchLoader: SearchLoader?
  let alertStackView = UIStackView()  // All content that appears above the footer should be added to this view. (Find In Page/SnackBars)
  var findInPageBar: FindInPageBar?
  var pageZoomBar: UIHostingController<PageZoomView>?
  private var pageZoomListener: NSObjectProtocol?

  // Single data source used for all favorites vcs
  public let backgroundDataSource = NTPDataSource()
  let feedDataSource = FeedDataSource()

  private var postSetupTasks: [() -> Void] = []
  private var setupTasksCompleted: Bool = false

  lazy var mailtoLinkHandler: MailtoLinkHandler = MailtoLinkHandler()

  private var privateModeCancellable: AnyCancellable?

  /// Custom Search Engine
  var openSearchEngine: OpenSearchReference?

  lazy var customSearchEngineButton = OpenSearchEngineButton(hidesWhenDisabled: false).then {
    $0.addTarget(self, action: #selector(addCustomSearchEngineForFocusedElement), for: .touchUpInside)
    $0.accessibilityIdentifier = "BrowserViewController.customSearchEngineButton"
    $0.setContentCompressionResistancePriority(.defaultHigh, for: .horizontal)
    $0.setContentHuggingPriority(.defaultHigh, for: .horizontal)
  }

  var customSearchBarButtonItemGroup: UIBarButtonItemGroup?

  // popover rotation handling
  var displayedPopoverController: UIViewController?
  var updateDisplayedPopoverProperties: (() -> Void)?

  let profile: Profile
  let braveCore: BraveCoreMain
  let tabManager: TabManager
  let migration: Migration?
  let bookmarkManager: BookmarkManager

  /// Whether last session was a crash or not
  fileprivate let crashedLastSession: Bool

  // These views wrap the top and bottom toolbars to provide background effects on them
  var header: UIStackView!
  var footer: UIView!
  fileprivate var topTouchArea: UIButton!

  // These constraints allow to show/hide tabs bar
  var webViewContainerTopOffset: Constraint?

  // Backdrop used for displaying greyed background for private tabs
  var webViewContainerBackdrop: UIView!

  var scrollController = TabScrollingController()

  var keyboardState: KeyboardState?

  var pendingToast: Toast?  // A toast that might be waiting for BVC to appear before displaying
  var downloadToast: DownloadToast?  // A toast that is showing the combined download progress
  var addToPlayListActivityItem: (enabled: Bool, item: PlaylistInfo?)?  // A boolean to determine If AddToListActivity should be added
  var openInPlaylistActivityItem: (enabled: Bool, item: PlaylistInfo?)?  // A boolean to determine if OpenInPlaylistActivity should be shown

  // Tracking navigation items to record history types.
  // TODO: weak references?
  var ignoredNavigation = Set<WKNavigation>()
  var typedNavigation = [URL: VisitType]()
  var navigationToolbar: ToolbarProtocol {
    return toolbar ?? topToolbar
  }

  /// Keep track of the URL request that was upgraded so that we can add it to the HTTPS page stats
  var pendingHTTPUpgrades = [String: URLRequest]()

  // Keep track of allowed `URLRequest`s from `webView(_:decidePolicyFor:decisionHandler:)` so
  // that we can obtain the originating `URLRequest` when a `URLResponse` is received. This will
  // allow us to re-trigger the `URLRequest` if the user requests a file to be downloaded.
  var pendingRequests = [String: URLRequest]()

  // This is set when the user taps "Download Link" from the context menu. We then force a
  // download of the next request through the `WKNavigationDelegate` that matches this web view.
  weak var pendingDownloadWebView: WKWebView?

  let downloadQueue = DownloadQueue()

  fileprivate var contentBlockListCompiled: Bool = false
  private var cancellables: Set<AnyCancellable> = []

  // Web filters

  let safeBrowsing: SafeBrowsing?

  let rewards: BraveRewards
  let legacyWallet: BraveLedger?
  var promotionFetchTimer: Timer?
  private var notificationsHandler: AdsNotificationHandler?
  let notificationsPresenter = BraveNotificationsPresenter()
  var publisher: Ledger.PublisherInfo?

  let vpnProductInfo = VPNProductInfo()

  /// Window Protection instance which will be used for controller requires biometric authentication
  public var windowProtection: WindowProtection?

  // Product Notification Related Properties

  /// Boolean which is tracking If a product notification is presented
  /// in order to not to try to present another one over existing popover
  var benchmarkNotificationPresented = false

  /// Used to determine when to present benchmark pop-overs
  /// Current session ad count is compared with live ad count
  /// So user will not be introduced with a pop-over directly
  let benchmarkCurrentSessionAdCount = BraveGlobalShieldStats.shared.adblock + BraveGlobalShieldStats.shared.trackingProtection

  /// Navigation Helper used for Brave Widgets
  private(set) lazy var navigationHelper = BrowserNavigationHelper(self)

  /// Boolean tracking  if Tab Tray is active on the screen
  /// Used to determine If pop-over should be presented
  var isTabTrayActive = false

  /// Data Source object used to determine blocking stats
  var benchmarkBlockingDataSource: BlockingSummaryDataSource?

  /// Boolean which is tracking If a full screen callout or onboarding is presented
  /// in order to not to try to present another callout  over existing one
  var isOnboardingOrFullScreenCalloutPresented = false

  private(set) var widgetBookmarksFRC: NSFetchedResultsController<Favorite>?
  var widgetFaviconFetchers: [FaviconFetcher] = []
  let deviceCheckClient: DeviceCheckClient?

  public init(
    profile: Profile,
    diskImageStore: DiskImageStore?,
    braveCore: BraveCoreMain,
    migration: Migration?,
    crashedLastSession: Bool,
    safeBrowsingManager: SafeBrowsing? = SafeBrowsing()
  ) {
    self.profile = profile
    self.braveCore = braveCore
    self.bookmarkManager = BookmarkManager(bookmarksAPI: braveCore.bookmarksAPI)
    self.migration = migration
    self.crashedLastSession = crashedLastSession
    self.safeBrowsing = safeBrowsingManager

    let configuration: BraveRewards.Configuration
    if AppConstants.buildChannel.isPublic {
      configuration = .production
    } else {
      if let override = Preferences.Rewards.EnvironmentOverride(rawValue: Preferences.Rewards.environmentOverride.value), override != .none {
        switch override {
        case .dev:
          configuration = .default
        case .staging:
          configuration = .staging
        case .prod:
          configuration = .production
        default:
          configuration = .staging
        }
      } else {
        configuration = AppConstants.buildChannel == .debug ? .staging : .production
      }
    }

    let buildChannel = Ads.BuildChannel().then {
      $0.name = AppConstants.buildChannel.rawValue
      $0.isRelease = AppConstants.buildChannel == .release
    }
    Self.migrateAdsConfirmations(for: configuration)
    legacyWallet = Self.legacyWallet(for: configuration)
    if let wallet = legacyWallet {
      // Legacy ledger is disabled by default
      wallet.isAutoContributeEnabled = false
      // Ensure we remove any pending contributions or recurring tips from the legacy wallet
      wallet.removeAllPendingContributions { _ in }
      wallet.listRecurringTips { publishers in
        publishers.forEach {
          wallet.removeRecurringTip(publisherId: $0.id)
        }
      }
    }

    // Initialize Rewards
    self.rewards = BraveRewards(configuration: configuration, buildChannel: buildChannel)

    // Initialize TabManager
    self.tabManager = TabManager(
      prefs: profile.prefs,
      imageStore: diskImageStore,
      rewards: rewards)

    // Setup ReaderMode Cache
    self.readerModeCache = ReaderMode.cache(for: tabManager.selectedTab)

    if !BraveRewards.isAvailable {
      // Disable rewards services in case previous user already enabled
      // rewards in previous build
      rewards.isEnabled = false
    } else {
      if rewards.isEnabled && !Preferences.Rewards.rewardsToggledOnce.value {
        Preferences.Rewards.rewardsToggledOnce.value = true
      }
    }

    self.deviceCheckClient = DeviceCheckClient(environment: configuration.ledgerEnvironment)

    if Locale.current.regionCode == "JP" {
      benchmarkBlockingDataSource = BlockingSummaryDataSource()
    }

    super.init(nibName: nil, bundle: nil)
    didInit()

    rewards.ledgerServiceDidStart = { [weak self] _ in
      self?.setupLedger()
    }

    let shouldStartAds = rewards.ads.isEnabled || Preferences.BraveNews.isEnabled.value
    if shouldStartAds {
      // Only start ledger service automatically if ads is enabled
      if rewards.isEnabled {
        rewards.startLedgerService {
          self.legacyWallet?.initializeLedgerService(nil)
        }
      } else {
        rewards.ads.initialize { _ in }
      }
    }

    feedDataSource.rewards = rewards
  }

  static func legacyWallet(for config: BraveRewards.Configuration) -> BraveLedger? {
    let fm = FileManager.default
    let stateStorage = config.storageURL
    let legacyLedger = stateStorage.appendingPathComponent("legacy_ledger")

    // Check if we've already migrated the users wallet to the `legacy_rewards` folder
    if fm.fileExists(atPath: legacyLedger.path) {
      BraveLedger.environment = config.ledgerEnvironment
      return BraveLedger(stateStoragePath: legacyLedger.path)
    }

    // We've already performed an attempt at migration, if there wasn't a legacy folder, then
    // we have no legacy wallet.
    if Preferences.Rewards.migratedLegacyWallet.value {
      return nil
    }

    // Ledger exists in the state storage under `ledger` folder, if that folder doesn't exist
    // then the user hasn't actually launched the app before and doesn't need to migrate
    let ledgerFolder = stateStorage.appendingPathComponent("ledger")
    if !fm.fileExists(atPath: ledgerFolder.path) {
      // No wallet, therefore no legacy folder needed
      Preferences.Rewards.migratedLegacyWallet.value = true
      return nil
    }

    do {
      // Copy the current `ledger` directory into the new legacy state storage path
      try fm.copyItem(at: ledgerFolder, to: legacyLedger)
      // Remove the old Rewards DB so that it starts fresh
      try fm.removeItem(atPath: ledgerFolder.appendingPathComponent("Rewards.db").path)
      // And remove the sqlite journal file if it exists
      let journalPath = ledgerFolder.appendingPathComponent("Rewards.db-journal").path
      if fm.fileExists(atPath: journalPath) {
        try fm.removeItem(atPath: journalPath)
      }

      Preferences.Rewards.migratedLegacyWallet.value = true
      BraveLedger.environment = config.ledgerEnvironment
      return BraveLedger(stateStoragePath: legacyLedger.path)
    } catch {
      log.error("Failed to migrate legacy wallet into a new folder: \(error)")
      return nil
    }
  }

  required init?(coder aDecoder: NSCoder) {
    fatalError("init(coder:) has not been implemented")
  }

  override public var supportedInterfaceOrientations: UIInterfaceOrientationMask {
    if UIDevice.current.userInterfaceIdiom == .phone {
      return .allButUpsideDown
    } else {
      return .all
    }
  }

  override public func viewWillTransition(to size: CGSize, with coordinator: UIViewControllerTransitionCoordinator) {
    super.viewWillTransition(to: size, with: coordinator)

    dismissVisibleMenus()

    coordinator.animate(
      alongsideTransition: { context in
        self.scrollController.updateMinimumZoom()
        if let popover = self.displayedPopoverController {
          self.updateDisplayedPopoverProperties?()
          self.present(popover, animated: true, completion: nil)
        }
      },
      completion: { _ in
        self.scrollController.setMinimumZoom()

        if let tab = self.tabManager.selectedTab {
          WindowRenderHelperScript.executeScript(for: tab)
        }
      })
  }

  override public func didReceiveMemoryWarning() {
    super.didReceiveMemoryWarning()
    ScriptFactory.shared.clearCaches()

    for tab in tabManager.tabsForCurrentMode where tab.id != tabManager.selectedTab?.id {
      tab.newTabPageViewController = nil
    }
  }

  private var rewardsEnabledObserveration: NSKeyValueObservation?

  fileprivate func didInit() {
    updateApplicationShortcuts()
    screenshotHelper = ScreenshotHelper(tabManager: tabManager)
    tabManager.addDelegate(self)
    tabManager.addNavigationDelegate(self)
    #if WALLET_DAPPS_ENABLED
    tabManager.makeWalletProvider = { [weak self] tab in
      guard let self = self,
            let provider = self.braveCore.walletProvider(with: tab, isPrivateBrowsing: tab.isPrivate) else {
        return nil
      }
      return (provider, js: self.braveCore.walletProviderJS)
    }
    #endif
    downloadQueue.delegate = self

    // Observe some user preferences
    Preferences.Privacy.privateBrowsingOnly.observe(from: self)
    Preferences.General.tabBarVisibility.observe(from: self)
    Preferences.General.alwaysRequestDesktopSite.observe(from: self)
    Preferences.General.enablePullToRefresh.observe(from: self)
    Preferences.General.mediaAutoBackgrounding.observe(from: self)
    Preferences.General.defaultPageZoomLevel.observe(from: self)
    Preferences.Shields.allShields.forEach { $0.observe(from: self) }
    Preferences.Privacy.blockAllCookies.observe(from: self)
    Preferences.Rewards.hideRewardsIcon.observe(from: self)
    Preferences.Rewards.rewardsToggledOnce.observe(from: self)
    Preferences.Playlist.enablePlaylistMenuBadge.observe(from: self)
    Preferences.Playlist.enablePlaylistURLBarButton.observe(from: self)
    
    pageZoomListener = NotificationCenter.default.addObserver(forName: PageZoomView.notificationName, object: nil, queue: .main) { [weak self] _ in
      self?.tabManager.allTabs.forEach({
        guard let url = $0.webView?.url else { return }
        let zoomLevel = PrivateBrowsingManager.shared.isPrivateBrowsing ? 1.0 : Domain.getPersistedDomain(for: url)?.zoom_level?.doubleValue ?? Preferences.General.defaultPageZoomLevel.value
        $0.webView?.setValue(zoomLevel, forKey: PageZoomView.propertyName)
      })
    }
    
    rewardsEnabledObserveration = rewards.observe(\.isEnabled, options: [.new]) { [weak self] _, _ in
      guard let self = self else { return }
      self.updateRewardsButtonState()
      self.setupAdsNotificationHandler()
    }
    Preferences.NewTabPage.selectedCustomTheme.observe(from: self)
    Preferences.Playlist.webMediaSourceCompatibility.observe(from: self)
    Preferences.PrivacyReports.captureShieldsData.observe(from: self)
    Preferences.PrivacyReports.captureVPNAlerts.observe(from: self)
    Preferences.Wallet.defaultWallet.observe(from: self)
    
    // Lists need to be compiled before attempting tab restoration
    
    var contentBlockListTask: AnyCancellable?
    contentBlockListTask = ContentBlockerHelper.compileBundledLists()
      .receive(on: DispatchQueue.main)
      .sink { [weak self] res in
        if case .failure(let error) = res {
          log.error("Content Blocker failed to compile bundled lists: \(error)")
        }
          
        contentBlockListTask = nil
        
        self?.contentBlockListCompiled = true
        self?.setupTabs()
    } receiveValue: { _ in
      log.debug("Content Blocker successfully compiled bundled lists")
    }

    if rewards.ledger != nil {
      // Ledger was started immediately due to user having ads enabled
      setupLedger()
    }

    Preferences.NewTabPage.attemptToShowClaimRewardsNotification.value = true

    backgroundDataSource.initializeFavorites = { sites in
      DispatchQueue.main.async {
        defer { Preferences.NewTabPage.preloadedFavoritiesInitialized.value = true }

        if Preferences.NewTabPage.preloadedFavoritiesInitialized.value
          || Favorite.hasFavorites {
          return
        }

        guard let sites = sites, !sites.isEmpty else {
          FavoritesHelper.addDefaultFavorites()
          return
        }

        let customFavorites = sites.compactMap { $0.asFavoriteSite }
        Favorite.add(from: customFavorites)
      }
    }

    setupAdsNotificationHandler()
    backgroundDataSource.replaceFavoritesIfNeeded = { sites in
      if Preferences.NewTabPage.initialFavoritesHaveBeenReplaced.value { return }

      guard let sites = sites, !sites.isEmpty else { return }

      DispatchQueue.main.async {
        let defaultFavorites = PreloadedFavorites.getList()
        let currentFavorites = Favorite.allFavorites

        if defaultFavorites.count != currentFavorites.count {
          return
        }

        let exactSameFavorites = Favorite.allFavorites
          .filter {
            guard let urlString = $0.url,
              let url = URL(string: urlString),
              let title = $0.displayTitle
            else {
              return false
            }

            return defaultFavorites.contains(where: { defaultFavorite in
              defaultFavorite.url == url && defaultFavorite.title == title
            })
          }

        if currentFavorites.count == exactSameFavorites.count {
          let customFavorites = sites.compactMap { $0.asFavoriteSite }
          Preferences.NewTabPage.initialFavoritesHaveBeenReplaced.value = true
          Favorite.forceOverwriteFavorites(with: customFavorites)
        }
      }
    }

    // Setup Widgets FRC
    widgetBookmarksFRC = Favorite.frc()
    widgetBookmarksFRC?.fetchRequest.fetchLimit = 16
    widgetBookmarksFRC?.delegate = self
    try? widgetBookmarksFRC?.performFetch()

    updateWidgetFavoritesData()
  }

  private func setupAdsNotificationHandler() {
    notificationsHandler = AdsNotificationHandler(ads: rewards.ads,
                                                  presentingController: self,
                                                  notificationsPresenter: notificationsPresenter)
    notificationsHandler?.canShowNotifications = { [weak self] in
      guard let self = self else { return false }
      return !PrivateBrowsingManager.shared.isPrivateBrowsing && !self.topToolbar.inOverlayMode
    }
    notificationsHandler?.actionOccured = { [weak self] ad, action in
      guard let self = self, let ad = ad else { return }
      if action == .opened {
        var url = URL(string: ad.targetURL)
        if url == nil,
           let percentEncodedURLString =
            ad.targetURL.addingPercentEncoding(withAllowedCharacters: .urlQueryAllowed) {
          // Try to percent-encode the string and try that
          url = URL(string: percentEncodedURLString)
        }
        guard let targetURL = url else {
          assertionFailure("Invalid target URL for creative instance id: \(ad.creativeInstanceID)")
          return
        }
        let request = URLRequest(url: targetURL)
        self.tabManager.addTabAndSelect(request, isPrivate: PrivateBrowsingManager.shared.isPrivateBrowsing)
      }
    }
  }

  func shouldShowFooterForTraitCollection(_ previousTraitCollection: UITraitCollection) -> Bool {
    return previousTraitCollection.verticalSizeClass != .compact && previousTraitCollection.horizontalSizeClass != .regular
  }

  func toggleSnackBarVisibility(show: Bool) {
    if show {
      UIView.animate(withDuration: 0.1, animations: { self.alertStackView.isHidden = false })
    } else {
      alertStackView.isHidden = true
    }
  }

  fileprivate func updateToolbarStateForTraitCollection(_ newCollection: UITraitCollection, withTransitionCoordinator coordinator: UIViewControllerTransitionCoordinator? = nil) {
    let showToolbar = shouldShowFooterForTraitCollection(newCollection)

    topToolbar.setShowToolbar(!showToolbar)
    toolbar?.removeFromSuperview()
    toolbar?.tabToolbarDelegate = nil
    toolbar = nil

    if showToolbar {
      toolbar = BottomToolbarView()
      toolbar?.setSearchButtonState(url: tabManager.selectedTab?.url)
      footer.addSubview(toolbar!)
      toolbar?.tabToolbarDelegate = self
      toolbar?.menuButton.setBadges(Array(topToolbar.menuButton.badges.keys))
    }
    updateToolbarUsingTabManager(tabManager)

    view.setNeedsUpdateConstraints()

    if let tab = tabManager.selectedTab,
      let webView = tab.webView {
      updateURLBar()
      navigationToolbar.updateBackStatus(webView.canGoBack)
      navigationToolbar.updateForwardStatus(webView.canGoForward)
      topToolbar.locationView.loading = tab.loading
    }

    updateTabsBarVisibility()
  }

  override public func willTransition(to newCollection: UITraitCollection, with coordinator: UIViewControllerTransitionCoordinator) {
    super.willTransition(to: newCollection, with: coordinator)

    // During split screen launching on iPad, this callback gets fired before viewDidLoad gets a chance to
    // set things up. Make sure to only update the toolbar state if the view is ready for it.
    if isViewLoaded {
      updateToolbarStateForTraitCollection(newCollection, withTransitionCoordinator: coordinator)
    }

    displayedPopoverController?.dismiss(animated: true, completion: nil)
    coordinator.animate(
      alongsideTransition: { context in
        self.scrollController.showToolbars(animated: false)
        if self.isViewLoaded {
          self.statusBarOverlay.backgroundColor = self.topToolbar.backgroundColor
          self.setNeedsStatusBarAppearanceUpdate()
        }
      },
      completion: { _ in
        if let tab = self.tabManager.selectedTab {
          WindowRenderHelperScript.executeScript(for: tab)
        }
      })
  }

  override public func traitCollectionDidChange(_ previousTraitCollection: UITraitCollection?) {
    super.traitCollectionDidChange(previousTraitCollection)

    if UITraitCollection.current.userInterfaceStyle != previousTraitCollection?.userInterfaceStyle {
      // Reload UI
    }
  }

  func dismissVisibleMenus() {
    displayedPopoverController?.dismiss(animated: true)
  }

  @objc func appDidEnterBackgroundNotification() {
    displayedPopoverController?.dismiss(animated: false) {
      self.updateDisplayedPopoverProperties = nil
      self.displayedPopoverController = nil
    }
  }

  @objc func tappedTopArea() {
    scrollController.showToolbars(animated: true)
  }

  @objc func appWillResignActiveNotification() {
    // Dismiss any popovers that might be visible
    displayedPopoverController?.dismiss(animated: false) {
      self.updateDisplayedPopoverProperties = nil
      self.displayedPopoverController = nil
    }

    // If we are displaying a private tab, hide any elements in the tab that we wouldn't want shown
    // when the app is in the home switcher
    if let tab = tabManager.selectedTab, tab.isPrivate {
      webViewContainerBackdrop.alpha = 1
      webViewContainer.alpha = 0
      topToolbar.locationContainer.alpha = 0
      presentedViewController?.popoverPresentationController?.containerView?.alpha = 0
      presentedViewController?.view.alpha = 0
    }
  }

  @objc func vpnConfigChanged() {
    // Load latest changes to the vpn.
    NEVPNManager.shared().loadFromPreferences { _ in }
  }

  @objc func appDidBecomeActiveNotification() {
    // Re-show any components that might have been hidden because they were being displayed
    // as part of a private mode tab
    UIView.animate(
      withDuration: 0.2, delay: 0, options: UIView.AnimationOptions(),
      animations: {
        self.webViewContainer.alpha = 1
        self.topToolbar.locationContainer.alpha = 1
        self.presentedViewController?.popoverPresentationController?.containerView?.alpha = 1
        self.presentedViewController?.view.alpha = 1
        self.view.backgroundColor = .clear
      },
      completion: { _ in
        self.webViewContainerBackdrop.alpha = 0
      })

    // Re-show toolbar which might have been hidden during scrolling (prior to app moving into the background)
    scrollController.showToolbars(animated: false)
  }

  override public func viewDidLoad() {
    super.viewDidLoad()
    NotificationCenter.default.do {
      $0.addObserver(
        self, selector: #selector(appWillResignActiveNotification),
        name: UIApplication.willResignActiveNotification, object: nil)
      $0.addObserver(
        self, selector: #selector(appDidBecomeActiveNotification),
        name: UIApplication.didBecomeActiveNotification, object: nil)
      $0.addObserver(
        self, selector: #selector(appDidEnterBackgroundNotification),
        name: UIApplication.didEnterBackgroundNotification, object: nil)
      $0.addObserver(
        self, selector: #selector(resetNTPNotification),
        name: .adsOrRewardsToggledInSettings, object: nil)
      $0.addObserver(
        self, selector: #selector(vpnConfigChanged),
        name: .NEVPNConfigurationChange, object: nil)
      $0.addObserver(
        self, selector: #selector(updateShieldNotifications),
        name: NSNotification.Name(rawValue: BraveGlobalShieldStats.didUpdateNotification), object: nil)
    }

    view.backgroundColor = .braveBackground
    KeyboardHelper.defaultHelper.addDelegate(self)
    UNUserNotificationCenter.current().delegate = self

    view.addLayoutGuide(pageOverlayLayoutGuide)

    webViewContainerBackdrop = UIView()
    webViewContainerBackdrop.backgroundColor = .braveBackground
    webViewContainerBackdrop.alpha = 0
    view.addSubview(webViewContainerBackdrop)

    webViewContainer = UIView()
    view.addSubview(webViewContainer)

    // Temporary work around for covering the non-clipped web view content
    statusBarOverlay = UIView()
    statusBarOverlay.backgroundColor = Preferences.General.nightModeEnabled.value ? .nightModeBackground : .urlBarBackground
    view.addSubview(statusBarOverlay)

    topTouchArea = UIButton()
    topTouchArea.isAccessibilityElement = false
    topTouchArea.addTarget(self, action: #selector(tappedTopArea), for: .touchUpInside)
    view.addSubview(topTouchArea)

    // Setup the URL bar, wrapped in a view to get transparency effect
    topToolbar = TopToolbarView()
    topToolbar.translatesAutoresizingMaskIntoConstraints = false
    topToolbar.delegate = self
    topToolbar.tabToolbarDelegate = self

    let toolBarInteraction = UIContextMenuInteraction(delegate: self)
    topToolbar.locationView.addInteraction(toolBarInteraction)

    header = UIStackView().then {
      $0.axis = .vertical
      $0.clipsToBounds = true
      $0.translatesAutoresizingMaskIntoConstraints = false
    }
    header.addArrangedSubview(topToolbar)

    tabsBar = TabsBarViewController(tabManager: tabManager)
    tabsBar.delegate = self
    header.addArrangedSubview(tabsBar.view)

    view.addSubview(header)

    addChild(tabsBar)
    tabsBar.didMove(toParent: self)

    view.addSubview(alertStackView)
    footer = UIView()
    footer.translatesAutoresizingMaskIntoConstraints = false
    view.addSubview(footer)
    alertStackView.axis = .vertical
    alertStackView.alignment = .center

    clipboardBarDisplayHandler = ClipboardBarDisplayHandler(tabManager: tabManager)
    clipboardBarDisplayHandler?.delegate = self

    scrollController.topToolbar = topToolbar
    scrollController.header = header
    scrollController.tabsBar = tabsBar
    scrollController.footer = footer
    scrollController.snackBars = alertStackView

    self.updateToolbarStateForTraitCollection(self.traitCollection)

    setupConstraints()

    updateRewardsButtonState()

    // Setup UIDropInteraction to handle dragging and dropping
    // links into the view from other apps.
    let dropInteraction = UIDropInteraction(delegate: self)
    view.addInteraction(dropInteraction)

    if AppConstants.buildChannel.isPublic && AppReview.shouldRequestReview() {
      // Request Review when the main-queue is free or on the next cycle.
      DispatchQueue.main.async {
        SKStoreReviewController.requestReview()
      }
    }

    LegacyBookmarksHelper.restore_1_12_Bookmarks() {
      log.info("Bookmarks from old database were successfully restored")
    }

    vpnProductInfo.load()
    BraveVPN.initialize()

    showWalletTransferExpiryPanelIfNeeded()

    /// Perform migration to brave-core sync objects
    if !Migration.isChromiumMigrationCompleted,
      !Preferences.Chromium.syncV2PasswordMigrationStarted.value {
      Preferences.Chromium.syncV2ObjectMigrationCount.value = 0
    }

    doSyncMigration()

    if #available(iOS 14, *), !Preferences.DefaultBrowserIntro.defaultBrowserNotificationScheduled.value {
      scheduleDefaultBrowserNotification()
    }

    privateModeCancellable = PrivateBrowsingManager.shared
      .$isPrivateBrowsing
      .removeDuplicates()
      .sink(receiveValue: { [weak self] isPrivateBrowsing in
        if isPrivateBrowsing {
          self?.statusBarOverlay.backgroundColor = .privateModeBackground
        } else {
          self?.statusBarOverlay.backgroundColor =
          Preferences.General.nightModeEnabled.value ? .nightModeBackground : .urlBarBackground
        }
      })
    
    Preferences.General.nightModeEnabled.objectWillChange
      .receive(on: RunLoop.main)
      .sink { [weak self] _ in
        if PrivateBrowsingManager.shared.isPrivateBrowsing {
          self?.statusBarOverlay.backgroundColor = .privateModeBackground
        } else {
          self?.statusBarOverlay.backgroundColor =
          Preferences.General.nightModeEnabled.value ? .nightModeBackground : .urlBarBackground
        }
      }
      .store(in: &cancellables)
  }

  static let defaultBrowserNotificationId = "defaultBrowserNotification"

  private func scheduleDefaultBrowserNotification() {
    let center = UNUserNotificationCenter.current()

    center.requestAuthorization(options: [.provisional, .alert, .sound, .badge]) { granted, error in
      if let error = error {
        log.error("Failed to request notifications permissions: \(error)")
        return
      }

      if !granted {
        log.info("Not authorized to schedule a notification")
        return
      }

      center.getPendingNotificationRequests { [weak self] requests in
        guard let self = self else { return }
        if requests.contains(where: { $0.identifier == Self.defaultBrowserNotificationId }) {
          // Already has one scheduled no need to schedule again.
          return
        }

        let content = UNMutableNotificationContent().then {
          $0.title = Strings.DefaultBrowserCallout.notificationTitle
          $0.body = String(format: Strings.DefaultBrowserCallout.notificationBody, String(ProcessInfo().operatingSystemVersion.majorVersion))
        }

        let timeToShow = AppConstants.buildChannel.isPublic ? 2.hours : 2.minutes
        let timeTrigger = UNTimeIntervalNotificationTrigger(timeInterval: timeToShow, repeats: false)

        let request = UNNotificationRequest(
          identifier: Self.defaultBrowserNotificationId,
          content: content,
          trigger: timeTrigger)

        center.add(request) { error in
          if let error = error {
            log.error("Failed to add notification: \(error)")
            return
          }

          Preferences.DefaultBrowserIntro.defaultBrowserNotificationScheduled.value = true
        }
      }
    }
  }

  fileprivate func setupTabs() {
    assert(contentBlockListCompiled, "Tabs should not be set up until after blocker lists are compiled")
    let isPrivate = Preferences.Privacy.privateBrowsingOnly.value
    let noTabsAdded = self.tabManager.tabsForCurrentMode.isEmpty
    
    var tabToSelect: Tab?
    
    if noTabsAdded {
      // Two scenarios if there are no tabs in tabmanager:
      // 1. We have not restored tabs yet, attempt to restore or make a new tab if there is nothing.
      // 2. We are in private browsing mode and need to add a new private tab.
      tabToSelect = isPrivate ? self.tabManager.addTab(isPrivate: true) : self.tabManager.restoreAllTabs
    } else {
      tabToSelect = self.tabManager.tabsForCurrentMode.last
    }
    self.tabManager.selectTab(tabToSelect)
    
    if !setupTasksCompleted {
      for task in postSetupTasks {
        DispatchQueue.main.async {
          task()
        }
      }
      setupTasksCompleted = true
    }
  }

  fileprivate func setupConstraints() {
    header.snp.makeConstraints { make in
      scrollController.headerTopConstraint = make.top.equalTo(view.safeArea.top).constraint
      make.left.right.equalTo(self.view)
    }

    topToolbar.snp.makeConstraints { make in
      make.height.equalTo(UIConstants.topToolbarHeight)
    }

    tabsBar.view.snp.makeConstraints { make in
      make.height.equalTo(UX.TabsBar.height)
    }

    webViewContainerBackdrop.snp.makeConstraints { make in
      make.edges.equalTo(webViewContainer)
    }

    topTouchArea.snp.makeConstraints { make in
      make.top.left.right.equalTo(self.view)
      make.height.equalTo(BrowserViewControllerUX.showHeaderTapAreaHeight)
    }

  }

  override public func viewDidLayoutSubviews() {
    super.viewDidLayoutSubviews()
    statusBarOverlay.snp.remakeConstraints { make in
      make.top.left.right.equalTo(self.view)
      make.bottom.equalTo(view.safeArea.top)
    }
  }

  override public var canBecomeFirstResponder: Bool {
    return true
  }

  override public func becomeFirstResponder() -> Bool {
    // Make the web view the first responder so that it can show the selection menu.
    return tabManager.selectedTab?.webView?.becomeFirstResponder() ?? false
  }

  override public func viewWillAppear(_ animated: Bool) {
    super.viewWillAppear(animated)

    checkCrashRestoration()

    updateToolbarUsingTabManager(tabManager)
    clipboardBarDisplayHandler?.checkIfShouldDisplayBar()

    if let tabId = tabManager.selectedTab?.rewardsId, rewards.ledger?.selectedTabId == 0 {
      rewards.ledger?.selectedTabId = tabId
    }
  }

  fileprivate lazy var checkCrashRestoration: () -> Void = {
    if crashedLastSession {
      showRestoreTabsAlert()
    } else {
      if self.contentBlockListCompiled {
        setupTabs()
      }
    }
    return {}
  }()

  fileprivate func showRestoreTabsAlert() {
    guard canRestoreTabs() else {
      self.tabManager.addTabAndSelect(isPrivate: PrivateBrowsingManager.shared.isPrivateBrowsing)
      return
    }
    let alert = UIAlertController.restoreTabsAlert(
      okayCallback: { _ in
        if self.contentBlockListCompiled {
          self.setupTabs()
        }
      },
      noCallback: { _ in
        TabMO.deleteAll()
        self.tabManager.addTabAndSelect(isPrivate: PrivateBrowsingManager.shared.isPrivateBrowsing)
      }
    )
    self.present(alert, animated: true, completion: nil)
  }

  fileprivate func canRestoreTabs() -> Bool {
    // Make sure there's at least one real tab open
    return !TabMO.getAll().compactMap({ $0.url }).isEmpty
  }

  override public func viewDidAppear(_ animated: Bool) {
    // Passcode Migration has highest priority, it should be presented over everything else
    presentPassCodeMigration()

    // Present Onboarding to new users, existing users will not see the onboarding
    presentOnboardingIntro()

    // Full Screen Callout Presentation
    // Priority: VPN - Default Browser - Rewards - Sync
    // TODO: Remove the dispatch after with a proper fix and fix calling present functions before super.viewDidAppear
    DispatchQueue.main.asyncAfter(deadline: .now() + 1.0) {
      self.presentVPNAlertCallout()
      self.presentDefaultBrowserScreenCallout()
      self.presentBraveRewardsScreenCallout()
      self.presentSyncAlertCallout()
    }

    screenshotHelper.viewIsVisible = true
    screenshotHelper.takePendingScreenshots(tabManager.allTabs)

    super.viewDidAppear(animated)

    if let toast = self.pendingToast {
      self.pendingToast = nil
      show(toast: toast, afterWaiting: ButtonToastUX.toastDelay)
    }
    showQueuedAlertIfAvailable()
  }

  /// Whether or not to show the playlist onboarding callout this session
  var shouldShowPlaylistOnboardingThisSession = true

  fileprivate func showQueuedAlertIfAvailable() {
    if let queuedAlertInfo = tabManager.selectedTab?.dequeueJavascriptAlertPrompt() {
      let alertController = queuedAlertInfo.alertController()
      alertController.delegate = self
      present(alertController, animated: true, completion: nil)
    }
  }

  override public func viewWillDisappear(_ animated: Bool) {
    screenshotHelper.viewIsVisible = false
    super.viewWillDisappear(animated)

    rewards.ledger?.selectedTabId = 0
  }

  override public func viewDidDisappear(_ animated: Bool) {
    super.viewDidDisappear(animated)
  }

  func resetBrowserChrome() {
    // animate and reset transform for tab chrome
    topToolbar.updateAlphaForSubviews(1)
    footer.alpha = 1

    [header, footer, readerModeBar].forEach { view in
      view?.transform = .identity
    }
    statusBarOverlay.isHidden = false
  }

  /// A layout guide defining where the favorites and NTP overlay are placed
  let pageOverlayLayoutGuide = UILayoutGuide()

  override public func updateViewConstraints() {
    webViewContainer.snp.remakeConstraints { make in
      make.left.right.equalTo(self.view)

      webViewContainerTopOffset = make.top.equalTo(readerModeBar?.snp.bottom ?? self.header.snp.bottom).constraint

      let findInPageHeight = (findInPageBar == nil) ? 0 : UIConstants.toolbarHeight
      make.bottom.equalTo(self.footer.snp.top).offset(-findInPageHeight)
    }

    footer.snp.remakeConstraints { make in
      scrollController.footerBottomConstraint = make.bottom.equalTo(self.view.snp.bottom).constraint
      make.leading.trailing.equalTo(self.view)
      let height = self.toolbar == nil ? 0 : UIConstants.bottomToolbarHeight
      make.height.equalTo(height)
    }

    // Remake constraints even if we're already showing the home controller.
    // The home controller may change sizes if we tap the URL bar while on about:home.
    pageOverlayLayoutGuide.snp.remakeConstraints { make in
      webViewContainerTopOffset = make.top.equalTo(readerModeBar?.snp.bottom ?? self.header.snp.bottom).constraint

      make.left.right.equalTo(self.view)
      make.bottom.equalTo(self.footer.snp.top)
    }

    alertStackView.snp.remakeConstraints { make in
      make.centerX.equalTo(self.view)
      make.width.equalTo(self.view.safeArea.width)
      if let keyboardHeight = keyboardState?.intersectionHeightForView(self.view), keyboardHeight > 0 {
        make.bottom.equalTo(self.view).offset(-keyboardHeight)
      } else if let toolbar = self.toolbar {
        make.bottom.lessThanOrEqualTo(toolbar.snp.top)
        make.bottom.lessThanOrEqualTo(self.view.safeArea.bottom)
      } else {
        make.bottom.equalTo(self.view.safeArea.bottom)
      }
    }

    // Setup the bottom toolbar
    toolbar?.snp.remakeConstraints { make in
      make.edges.equalTo(self.footer)
    }

    super.updateViewConstraints()
  }

  fileprivate func showNewTabPageController() {
    guard let selectedTab = tabManager.selectedTab else { return }
    if selectedTab.newTabPageViewController == nil {
      let ntpController = NewTabPageViewController(
        tab: selectedTab,
        profile: profile,
        dataSource: backgroundDataSource,
        feedDataSource: feedDataSource,
        rewards: rewards)
      /// Donate NewTabPage Activity For Custom Suggestions
      let newTabPageActivity =
        ActivityShortcutManager.shared.createShortcutActivity(type: selectedTab.isPrivate ? .newPrivateTab : .newTab)

      ntpController.delegate = self
      ntpController.userActivity = newTabPageActivity

      newTabPageActivity.becomeCurrent()
      selectedTab.newTabPageViewController = ntpController
    }
    guard let ntpController = selectedTab.newTabPageViewController else {
      assertionFailure("homePanelController is still nil after assignment.")
      return
    }

    if let activeController = activeNewTabPageViewController, ntpController != activeController {
      // Remove active controller first
      activeController.willMove(toParent: nil)
      activeController.removeFromParent()
      activeController.view.removeFromSuperview()
    }

    if ntpController.parent == nil {
      activeNewTabPageViewController = ntpController

      addChild(ntpController)
      view.addSubview(ntpController.view)
      ntpController.didMove(toParent: self)

      ntpController.view.snp.makeConstraints {
        $0.edges.equalTo(pageOverlayLayoutGuide)
      }
      ntpController.view.layoutIfNeeded()

      // We have to run this animation, even if the view is already showing because there may be a hide animation running
      // and we want to be sure to override its results.
      UIView.animate(
        withDuration: 0.2,
        animations: {
          ntpController.view.alpha = 1
        },
        completion: { finished in
          if finished {
            self.webViewContainer.accessibilityElementsHidden = true
            UIAccessibility.post(notification: .screenChanged, argument: nil)
          }
        })
    }
  }

  private(set) weak var activeNewTabPageViewController: NewTabPageViewController?

  fileprivate func hideActiveNewTabPageController(_ isReaderModeURL: Bool = false) {
    guard let controller = activeNewTabPageViewController else { return }

    UIView.animate(
      withDuration: 0.2,
      animations: {
        controller.view.alpha = 0.0
      },
      completion: { finished in
        controller.willMove(toParent: nil)
        controller.view.removeFromSuperview()
        controller.removeFromParent()
        self.webViewContainer.accessibilityElementsHidden = false
        UIAccessibility.post(notification: .screenChanged, argument: nil)

        // Refresh the reading view toolbar since the article record may have changed
        if let tab = self.tabManager.selectedTab,
          let readerMode = tab.getContentScript(name: ReaderMode.name()) as? ReaderMode,
          readerMode.state == .active,
          isReaderModeURL {
          self.showReaderModeBar(animated: false)
          self.updatePlaylistURLBar(tab: tab, state: tab.playlistItemState, item: tab.playlistItem)
        }
      })
  }

  /// Shows a vpn screen based on vpn state.
  public func presentCorrespondingVPNViewController() {
    guard let vc = BraveVPN.vpnState.enableVPNDestinationVC else { return }
    let nav = SettingsNavigationController(rootViewController: vc)
    nav.navigationBar.topItem?.leftBarButtonItem =
      .init(barButtonSystemItem: .cancel, target: nav, action: #selector(nav.done))
    let idiom = UIDevice.current.userInterfaceIdiom

    UIDevice.current.forcePortraitIfIphone(for: UIApplication.shared)

    nav.modalPresentationStyle = idiom == .phone ? .pageSheet : .formSheet
    present(nav, animated: true)
  }

  func updateInContentHomePanel(_ url: URL?) {
    let isAboutHomeURL = { () -> Bool in
      if let url = url {
        return InternalURL(url)?.isAboutHomeURL == true
      }
      return false
    }()

    if !topToolbar.inOverlayMode {
      guard let url = url else {
        hideActiveNewTabPageController()
        return
      }

      if isAboutHomeURL {
        showNewTabPageController()
      } else if !url.absoluteString.hasPrefix("\(InternalURL.baseUrl)/\(SessionRestoreHandler.path)") {
        hideActiveNewTabPageController(url.isReaderModeURL)
      }
    } else if isAboutHomeURL {
      showNewTabPageController()
    }
  }

  func updateTabsBarVisibility() {
    defer {
      topToolbar.line.isHidden = !tabsBar.view.isHidden
    }

    if tabManager.selectedTab == nil {
      tabsBar.view.isHidden = true
      return
    }

    func shouldShowTabBar() -> Bool {
      let tabCount = tabManager.tabsForCurrentMode.count
      guard let tabBarVisibility = TabBarVisibility(rawValue: Preferences.General.tabBarVisibility.value) else {
        // This should never happen
        assertionFailure("Invalid tab bar visibility preference: \(Preferences.General.tabBarVisibility.value).")
        return tabCount > 1
      }
      switch tabBarVisibility {
      case .always:
        return tabCount > 1 || UIDevice.current.userInterfaceIdiom == .pad
      case .landscapeOnly:
        return tabCount > 1 && UIDevice.current.orientation.isLandscape
      case .never:
        return false
      }
    }

    let isShowing = !tabsBar.view.isHidden
    let shouldShow = shouldShowTabBar()

    if isShowing != shouldShow && presentedViewController == nil {
      UIView.animate(withDuration: 0.1) {
        self.tabsBar.view.isHidden = !shouldShow
      }
    } else {
      tabsBar.view.isHidden = !shouldShow
    }
  }

  private func updateApplicationShortcuts() {
    let newTabItem = UIMutableApplicationShortcutItem(
      type: "\(Bundle.main.bundleIdentifier ?? "").NewTab",
      localizedTitle: Strings.quickActionNewTab,
      localizedSubtitle: nil,
      icon: UIApplicationShortcutIcon(templateImageName: "quick_action_new_tab"),
      userInfo: [:])
    
    let privateTabItem = UIMutableApplicationShortcutItem(
      type: "\(Bundle.main.bundleIdentifier ?? "").NewPrivateTab",
      localizedTitle: Strings.quickActionNewPrivateTab,
      localizedSubtitle: nil,
      icon: UIApplicationShortcutIcon(templateImageName: "quick_action_new_private_tab"),
      userInfo: [:])
    
    let scanQRCodeItem = UIMutableApplicationShortcutItem(
      type: "\(Bundle.main.bundleIdentifier ?? "").ScanQRCode",
      localizedTitle: Strings.scanQRCodeViewTitle,
      localizedSubtitle: nil,
      icon: UIApplicationShortcutIcon(templateImageName: "recent-search-qrcode"),
      userInfo: [:])
    
    UIApplication.shared.shortcutItems = Preferences.Privacy.privateBrowsingOnly.value ? [privateTabItem, scanQRCodeItem] : [newTabItem, privateTabItem, scanQRCodeItem]
  }

  func finishEditingAndSubmit(_ url: URL, visitType: VisitType) {
    if url.isBookmarklet {
      topToolbar.leaveOverlayMode()

      guard let tab = tabManager.selectedTab else {
        return
      }

      // Another Fix for: https://github.com/brave/brave-ios/pull/2296
      // Disable any sort of privileged execution contexts
      // IE: The user must explicitly tap a bookmark they have saved.
      // Block all other contexts such as redirects, downloads, embed, linked, etc..
      if visitType == .bookmark, let webView = tab.webView, let code = url.bookmarkletCodeComponent {
        webView.evaluateSafeJavaScript(
          functionName: code,
          contentWorld: .bookmarkletSandbox,
          asFunction: false
        ) { _, error in
          if let error = error {
            log.error(error)
          }
        }
      }
    } else {
      topToolbar.currentURL = url
      topToolbar.leaveOverlayMode()

      guard let tab = tabManager.selectedTab else {
        return
      }

      tab.loadRequest(URLRequest(url: url))

      recordNavigationInTab(url, visitType: visitType)
      updateWebViewPageZoom(tab: tab)
    }
  }

  override public func accessibilityPerformEscape() -> Bool {
    if topToolbar.inOverlayMode {
      topToolbar.didClickCancel()
      return true
    } else if let selectedTab = tabManager.selectedTab, selectedTab.canGoBack {
      selectedTab.goBack()
      return true
    }
    return false
  }

  // This variable is used to keep track of current page. It is used to detect internal site navigation
  // to report internal page load to Rewards lib
  var rewardsXHRLoadURL: URL?

  override public func observeValue(forKeyPath keyPath: String?, of object: Any?, change: [NSKeyValueChangeKey: Any]?, context: UnsafeMutableRawPointer?) {

    guard let webView = object as? WKWebView else {
      log.error("An object of type: \(String(describing: object)) is being observed instead of a WKWebView")
      return  // False alarm.. the source MUST be a web view.
    }

    // WebView is a zombie and somehow still has an observer attached to it
    guard let tab = tabManager[webView] else {
      log.error("WebView: \(webView) has been removed from TabManager but still has attached observers")
      return
    }

    // Must handle ALL keypaths
    guard let kp = keyPath, let path = KVOConstants(rawValue: kp) else {
      assertionFailure("Unhandled KVO key: \(keyPath ?? "nil")")
      return
    }

    switch path {
    case .estimatedProgress:
      guard tab === tabManager.selectedTab,
        // `WKWebView.estimatedProgress` is a `Double` type so it must be casted as such
        let progress = change?[.newKey] as? Double
      else { break }
      if let url = webView.url, !InternalURL.isValid(url: url) {
        topToolbar.updateProgressBar(Float(progress))
      } else {
        topToolbar.hideProgressBar()
      }
    case .loading:
      guard let loading = change?[.newKey] as? Bool else { break }

      if tab === tabManager.selectedTab {
        topToolbar.locationView.loading = tab.loading
      }

      if !loading {
        runScriptsOnWebView(webView)
      }
    case .URL:
      guard let tab = tabManager[webView] else { break }

      // Special case for "about:blank" popups, if the webView.url is nil, keep the tab url as "about:blank"
      if tab.url?.absoluteString == "about:blank" && webView.url == nil {
        break
      }

      // To prevent spoofing, only change the URL immediately if the new URL is on
      // the same origin as the current URL. Otherwise, do nothing and wait for
      // didCommitNavigation to confirm the page load.
      if tab.url?.origin == webView.url?.origin {
        tab.url = webView.url

        if tab === tabManager.selectedTab && !tab.restoring {
          updateUIForReaderHomeStateForTab(tab)
        }
        // Catch history pushState navigation, but ONLY for same origin navigation,
        // for reasons above about URL spoofing risk.
        navigateInTab(tab: tab)
      }

      // Rewards reporting
      if let url = change?[.newKey] as? URL, !url.isLocal {
        // Notify Rewards of new page load.
        if let rewardsURL = rewardsXHRLoadURL,
          url.host == rewardsURL.host {
          tabManager.selectedTab?.reportPageNavigation(to: rewards)
          // Not passing redirection chain here, in page navigation should not use them.
          tabManager.selectedTab?.reportPageLoad(to: rewards, redirectionURLs: [])
        }
      }
    case .title:
      // Ensure that the tab title *actually* changed to prevent repeated calls
      // to navigateInTab(tab:).
      guard let title = (webView.title?.isEmpty == true ? webView.url?.absoluteString : webView.title) else { break }
      if !title.isEmpty && title != tab.lastTitle {
        navigateInTab(tab: tab)
        tabsBar.updateSelectedTabTitle()
      }
    case .canGoBack:
      guard tab === tabManager.selectedTab, let canGoBack = change?[.newKey] as? Bool else {
        break
      }

      navigationToolbar.updateBackStatus(canGoBack)
    case .canGoForward:
      guard tab === tabManager.selectedTab, let canGoForward = change?[.newKey] as? Bool else {
        break
      }

      navigationToolbar.updateForwardStatus(canGoForward)
    case .hasOnlySecureContent:
      guard let tab = tabManager[webView] else {
        break
      }

      tab.userScriptManager?.isPaymentRequestEnabled = webView.hasOnlySecureContent

      if tab.secureContentState == .secure && !webView.hasOnlySecureContent {
        tab.secureContentState = .insecure
      }

      if tabManager.selectedTab === tab {
        topToolbar.secureContentState = tab.secureContentState
      }
    case .serverTrust:
      guard let tab = tabManager[webView] else {
        break
      }

      tab.secureContentState = .unknown

      guard let serverTrust = tab.webView?.serverTrust else {
        if let url = tab.webView?.url ?? tab.url {
          if InternalURL.isValid(url: url),
            let internalUrl = InternalURL(url),
            (internalUrl.isAboutURL || internalUrl.isAboutHomeURL) {

            tab.secureContentState = .localHost
            if tabManager.selectedTab === tab {
              topToolbar.secureContentState = .localHost
            }
            break
          }

          if InternalURL.isValid(url: url),
            let internalUrl = InternalURL(url),
            internalUrl.isErrorPage {

            if ErrorPageHelper.certificateError(for: url) != 0 {
              tab.secureContentState = .insecure
              if tabManager.selectedTab === tab {
                topToolbar.secureContentState = .insecure
              }
              break
            }
          }

          if url.isReaderModeURL || InternalURL.isValid(url: url) {
            tab.secureContentState = .unknown
            if tabManager.selectedTab === tab {
              topToolbar.secureContentState = .unknown
            }
            break
          }

          // All our checks failed, we show the page as insecure
          tab.secureContentState = .insecure
        } else {
          // When there is no URL, it's likely a new tab.
          tab.secureContentState = .localHost
        }

        if tabManager.selectedTab === tab {
          topToolbar.secureContentState = tab.secureContentState
        }
        break
      }

      let policies = [
        SecPolicyCreateBasicX509(),
        SecPolicyCreateSSL(true, tab.webView?.url?.host as CFString?),
      ]

      SecTrustSetPolicies(serverTrust, policies as CFTypeRef)
      let queue = DispatchQueue.global()
      queue.async {
        SecTrustEvaluateAsyncWithError(serverTrust, queue) { _, secTrustResult, _ in
          DispatchQueue.main.async {
            if secTrustResult {
              tab.secureContentState = .secure
            } else {
              tab.secureContentState = .insecure
            }
            self.updateURLBar()
          }
        }
      }
    default:
      assertionFailure("Unhandled KVO key: \(keyPath ?? "nil")")
    }
  }

  fileprivate func runScriptsOnWebView(_ webView: WKWebView) {
    guard let url = webView.url, url.isWebPage(), !url.isLocal else {
      return
    }
    if NoImageModeHelper.isActivated {
      webView.evaluateSafeJavaScript(functionName: "__firefox__.NoImageMode.setEnabled", args: ["true"], contentWorld: .defaultClient)
    }
  }

  func updateUIForReaderHomeStateForTab(_ tab: Tab) {
    updateURLBar()
    scrollController.showToolbars(animated: false)

    if let url = tab.url {
      if url.isReaderModeURL {
        showReaderModeBar(animated: false)
        NotificationCenter.default.addObserver(self, selector: #selector(dynamicFontChanged), name: .dynamicFontChanged, object: nil)
      } else {
        hideReaderModeBar(animated: false)
        NotificationCenter.default.removeObserver(self, name: .dynamicFontChanged, object: nil)
      }

      updateInContentHomePanel(url as URL)
      updatePlaylistURLBar(tab: tab, state: tab.playlistItemState, item: tab.playlistItem)
    }
  }

  /// Updates the URL bar security, text and button states.
  fileprivate func updateURLBar() {
    guard let tab = tabManager.selectedTab else { return }

    updateRewardsButtonState()

    DispatchQueue.main.async {
      if let item = tab.playlistItem {
        if PlaylistItem.itemExists(item) {
          self.updatePlaylistURLBar(tab: tab, state: .existingItem, item: item)
        } else {
          self.updatePlaylistURLBar(tab: tab, state: .newItem, item: item)
        }
      } else {
        self.updatePlaylistURLBar(tab: tab, state: .none, item: nil)
      }
    }

    topToolbar.currentURL = tab.url?.displayURL
    if tabManager.selectedTab === tab {
      topToolbar.secureContentState = tab.secureContentState
    }

    let isPage = tab.url?.displayURL?.isWebPage() ?? false
    navigationToolbar.updatePageStatus(isPage)
    updateWebViewPageZoom(tab: tab)
  }

  public func switchToTabForURLOrOpen(_ url: URL, isPrivate: Bool = false, isPrivileged: Bool, isExternal: Bool = false) {
    if !isExternal {
      popToBVC()
    }

    if let tab = tabManager.getTabForURL(url) {
      tabManager.selectTab(tab)
    } else {
      openURLInNewTab(url, isPrivate: isPrivate, isPrivileged: isPrivileged)
    }
  }
  
  func switchToTabOrOpen(id: String?, url: URL) {
    popToBVC()
    
    if let tabID = id, let tab = tabManager.getTabForID(tabID) {
      tabManager.selectTab(tab)
    } else if let tab = tabManager.getTabForURL(url) {
      tabManager.selectTab(tab)
    } else {
      openURLInNewTab(url, isPrivate: PrivateBrowsingManager.shared.isPrivateBrowsing, isPrivileged: false)
    }
  }

  func openURLInNewTab(_ url: URL?, isPrivate: Bool = false, isPrivileged: Bool) {
    topToolbar.leaveOverlayMode(didCancel: true)

    if let selectedTab = tabManager.selectedTab {
      screenshotHelper.takeScreenshot(selectedTab)
    }
    let request: URLRequest?
    if let url = url {
      request = isPrivileged ? PrivilegedRequest(url: url) as URLRequest : URLRequest(url: url)
    } else {
      request = nil
    }

    _ = tabManager.addTabAndSelect(request, isPrivate: isPrivate)
  }

  public func openBlankNewTab(attemptLocationFieldFocus: Bool, isPrivate: Bool, searchFor searchText: String? = nil, isExternal: Bool = false) {
    if !isExternal {
      popToBVC()
    }

    openURLInNewTab(nil, isPrivate: isPrivate, isPrivileged: true)
    let freshTab = tabManager.selectedTab

    // Focus field only if requested and background images are not supported
    if attemptLocationFieldFocus {
      DispatchQueue.main.asyncAfter(deadline: .now() + .milliseconds(300)) {
        // Without a delay, the text field fails to become first responder
        // Check that the newly created tab is still selected.
        // This let's the user spam the Cmd+T button without lots of responder changes.
        guard freshTab == self.tabManager.selectedTab else { return }
        if let text = searchText {
          self.topToolbar.submitLocation(text)
        }
      }
    }
  }

  func clearHistoryAndOpenNewTab() {
    // When PB Only mode is enabled
    // All private tabs closed and a new private tab is created
    if Preferences.Privacy.privateBrowsingOnly.value {
      tabManager.removeAll()
      openBlankNewTab(attemptLocationFieldFocus: true, isPrivate: true, isExternal: true)
      popToBVC()
    } else {
      braveCore.historyAPI.deleteAll { [weak self] in
        guard let self = self else { return }

        self.tabManager.clearTabHistory() {
          self.openBlankNewTab(attemptLocationFieldFocus: true, isPrivate: false, isExternal: true)
          self.popToBVC()
        }
      }
    }
  }

  func openInsideSettingsNavigation(with viewController: UIViewController) {
    let settingsNavigationController = SettingsNavigationController(rootViewController: viewController)
    settingsNavigationController.isModalInPresentation = false
    settingsNavigationController.modalPresentationStyle =
      UIDevice.current.userInterfaceIdiom == .phone ? .pageSheet : .formSheet
    settingsNavigationController.navigationBar.topItem?.leftBarButtonItem =
      UIBarButtonItem(barButtonSystemItem: .done, target: settingsNavigationController, action: #selector(settingsNavigationController.done))

    // All menu views should be opened in portrait on iPhones.
    UIDevice.current.forcePortraitIfIphone(for: UIApplication.shared)

    present(settingsNavigationController, animated: true)
  }

  func popToBVC() {
    guard let currentViewController = navigationController?.topViewController else {
      return
    }
    currentViewController.dismiss(animated: true, completion: nil)

    if currentViewController != self {
      _ = self.navigationController?.popViewController(animated: true)
    } else if topToolbar.inOverlayMode {
      topToolbar.didClickCancel()
    }
  }

  func makeShareActivities(for url: URL, tab: Tab?, sourceView: UIView?, sourceRect: CGRect, arrowDirection: UIPopoverArrowDirection) -> [UIActivity] {
    let findInPageActivity = FindInPageActivity() { [unowned self] in
      self.updateFindInPageVisibility(visible: true)
    }
    
    let pageZoomActivity = PageZoomActivity() { [unowned self] in
      self.displayPageZoom(visible: true)
    }

    var activities: [UIActivity] = [findInPageActivity, pageZoomActivity]

    // These actions don't apply if we're sharing a temporary document
    if !url.isFileURL {
      // We don't allow to have 2 same favorites.
      if !FavoritesHelper.isAlreadyAdded(url) {
        activities.append(
          AddToFavoritesActivity() { [weak tab] in
            FavoritesHelper.add(url: url, title: tab?.displayTitle)
          })
      }

      activities.append(
        RequestDesktopSiteActivity(tab: tab) { [weak tab] in
          tab?.switchUserAgent()
        })

      if Preferences.BraveNews.isEnabled.value, let metadata = tab?.pageMetadata,
        !metadata.feeds.isEmpty {
        let feeds: [RSSFeedLocation] = metadata.feeds.compactMap { feed in
          guard let url = URL(string: feed.href) else { return nil }
          return RSSFeedLocation(title: feed.title, url: url)
        }
        if !feeds.isEmpty {
          let addToBraveNews = AddFeedToBraveNewsActivity() { [weak self] in
            guard let self = self else { return }
            let controller = BraveNewsAddSourceResultsViewController(
              dataSource: self.feedDataSource,
              searchedURL: url,
              rssFeedLocations: feeds,
              sourcesAdded: nil
            )
            let container = UINavigationController(rootViewController: controller)
            let idiom = UIDevice.current.userInterfaceIdiom
            container.modalPresentationStyle = idiom == .phone ? .pageSheet : .formSheet
            self.present(container, animated: true)
          }
          activities.append(addToBraveNews)
        }
      }

      if let webView = tab?.webView, tab?.temporaryDocument == nil {
        let createPDFActivity = CreatePDFActivity(webView: webView) { [weak self] pdfData in
          guard let self = self else { return }
          // Create a valid filename
          let validFilenameSet = CharacterSet(charactersIn: ":/")
            .union(.newlines)
            .union(.controlCharacters)
            .union(.illegalCharacters)
          let filename = webView.title?.components(separatedBy: validFilenameSet).joined()
          let url = URL(fileURLWithPath: NSTemporaryDirectory())
            .appendingPathComponent("\(filename ?? "Untitled").pdf")
          do {
            try pdfData.write(to: url)
            let pdfActivityController = UIActivityViewController(activityItems: [url], applicationActivities: nil)
            if let popoverPresentationController = pdfActivityController.popoverPresentationController {
              popoverPresentationController.sourceView = sourceView
              popoverPresentationController.sourceRect = sourceRect
              popoverPresentationController.permittedArrowDirections = arrowDirection
              popoverPresentationController.delegate = self
            }
            self.present(pdfActivityController, animated: true)
          } catch {
            log.error("Failed to write PDF to disk: \(error)")
          }
        }
        activities.append(createPDFActivity)
      }

    } else {
      // Check if it's a feed, url is a temp document file URL
      if let selectedTab = tabManager.selectedTab,
        (selectedTab.mimeType == "application/xml" || selectedTab.mimeType == "application/json"),
        let tabURL = selectedTab.url {

        let parser = FeedParser(URL: url)
        if case .success(let feed) = parser.parse() {
          let addToBraveNews = AddFeedToBraveNewsActivity() { [weak self] in
            guard let self = self else { return }
            let controller = BraveNewsAddSourceResultsViewController(
              dataSource: self.feedDataSource,
              searchedURL: tabURL,
              rssFeedLocations: [.init(title: feed.title, url: tabURL)],
              sourcesAdded: nil
            )
            let container = UINavigationController(rootViewController: controller)
            let idiom = UIDevice.current.userInterfaceIdiom
            container.modalPresentationStyle = idiom == .phone ? .pageSheet : .formSheet
            self.present(container, animated: true)
          }
          activities.append(addToBraveNews)
        }
      }
    }

    if let webView = tabManager.selectedTab?.webView,
      evaluateWebsiteSupportOpenSearchEngine(webView) {
      let addSearchEngineActivity = AddSearchEngineActivity() { [weak self] in
        self?.addCustomSearchEngineForFocusedElement()
      }

      activities.append(addSearchEngineActivity)
    }

    return activities
  }

  func presentActivityViewController(_ url: URL, tab: Tab? = nil, sourceView: UIView?, sourceRect: CGRect, arrowDirection: UIPopoverArrowDirection) {
    let activities: [UIActivity] = makeShareActivities(
      for: url,
      tab: tab,
      sourceView: sourceView,
      sourceRect: sourceRect,
      arrowDirection: arrowDirection
    )

    let controller = ShareExtensionHelper.makeActivityViewController(
      selectedURL: url,
      selectedTab: tab,
      applicationActivities: activities
    )

    controller.completionWithItemsHandler = { [weak self] _, _, _, _ in
      self?.cleanUpCreateActivity()
    }

    if let popoverPresentationController = controller.popoverPresentationController {
      popoverPresentationController.sourceView = sourceView
      popoverPresentationController.sourceRect = sourceRect
      popoverPresentationController.permittedArrowDirections = arrowDirection
      popoverPresentationController.delegate = self
    }

    present(controller, animated: true, completion: nil)
  }

  private func cleanUpCreateActivity() {
    // After dismissing, check to see if there were any prompts we queued up
    showQueuedAlertIfAvailable()

    // Usually the popover delegate would handle nil'ing out the references we have to it
    // on the BVC when displaying as a popover but the delegate method doesn't seem to be
    // invoked on iOS 10. See Bug 1297768 for additional details.
    displayedPopoverController = nil
    updateDisplayedPopoverProperties = nil
  }

  func updateFindInPageVisibility(visible: Bool, tab: Tab? = nil) {
    if visible {
      if findInPageBar == nil {
        let findInPageBar = FindInPageBar()
        self.findInPageBar = findInPageBar
        findInPageBar.delegate = self
        
        displayPageZoom(visible: false)
        alertStackView.addArrangedSubview(findInPageBar)

        findInPageBar.snp.makeConstraints { make in
          make.height.equalTo(UIConstants.toolbarHeight)
          make.edges.equalTo(alertStackView)
        }

        updateViewConstraints()

        // We make the find-in-page bar the first responder below, causing the keyboard delegates
        // to fire. This, in turn, will animate the Find in Page container since we use the same
        // delegate to slide the bar up and down with the keyboard. We don't want to animate the
        // constraints added above, however, so force a layout now to prevent these constraints
        // from being lumped in with the keyboard animation.
        findInPageBar.layoutIfNeeded()
      }

      self.findInPageBar?.becomeFirstResponder()
    } else if let findInPageBar = self.findInPageBar {
      findInPageBar.endEditing(true)
      let tab = tab ?? tabManager.selectedTab
      guard let webView = tab?.webView else { return }
      webView.evaluateSafeJavaScript(functionName: "__firefox__.findDone", contentWorld: .defaultClient)
      findInPageBar.removeFromSuperview()
      self.findInPageBar = nil
      updateViewConstraints()
    }
  }
  
  func displayPageZoom(visible: Bool) {
    if !visible || pageZoomBar != nil {
      alertStackView.arrangedSubviews.forEach({
        $0.removeFromSuperview()
      })
      
      updateViewConstraints()
      pageZoomBar = nil
      return
    }
    
    guard let webView = tabManager.selectedTab?.webView else { return }
    let pageZoomBar = UIHostingController(rootView: PageZoomView(webView: webView))
    
    pageZoomBar.rootView.dismiss = { [weak self] in
      guard let self = self else { return }
      pageZoomBar.view.removeFromSuperview()
      self.updateViewConstraints()
      self.pageZoomBar = nil
    }
    
    if let findInPageBar = findInPageBar {
      findInPageBar.endEditing(true)
      findInPageBar.removeFromSuperview()
      self.findInPageBar = nil
      updateViewConstraints()
    }
    
    alertStackView.arrangedSubviews.forEach({
      $0.removeFromSuperview()
    })
    alertStackView.addArrangedSubview(pageZoomBar.view)

    pageZoomBar.view.snp.makeConstraints { make in
      make.height.greaterThanOrEqualTo(UIConstants.toolbarHeight)
      make.edges.equalTo(alertStackView)
    }
    
    updateViewConstraints()
    self.pageZoomBar = pageZoomBar
  }
  
  private func updateWebViewPageZoom(tab: Tab) {
    if let currentURL = tab.url {
      let domain = Domain.getPersistedDomain(for: currentURL)
      
      let zoomLevel = PrivateBrowsingManager.shared.isPrivateBrowsing ? 1.0 : domain?.zoom_level?.doubleValue ?? Preferences.General.defaultPageZoomLevel.value
      tab.webView?.setValue(zoomLevel, forKey: PageZoomView.propertyName)
    }
  }

  func navigateInTab(tab: Tab, to navigation: WKNavigation? = nil) {
    tabManager.expireSnackbars()

    guard let webView = tab.webView else {
      print("Cannot navigate in tab without a webView")
      return
    }

    if let url = webView.url {
      // Whether to show search icon or + icon
      toolbar?.setSearchButtonState(url: url)

      if (!InternalURL.isValid(url: url) || url.isReaderModeURL), !url.isFileURL {
        // Fire the readability check. This is here and not in the pageShow event handler in ReaderMode.js anymore
        // because that event will not always fire due to unreliable page caching. This will either let us know that
        // the currently loaded page can be turned into reading mode or if the page already is in reading mode. We
        // ignore the result because we are being called back asynchronous when the readermode status changes.
        webView.evaluateSafeJavaScript(functionName: "\(ReaderModeNamespace).checkReadability", contentWorld: .defaultClient)

        // Re-run additional scripts in webView to extract updated favicons and metadata.
        runScriptsOnWebView(webView)

        // Only add history of a url which is not a localhost url
        if !tab.isPrivate, !url.isReaderModeURL {
          // The visitType is checked If it is "typed" or not to determine the History object we are adding
          // should be synced or not. This limitation exists on browser side so we are aligning with this
          if let visitType = typedNavigation.first(where: { $0.key.typedDisplayString == url.typedDisplayString })?.value,
            visitType == .typed {
            braveCore.historyAPI.add(url: url, title: tab.title ?? "", dateAdded: Date())
          } else {
            braveCore.historyAPI.add(url: url, title: tab.title ?? "", dateAdded: Date(), isURLTyped: false)
          }
          
          // Saving Tab. Private Mode - not supported yet.
          if !tab.isPrivate {
            tabManager.saveTab(tab)
          }
        }
      }

      TabEvent.post(.didChangeURL(url), for: tab)
    }

    if tab === tabManager.selectedTab {
      UIAccessibility.post(notification: .screenChanged, argument: nil)
      // must be followed by LayoutChanged, as ScreenChanged will make VoiceOver
      // cursor land on the correct initial element, but if not followed by LayoutChanged,
      // VoiceOver will sometimes be stuck on the element, not allowing user to move
      // forward/backward. Strange, but LayoutChanged fixes that.
      UIAccessibility.post(notification: .layoutChanged, argument: nil)

      DispatchQueue.main.asyncAfter(deadline: .now() + .milliseconds(500)) {
        self.screenshotHelper.takeScreenshot(tab)
      }
    } else if let webView = tab.webView {
      // Ref #2016: Keyboard auto hides while typing
      // For some reason the web view will steal first responder as soon
      // as its added to the view heirarchy below. This line fixes that...
      // somehow...
      webView.resignFirstResponder()
      // To Screenshot a tab that is hidden we must add the webView,
      // then wait enough time for the webview to render.
      view.insertSubview(webView, at: 0)
      DispatchQueue.main.asyncAfter(deadline: .now() + .milliseconds(500)) {
        self.screenshotHelper.takeScreenshot(tab)
        if webView.superview == self.view {
          webView.removeFromSuperview()
        }
      }
    }
  }

  func scanQRCode() {
    if RecentSearchQRCodeScannerController.hasCameraPermissions {
      let qrCodeController = RecentSearchQRCodeScannerController { [weak self] string in
        guard let self = self else { return }

        if let url = URIFixup.getURL(string) {
          self.didScanQRCodeWithURL(url)
        } else {
          self.didScanQRCodeWithText(string)
        }
      }

      let navigationController = UINavigationController(rootViewController: qrCodeController)
      navigationController.modalPresentationStyle =
        UIDevice.current.userInterfaceIdiom == .phone ? .pageSheet : .formSheet

      self.present(navigationController, animated: true, completion: nil)
    } else {
      let alert = UIAlertController(title: Strings.scanQRCodeViewTitle, message: Strings.scanQRCodePermissionErrorMessage, preferredStyle: .alert)
      alert.addAction(UIAlertAction(title: Strings.scanQRCodeErrorOKButton, style: .default, handler: nil))
      self.present(alert, animated: true, completion: nil)
    }
  }

  private func focusLocationField() {
    topToolbar.tabLocationViewDidTapLocation(topToolbar.locationView)
  }
}

extension BrowserViewController: ClipboardBarDisplayHandlerDelegate {
  func shouldDisplay(clipboardBar bar: ButtonToast) {
    show(toast: bar, duration: ClipboardBarToastUX.toastDelay)
  }
}

extension BrowserViewController: QRCodeViewControllerDelegate {
  func didScanQRCodeWithURL(_ url: URL) {
    popToBVC()
    finishEditingAndSubmit(url, visitType: .typed)

    if !url.isBookmarklet && !PrivateBrowsingManager.shared.isPrivateBrowsing {
      RecentSearch.addItem(type: .qrCode, text: nil, websiteUrl: url.absoluteString)
    }
  }

  func didScanQRCodeWithText(_ text: String) {
    popToBVC()
    submitSearchText(text)

    if !PrivateBrowsingManager.shared.isPrivateBrowsing {
      RecentSearch.addItem(type: .qrCode, text: text, websiteUrl: nil)
    }
  }
}

extension BrowserViewController: SettingsDelegate {
  func settingsOpenURLInNewTab(_ url: URL) {
    let forcedPrivate = PrivateBrowsingManager.shared.isPrivateBrowsing
    self.openURLInNewTab(url, isPrivate: forcedPrivate, isPrivileged: false)
  }

  func settingsOpenURLs(_ urls: [URL]) {
    let tabIsPrivate = TabType.of(tabManager.selectedTab).isPrivate
    self.tabManager.addTabsForURLs(urls, zombie: false, isPrivate: tabIsPrivate)
  }

  func settingsDidFinish(_ settingsViewController: SettingsViewController) {
    settingsViewController.dismiss(animated: true)
  }
}

extension BrowserViewController: PresentingModalViewControllerDelegate {
  func dismissPresentedModalViewController(_ modalViewController: UIViewController, animated: Bool) {
    self.dismiss(animated: animated, completion: nil)
  }
}

extension BrowserViewController: TabsBarViewControllerDelegate {
  func tabsBarDidSelectAddNewTab(_ isPrivate: Bool) {
    openBlankNewTab(attemptLocationFieldFocus: true, isPrivate: isPrivate)
  }

  func tabsBarDidSelectTab(_ tabsBarController: TabsBarViewController, _ tab: Tab) {
    if tab == tabManager.selectedTab { return }
    topToolbar.leaveOverlayMode(didCancel: true)
    tabManager.selectTab(tab)
  }

  func tabsBarDidLongPressAddTab(_ tabsBarController: TabsBarViewController, button: UIButton) {
    // The actions are carried to menu actions for Tab-Tray Button
  }
  
  func tabsBarDidChangeReaderModeVisibility(_ isHidden: Bool = true) {
    switch topToolbar.locationView.readerModeState {
    case .active:
      if isHidden {
        hideReaderModeBar(animated: false)
      } else {
        showReaderModeBar(animated: false)
      }
    case .unavailable:
      hideReaderModeBar(animated: false)
    default:
      break
    }
  }
}

extension BrowserViewController: TabDelegate {

  func tab(_ tab: Tab, didCreateWebView webView: WKWebView) {
    webView.frame = webViewContainer.frame
    // Observers that live as long as the tab. Make sure these are all cleared in willDeleteWebView below!
    KVOs.forEach { webView.addObserver(self, forKeyPath: $0.rawValue, options: .new, context: nil) }
    webView.scrollView.addObserver(self.scrollController, forKeyPath: KVOConstants.contentSize.rawValue, options: .new, context: nil)
    webView.uiDelegate = self

    let formPostHelper = FormPostHelper(tab: tab)
    tab.addContentScript(formPostHelper, name: FormPostHelper.name(), contentWorld: .page)

    let readerMode = ReaderMode(tab: tab)
    readerMode.delegate = self
    tab.addContentScript(readerMode, name: ReaderMode.name(), contentWorld: .defaultClient)

        // only add the logins helper and wallet provider if the tab is not a private browsing tab
    if !tab.isPrivate {
      let logins = LoginsHelper(tab: tab, profile: profile, passwordAPI: braveCore.passwordAPI)
      tab.addContentScript(logins, name: LoginsHelper.name(), contentWorld: .defaultClient)
      #if WALLET_DAPPS_ENABLED
      tab.addContentScript(EthereumProviderHelper(tab: tab), name: EthereumProviderHelper.name(), contentWorld: .page)
      #endif
    }

    let errorHelper = ErrorPageHelper(certStore: profile.certStore)
    tab.addContentScript(errorHelper, name: ErrorPageHelper.name(), contentWorld: .page)

    let sessionRestoreHelper = SessionRestoreHelper(tab: tab)
    sessionRestoreHelper.delegate = self
    tab.addContentScript(sessionRestoreHelper, name: SessionRestoreHelper.name(), contentWorld: .defaultClient)

    let findInPageHelper = FindInPageHelper(tab: tab)
    findInPageHelper.delegate = self
    tab.addContentScript(findInPageHelper, name: FindInPageHelper.name(), contentWorld: .defaultClient)

    let noImageModeHelper = NoImageModeHelper(tab: tab)
    tab.addContentScript(noImageModeHelper, name: NoImageModeHelper.name(), contentWorld: .defaultClient)

    let printHelper = PrintHelper(browserController: self, tab: tab)
    tab.addContentScript(printHelper, name: PrintHelper.name(), contentWorld: .page)

    let customSearchHelper = CustomSearchHelper(tab: tab)
    tab.addContentScript(customSearchHelper, name: CustomSearchHelper.name(), contentWorld: .page)

    let nightModeHelper = NightModeHelper(tab: tab)
    tab.addContentScript(nightModeHelper, name: NightModeHelper.name(), contentWorld: .page)

    // XXX: Bug 1390200 - Disable NSUserActivity/CoreSpotlight temporarily
    // let spotlightHelper = SpotlightHelper(tab: tab)
    // tab.addHelper(spotlightHelper, name: SpotlightHelper.name())

    tab.addContentScript(LocalRequestHelper(), name: LocalRequestHelper.name(), contentWorld: .page)

    tab.contentBlocker.setupTabTrackingProtection()
    tab.addContentScript(tab.contentBlocker, name: ContentBlockerHelper.name(), contentWorld: .page)

    tab.addContentScript(FocusHelper(tab: tab), name: FocusHelper.name(), contentWorld: .defaultClient)

    tab.addContentScript(BraveGetUA(tab: tab), name: BraveGetUA.name(), contentWorld: .page)
    tab.addContentScript(
      BraveSearchScriptHandler(
        tab: tab,
        profile: profile,
        rewards: rewards),
      name: BraveSearchScriptHandler.name(), contentWorld: .page)

    tab.addContentScript(
      BraveTalkScriptHandler(
        tab: tab,
        rewards: rewards),
      name: BraveTalkScriptHandler.name(), contentWorld: .page)

    tab.addContentScript(ResourceDownloadManager(tab: tab), name: ResourceDownloadManager.name(), contentWorld: .defaultClient)

    tab.addContentScript(WindowRenderHelperScript(tab: tab), name: WindowRenderHelperScript.name(), contentWorld: .defaultClient)

    let playlistHelper = PlaylistHelper(tab: tab)
    playlistHelper.delegate = self
    tab.addContentScript(playlistHelper, name: PlaylistHelper.name(), contentWorld: .page)

    tab.addContentScript(RewardsReporting(rewards: rewards, tab: tab), name: RewardsReporting.name(), contentWorld: .page)
    tab.addContentScript(AdsMediaReporting(rewards: rewards, tab: tab), name: AdsMediaReporting.name(), contentWorld: .defaultClient)
    tab.addContentScript(ReadyStateScriptHelper(tab: tab), name: ReadyStateScriptHelper.name(), contentWorld: .page)
  }

  func tab(_ tab: Tab, willDeleteWebView webView: WKWebView) {
    tab.cancelQueuedAlerts()
    KVOs.forEach { webView.removeObserver(self, forKeyPath: $0.rawValue) }
    webView.scrollView.removeObserver(self.scrollController, forKeyPath: KVOConstants.contentSize.rawValue)
    webView.uiDelegate = nil
    webView.scrollView.delegate = nil
    webView.removeFromSuperview()
  }

  fileprivate func findSnackbar(_ barToFind: SnackBar) -> Int? {
    let bars = alertStackView.arrangedSubviews
    for (index, bar) in bars.enumerated() where bar === barToFind {
      return index
    }
    return nil
  }

  func showBar(_ bar: SnackBar, animated: Bool) {
    view.layoutIfNeeded()
    self.view.bringSubviewToFront(self.alertStackView)
    UIView.animate(
      withDuration: animated ? 0.25 : 0,
      animations: {
        self.alertStackView.insertArrangedSubview(bar, at: 0)
        self.view.layoutIfNeeded()
      })
  }

  func removeBar(_ bar: SnackBar, animated: Bool) {
    UIView.animate(
      withDuration: animated ? 0.25 : 0,
      animations: {
        bar.removeFromSuperview()
      })
  }

  func removeAllBars() {
    alertStackView.arrangedSubviews.forEach { $0.removeFromSuperview() }
  }

  func tab(_ tab: Tab, didAddSnackbar bar: SnackBar) {
    showBar(bar, animated: true)
  }

  func tab(_ tab: Tab, didRemoveSnackbar bar: SnackBar) {
    removeBar(bar, animated: true)
  }

  /// Triggered when "Find in Page" is selected on selected text
  func tab(_ tab: Tab, didSelectFindInPageFor selectedText: String) {
    updateFindInPageVisibility(visible: true)
    findInPageBar?.text = selectedText
  }

  /// Triggered when "Search with Brave" is selected on selected web text
  func tab(_ tab: Tab, didSelectSearchWithBraveFor selectedText: String) {
    let engine = profile.searchEngines.defaultEngine()

    guard let url = engine.searchURLForQuery(selectedText) else {
      assertionFailure("If this returns nil, investigate why and add proper handling or commenting")
      return
    }

    tabManager.addTabAndSelect(
      URLRequest(url: url),
      afterTab: tab,
      isPrivate: tab.isPrivate
    )
    
    if !PrivateBrowsingManager.shared.isPrivateBrowsing {
      RecentSearch.addItem(type: .text, text: selectedText, websiteUrl: url.absoluteString)
    }
  }

  func showRequestRewardsPanel(_ tab: Tab) {
    let vc = BraveTalkRewardsOptInViewController()

    // Edge case: user disabled Rewards button and wants to access free Brave Talk
    // We re-enable the button again. It can be disabled in settings later.
    Preferences.Rewards.hideRewardsIcon.value = false

    let popover = PopoverController(
      contentController: vc,
      contentSizeBehavior: .preferredContentSize)
    popover.addsConvenientDismissalMargins = false
    popover.present(from: topToolbar.locationView.rewardsButton, on: self)
    popover.popoverDidDismiss = { _ in
      // This gets called if popover is dismissed by user gesture
      // This does not conflict with 'Enable Rewards' button.
      tab.rewardsEnabledCallback?(false)
    }

    vc.rewardsEnabledHandler = { [weak self] in
      guard let self = self else { return }

      self.rewards.isEnabled = true
      tab.rewardsEnabledCallback?(true)

      let vc2 = BraveTalkOptInSuccessViewController()
      let popover2 = PopoverController(
        contentController: vc2,
        contentSizeBehavior: .preferredContentSize)
      popover2.present(from: self.topToolbar.locationView.rewardsButton, on: self)
    }

    vc.linkTapped = { [unowned self] request in
      tab.rewardsEnabledCallback?(false)
      self.tabManager
        .addTabAndSelect(request, isPrivate: PrivateBrowsingManager.shared.isPrivateBrowsing)
    }
  }

  func stopMediaPlayback(_ tab: Tab) {
    tabManager.allTabs.forEach({
      PlaylistHelper.stopPlayback(tab: $0)
    })
  }
  
  func showWalletNotification(_ tab: Tab) {
    // only display notification when BVC is front and center
    guard presentedViewController == nil,
          Preferences.Wallet.displayWeb3Notifications.value else {
      return
    }
    let walletNotificaton = WalletNotification(priority: .low) { [weak self] action in
      if action == .connectWallet {
        self?.presentWalletPanel(tab: tab)
      }
    }
    notificationsPresenter.display(notification: walletNotificaton, from: self)
  }

  func updateURLBarWalletButton() {
    topToolbar.locationView.walletButton.buttonState =
    tabManager.selectedTab?.isWalletIconVisible == true ? .active : .inactive
  }
}

extension BrowserViewController: SearchViewControllerDelegate {
  func searchViewController(_ searchViewController: SearchViewController, didSubmit query: String) {
    topToolbar.leaveOverlayMode()
    processAddressBar(text: query, visitType: .typed)
  }

  func searchViewController(_ searchViewController: SearchViewController, didSelectURL url: URL) {
    finishEditingAndSubmit(url, visitType: .typed)
  }

  func searchViewController(_ searchViewController: SearchViewController, didSelectOpenTab tabInfo: (id: String?, url: URL)) {
    switchToTabOrOpen(id: tabInfo.id, url: tabInfo.url)
  }
  
  func searchViewController(_ searchViewController: SearchViewController, didLongPressSuggestion suggestion: String) {
    self.topToolbar.setLocation(suggestion, search: true)
  }

  func presentSearchSettingsController() {
    let settingsNavigationController = SearchSettingsTableViewController(profile: profile)
    let navController = ModalSettingsNavigationController(rootViewController: settingsNavigationController)

    self.present(navController, animated: true, completion: nil)
  }

  func searchViewController(_ searchViewController: SearchViewController, didHighlightText text: String, search: Bool) {
    self.topToolbar.setLocation(text, search: search)
  }

  func searchViewController(_ searchViewController: SearchViewController, shouldFindInPage query: String) {
    topToolbar.leaveOverlayMode()
    updateFindInPageVisibility(visible: true)
    findInPageBar?.text = query

  }

  func searchViewControllerAllowFindInPage() -> Bool {
    if let url = tabManager.selectedTab?.webView?.url,
      let internalURL = InternalURL(url),
      internalURL.isAboutHomeURL {
      return false
    }
    return true
  }
}

extension BrowserViewController: TabManagerDelegate {
  func tabManager(_ tabManager: TabManager, didSelectedTabChange selected: Tab?, previous: Tab?) {
    // Remove the old accessibilityLabel. Since this webview shouldn't be visible, it doesn't need it
    // and having multiple views with the same label confuses tests.
    if let wv = previous?.webView {
      wv.endEditing(true)
      wv.accessibilityLabel = nil
      wv.accessibilityElementsHidden = true
      wv.accessibilityIdentifier = nil
      wv.removeFromSuperview()
    }

    toolbar?.setSearchButtonState(url: selected?.url)
    if let tab = selected, let webView = tab.webView {
      updateURLBar()

      if let url = tab.url, !InternalURL.isValid(url: url) {
        let previousEstimatedProgress = previous?.webView?.estimatedProgress ?? 1.0
        let selectedEstimatedProgress = webView.estimatedProgress

        // Progress should be updated only if there's a difference between tabs.
        // Otherwise we do nothing, so switching between fully loaded tabs won't show the animation.
        if previousEstimatedProgress != selectedEstimatedProgress {
          topToolbar.updateProgressBar(Float(selectedEstimatedProgress))
        }
      }

      readerModeCache = ReaderMode.cache(for: tab)
      ReaderModeHandlers.readerModeCache = readerModeCache

      scrollController.tab = selected
      webViewContainer.addSubview(webView)
      webView.snp.remakeConstraints { make in
        make.left.right.top.bottom.equalTo(self.webViewContainer)
      }

      // This is a terrible workaround for a bad iOS 12 bug where PDF
      // content disappears any time the view controller changes (i.e.
      // the user taps on the tabs tray). It seems the only way to get
      // the PDF to redraw is to either reload it or revisit it from
      // back/forward list. To try and avoid hitting the network again
      // for the same PDF, we revisit the current back/forward item and
      // restore the previous scrollview zoom scale and content offset
      // after a short 100ms delay. *facepalm*
      //
      // https://bugzilla.mozilla.org/show_bug.cgi?id=1516524
      if tab.mimeType == MIMEType.PDF {
        let previousZoomScale = webView.scrollView.zoomScale
        let previousContentOffset = webView.scrollView.contentOffset

        if let currentItem = webView.backForwardList.currentItem {
          webView.go(to: currentItem)
        }

        DispatchQueue.main.asyncAfter(deadline: .now() + .milliseconds(100)) {
          webView.scrollView.setZoomScale(previousZoomScale, animated: false)
          webView.scrollView.setContentOffset(previousContentOffset, animated: false)
        }
      }

      webView.accessibilityLabel = Strings.webContentAccessibilityLabel
      webView.accessibilityIdentifier = "contentView"
      webView.accessibilityElementsHidden = false

      if webView.url == nil {
        // The web view can go gray if it was zombified due to memory pressure.
        // When this happens, the URL is nil, so try restoring the page upon selection.
        tab.reload()
      }
    }

    updateToolbarUsingTabManager(tabManager)

    removeAllBars()
    if let bars = selected?.bars {
      for bar in bars {
        showBar(bar, animated: true)
      }
    }

    updateFindInPageVisibility(visible: false, tab: previous)
    displayPageZoom(visible: false)
    updateTabsBarVisibility()
    selected?.updatePullToRefreshVisibility()

    topToolbar.locationView.loading = selected?.loading ?? false
    navigationToolbar.updateBackStatus(selected?.canGoBack ?? false)
    navigationToolbar.updateForwardStatus(selected?.canGoForward ?? false)

    let shouldShowPlaylistURLBarButton = selected?.url?.isPlaylistSupportedSiteURL == true

    if let readerMode = selected?.getContentScript(name: ReaderMode.name()) as? ReaderMode,
      !shouldShowPlaylistURLBarButton {
      topToolbar.updateReaderModeState(readerMode.state)
      if readerMode.state == .active {
        showReaderModeBar(animated: false)
      } else {
        hideReaderModeBar(animated: false)
      }

      updatePlaylistURLBar(tab: selected, state: selected?.playlistItemState ?? .none, item: selected?.playlistItem)
    } else {
      topToolbar.updateReaderModeState(ReaderModeState.unavailable)
    }

    updateInContentHomePanel(selected?.url as URL?)
    updateURLBarWalletButton()
  }

  func tabManager(_ tabManager: TabManager, willAddTab tab: Tab) {
  }

  func tabManager(_ tabManager: TabManager, didAddTab tab: Tab) {
    // If we are restoring tabs then we update the count once at the end
    if !tabManager.isRestoring {
      updateToolbarUsingTabManager(tabManager)
    }
    tab.tabDelegate = self
    tab.walletKeyringService = BraveWallet.KeyringServiceFactory.get(privateMode: tab.isPrivate)
    updateTabsBarVisibility()
  }

  func tabManager(_ tabManager: TabManager, willRemoveTab tab: Tab) {
    tab.webView?.removeFromSuperview()
  }

  func tabManager(_ tabManager: TabManager, didRemoveTab tab: Tab) {
    updateToolbarUsingTabManager(tabManager)
    // tabDelegate is a weak ref (and the tab's webView may not be destroyed yet)
    // so we don't expcitly unset it.
    topToolbar.leaveOverlayMode(didCancel: true)
    updateTabsBarVisibility()

    if !PrivateBrowsingManager.shared.isPrivateBrowsing {
      rewards.reportTabClosed(tabId: Int(tab.rewardsId))
    }
  }

  func tabManagerDidAddTabs(_ tabManager: TabManager) {
    updateToolbarUsingTabManager(tabManager)
  }

  func tabManagerDidRestoreTabs(_ tabManager: TabManager) {
    updateToolbarUsingTabManager(tabManager)
  }

  func show(toast: Toast, afterWaiting delay: DispatchTimeInterval = SimpleToastUX.toastDelayBefore, duration: DispatchTimeInterval? = SimpleToastUX.toastDismissAfter) {
    if let downloadToast = toast as? DownloadToast {
      self.downloadToast = downloadToast
    }

    // If BVC isnt visible hold on to this toast until viewDidAppear
    if self.view.window == nil {
      self.pendingToast = toast
      return
    }

    toast.showToast(
      viewController: self, delay: delay, duration: duration,
      makeConstraints: { make in
        make.left.right.equalTo(self.view)
        make.bottom.equalTo(self.webViewContainer)
      })
  }

  func tabManagerDidRemoveAllTabs(_ tabManager: TabManager, toast: ButtonToast?) {
    guard let toast = toast, !PrivateBrowsingManager.shared.isPrivateBrowsing else {
      return
    }
    show(toast: toast, afterWaiting: ButtonToastUX.toastDelay)
  }

  func updateToolbarUsingTabManager(_ tabManager: TabManager) {
    // Update Tab Count on Tab-Tray Button
    let count = tabManager.tabsForCurrentMode.count
    toolbar?.updateTabCount(count)
    topToolbar.updateTabCount(count)

    // Update Actions for Tab-Tray Button
    var newTabMenuChildren: [UIAction] = []
    var addTabMenuChildren: [UIAction] = []

    if !PrivateBrowsingManager.shared.isPrivateBrowsing {
      let openNewPrivateTab = UIAction(
        title: Strings.newPrivateTabTitle,
        image: UIImage(systemName: "plus.square.fill.on.square.fill"),
        handler: UIAction.deferredActionHandler { [unowned self] _ in
          self.openBlankNewTab(attemptLocationFieldFocus: true, isPrivate: true)
        })

      if (UIDevice.current.userInterfaceIdiom == .pad && tabsBar.view.isHidden) || (UIDevice.current.userInterfaceIdiom == .phone && toolbar == nil) {
        newTabMenuChildren.append(openNewPrivateTab)
      }

      addTabMenuChildren.append(openNewPrivateTab)
    }

    let openNewTab = UIAction(
      title: PrivateBrowsingManager.shared.isPrivateBrowsing ? Strings.newPrivateTabTitle : Strings.newTabTitle,
      image: PrivateBrowsingManager.shared.isPrivateBrowsing ? UIImage(systemName: "plus.square.fill.on.square.fill") : UIImage(systemName: "plus.square.on.square"),
      handler: UIAction.deferredActionHandler { [unowned self] _ in
        self.openBlankNewTab(attemptLocationFieldFocus: true, isPrivate: PrivateBrowsingManager.shared.isPrivateBrowsing)
      })

    if (UIDevice.current.userInterfaceIdiom == .pad && tabsBar.view.isHidden) || (UIDevice.current.userInterfaceIdiom == .phone && toolbar == nil) {
      newTabMenuChildren.append(openNewTab)
    }
    addTabMenuChildren.append(openNewTab)

    var bookmarkMenuChildren: [UIAction] = []
    
    let containsWebPage = tabManager.selectedTab?.containsWebPage == true

    if tabManager.openedWebsitesCount > 0, containsWebPage {
      let bookmarkActiveTab = UIAction(
        title: Strings.addToMenuItem,
        image: UIImage(systemName: "book"),
        handler: UIAction.deferredActionHandler { [unowned self] _ in
          self.openAddBookmark()
        })

      bookmarkMenuChildren.append(bookmarkActiveTab)
    }
    
    if tabManager.tabsForCurrentMode.count > 1 {
      let bookmarkAllTabs = UIAction(
        title: String.localizedStringWithFormat(Strings.bookmarkAllTabsTitle, tabManager.tabsForCurrentMode.count),
        image: UIImage(systemName: "book"),
        handler: UIAction.deferredActionHandler { [unowned self] _ in
          let mode = BookmarkEditMode.addFolderUsingTabs(title: Strings.savedTabsFolderTitle, tabList: tabManager.tabsForCurrentMode)
          let addBookMarkController = AddEditBookmarkTableViewController(bookmarkManager: bookmarkManager, mode: mode)

          presentSettingsNavigation(with: addBookMarkController, cancelEnabled: true)
        })

      bookmarkMenuChildren.append(bookmarkAllTabs)
    }
    
    var duplicateTabMenuChildren: [UIAction] = []

    if containsWebPage, let selectedTab = tabManager.selectedTab, let url = selectedTab.fetchedURL {
      let duplicateActiveTab = UIAction(
        title: Strings.duplicateActiveTab,
        image: UIImage(systemName: "plus.square.on.square"),
        handler: UIAction.deferredActionHandler { [unowned self] _ in
          tabManager.addTabAndSelect(
               URLRequest(url: url),
               afterTab: selectedTab,
               isPrivate: selectedTab.isPrivate
           )
        })

      duplicateTabMenuChildren.append(duplicateActiveTab)
    }

    var closeTabMenuChildren: [UIAction] = []

    let closeActiveTab = UIAction(
      title: String(format: Strings.closeTabTitle),
      image: UIImage(systemName: "xmark"),
      attributes: .destructive,
      handler: UIAction.deferredActionHandler { [unowned self] _ in
        if let tab = tabManager.selectedTab {
          if topToolbar.locationView.readerModeState == .active {
            hideReaderModeBar(animated: false)
          }
          
          tabManager.removeTab(tab)
        }
      })

    closeTabMenuChildren.append(closeActiveTab)

    if tabManager.tabsForCurrentMode.count > 1 {
      let closeAllTabs = UIAction(
        title: String(format: Strings.closeAllTabsTitle, tabManager.tabsForCurrentMode.count),
        image: UIImage(systemName: "xmark"),
        attributes: .destructive,
        handler: UIAction.deferredActionHandler { [unowned self] _ in

          let alert = UIAlertController(title: nil, message: Strings.closeAllTabsPrompt, preferredStyle: .actionSheet)
          let cancelAction = UIAlertAction(title: Strings.CancelString, style: .cancel)
          let closedTabsTitle = String(format: Strings.closeAllTabsTitle, tabManager.tabsForCurrentMode.count)
          let closeAllAction = UIAlertAction(title: closedTabsTitle, style: .destructive) { _ in
            tabManager.removeAll()
          }
          alert.addAction(closeAllAction)
          alert.addAction(cancelAction)

          if let popoverPresentation = alert.popoverPresentationController {
            let tabsButton = toolbar?.tabsButton ?? topToolbar.tabsButton
            popoverPresentation.sourceView = tabsButton
            popoverPresentation.sourceRect =
              .init(x: tabsButton.frame.width / 2, y: tabsButton.frame.height, width: 1, height: 1)
          }

          self.present(alert, animated: true)
        })

      closeTabMenuChildren.append(closeAllTabs)
    }

    let newTabMenu = UIMenu(title: "", options: .displayInline, children: newTabMenuChildren)
    let addTabMenu = UIMenu(title: "", options: .displayInline, children: addTabMenuChildren)
    let bookmarkMenu = UIMenu(title: "", options: .displayInline, children: bookmarkMenuChildren)
    let duplicateTabMenu = UIMenu(title: "", options: .displayInline, children: duplicateTabMenuChildren)
    let closeTabMenu = UIMenu(title: "", options: .displayInline, children: closeTabMenuChildren)

    toolbar?.tabsButton.menu = UIMenu(title: "", identifier: nil, children: [closeTabMenu, duplicateTabMenu, bookmarkMenu, newTabMenu])
    topToolbar.tabsButton.menu = UIMenu(title: "", identifier: nil, children: [closeTabMenu, duplicateTabMenu, bookmarkMenu, newTabMenu])

    // Update Actions for Add-Tab Button
    toolbar?.addTabButton.menu = UIMenu(title: "", identifier: nil, children: [addTabMenu])
  }
}

/// List of schemes that are allowed to be opened in new tabs.
private let schemesAllowedToBeOpenedAsPopups = ["http", "https", "javascript", "about", "whatsapp"]

extension BrowserViewController: WKUIDelegate {
  public func webView(_ webView: WKWebView, createWebViewWith configuration: WKWebViewConfiguration, for navigationAction: WKNavigationAction, windowFeatures: WKWindowFeatures) -> WKWebView? {
    guard let parentTab = tabManager[webView] else { return nil }

    guard !navigationAction.isInternalUnprivileged,
      shouldRequestBeOpenedAsPopup(navigationAction.request)
    else {
      print("Denying popup from request: \(navigationAction.request)")
      return nil
    }

    if let currentTab = tabManager.selectedTab {
      screenshotHelper.takeScreenshot(currentTab)
    }

    // If the page uses `window.open()` or `[target="_blank"]`, open the page in a new tab.
    // IMPORTANT!!: WebKit will perform the `URLRequest` automatically!! Attempting to do
    // the request here manually leads to incorrect results!!
    let newTab = tabManager.addPopupForParentTab(parentTab, configuration: configuration)

    newTab.url = URL(string: "about:blank")

    return newTab.webView
  }

  func shouldRequestBeOpenedAsPopup(_ request: URLRequest) -> Bool {
    // Treat `window.open("")` the same as `window.open("about:blank")`.
    if request.url?.absoluteString.isEmpty ?? false {
      return true
    }

    if let scheme = request.url?.scheme?.lowercased(), schemesAllowedToBeOpenedAsPopups.contains(scheme) {
      return true
    }

    return false
  }

  fileprivate func shouldDisplayJSAlertForWebView(_ webView: WKWebView) -> Bool {
    // Only display a JS Alert if we are selected and there isn't anything being shown
    return ((tabManager.selectedTab == nil ? false : tabManager.selectedTab!.webView == webView)) && (self.presentedViewController == nil)
  }

  public func webView(_ webView: WKWebView, runJavaScriptAlertPanelWithMessage message: String, initiatedByFrame frame: WKFrameInfo, completionHandler: @escaping () -> Void) {
    var messageAlert = MessageAlert(message: message, frame: frame, completionHandler: completionHandler, suppressHandler: nil)
    handleAlert(webView: webView, alert: &messageAlert) {
      completionHandler()
    }
  }

  public func webView(_ webView: WKWebView, runJavaScriptConfirmPanelWithMessage message: String, initiatedByFrame frame: WKFrameInfo, completionHandler: @escaping (Bool) -> Void) {
    var confirmAlert = ConfirmPanelAlert(message: message, frame: frame, completionHandler: completionHandler, suppressHandler: nil)
    handleAlert(webView: webView, alert: &confirmAlert) {
      completionHandler(false)
    }
  }

  public func webView(_ webView: WKWebView, runJavaScriptTextInputPanelWithPrompt prompt: String, defaultText: String?, initiatedByFrame frame: WKFrameInfo, completionHandler: @escaping (String?) -> Void) {
    var textInputAlert = TextInputAlert(message: prompt, frame: frame, completionHandler: completionHandler, defaultText: defaultText, suppressHandler: nil)
    handleAlert(webView: webView, alert: &textInputAlert) {
      completionHandler(nil)
    }
  }

  func suppressJSAlerts(webView: WKWebView) {
    let script = """
      window.alert=window.confirm=window.prompt=function(n){},
      [].slice.apply(document.querySelectorAll('iframe')).forEach(function(n){if(n.contentWindow != window){n.contentWindow.alert=n.contentWindow.confirm=n.contentWindow.prompt=function(n){}}})
      """
    webView.evaluateSafeJavaScript(functionName: script, contentWorld: .defaultClient, asFunction: false)
  }

  func handleAlert<T: JSAlertInfo>(webView: WKWebView, alert: inout T, completionHandler: @escaping () -> Void) {
    guard let promptingTab = tabManager[webView], !promptingTab.blockAllAlerts else {
      suppressJSAlerts(webView: webView)
      tabManager[webView]?.cancelQueuedAlerts()
      completionHandler()
      return
    }
    promptingTab.alertShownCount += 1
    let suppressBlock: JSAlertInfo.SuppressHandler = { [unowned self] suppress in
      if suppress {
        func suppressDialogues(_: UIAlertAction) {
          self.suppressJSAlerts(webView: webView)
          promptingTab.blockAllAlerts = true
          self.tabManager[webView]?.cancelQueuedAlerts()
          completionHandler()
        }
        // Show confirm alert here.
        let suppressSheet = UIAlertController(title: nil, message: Strings.suppressAlertsActionMessage, preferredStyle: .actionSheet)
        suppressSheet.addAction(UIAlertAction(title: Strings.suppressAlertsActionTitle, style: .destructive, handler: suppressDialogues))
        suppressSheet.addAction(
          UIAlertAction(
            title: Strings.cancelButtonTitle, style: .cancel,
            handler: { _ in
              completionHandler()
            }))
        if UIDevice.current.userInterfaceIdiom == .pad, let popoverController = suppressSheet.popoverPresentationController {
          popoverController.sourceView = self.view
          popoverController.sourceRect = CGRect(x: self.view.bounds.midX, y: self.view.bounds.midY, width: 0, height: 0)
          popoverController.permittedArrowDirections = []
        }
        self.present(suppressSheet, animated: true)
      } else {
        completionHandler()
      }
    }
    alert.suppressHandler = promptingTab.alertShownCount > 1 ? suppressBlock : nil
    if shouldDisplayJSAlertForWebView(webView) {
      let controller = alert.alertController()
      controller.delegate = self
      present(controller, animated: true)
    } else {
      promptingTab.queueJavascriptAlertPrompt(alert)
    }
  }

  /// Invoked when an error occurs while starting to load data for the main frame.
  public func webView(_ webView: WKWebView, didFailProvisionalNavigation navigation: WKNavigation!, withError error: Error) {
    // Ignore the "Frame load interrupted" error that is triggered when we cancel a request
    // to open an external application and hand it over to UIApplication.openURL(). The result
    // will be that we switch to the external app, for example the app store, while keeping the
    // original web page in the tab instead of replacing it with an error page.
    let error = error as NSError
    if error.domain == "WebKitErrorDomain" && error.code == 102 {
      return
    }

    if checkIfWebContentProcessHasCrashed(webView, error: error as NSError) {
      return
    }

    if error.code == Int(CFNetworkErrors.cfurlErrorCancelled.rawValue) {
      if let tab = tabManager[webView], tab === tabManager.selectedTab {
        topToolbar.currentURL = tab.url?.displayURL
        updateWebViewPageZoom(tab: tab)
      }
      return
    }

    if let url = error.userInfo[NSURLErrorFailingURLErrorKey] as? URL {
      ErrorPageHelper(certStore: profile.certStore).loadPage(error, forUrl: url, inWebView: webView)

      // If the local web server isn't working for some reason (Firefox cellular data is
      // disabled in settings, for example), we'll fail to load the session restore URL.
      // We rely on loading that page to get the restore callback to reset the restoring
      // flag, so if we fail to load that page, reset it here.
      if InternalURL(url)?.aboutComponent == "sessionrestore" {
        tabManager.allTabs.filter { $0.webView == webView }.first?.restoring = false
      }
    }
  }

  fileprivate func checkIfWebContentProcessHasCrashed(_ webView: WKWebView, error: NSError) -> Bool {
    if error.code == WKError.webContentProcessTerminated.rawValue && error.domain == "WebKitErrorDomain" {
      print("WebContent process has crashed. Trying to reload to restart it.")
      webView.reload()
      return true
    }

    return false
  }

  public func webView(_ webView: WKWebView, contextMenuConfigurationForElement elementInfo: WKContextMenuElementInfo, completionHandler: @escaping (UIContextMenuConfiguration?) -> Void) {

    guard let url = elementInfo.linkURL else { return completionHandler(UIContextMenuConfiguration(identifier: nil, previewProvider: nil, actionProvider: nil)) }

    let actionProvider: UIContextMenuActionProvider = { _ -> UIMenu? in
      var actions = [UIAction]()

      if let currentTab = self.tabManager.selectedTab {
        let tabType = currentTab.type

        if !tabType.isPrivate {
          let openNewTabAction = UIAction(
            title: Strings.openNewTabButtonTitle,
            image: UIImage(systemName: "plus")
          ) { _ in
            self.addTab(url: url, inPrivateMode: false, currentTab: currentTab)
          }

          openNewTabAction.accessibilityLabel = "linkContextMenu.openInNewTab"

          actions.append(openNewTabAction)
        }

        let openNewPrivateTabAction = UIAction(
          title: Strings.openNewPrivateTabButtonTitle,
          image: UIImage(named: "private_glasses", in: .current, compatibleWith: nil)!.template
        ) { _ in
          self.addTab(url: url, inPrivateMode: true, currentTab: currentTab)
        }
        openNewPrivateTabAction.accessibilityLabel = "linkContextMenu.openInNewPrivateTab"

        actions.append(openNewPrivateTabAction)

        let copyAction = UIAction(
          title: Strings.copyLinkActionTitle,
          image: UIImage(systemName: "doc.on.doc")
        ) { _ in
          UIPasteboard.general.url = url
        }
        copyAction.accessibilityLabel = "linkContextMenu.copyLink"

        actions.append(copyAction)

        if let braveWebView = webView as? BraveWebView {
          let shareAction = UIAction(
            title: Strings.shareLinkActionTitle,
            image: UIImage(systemName: "square.and.arrow.up")
          ) { _ in
            let touchPoint = braveWebView.lastHitPoint
            let touchRect = CGRect(origin: touchPoint, size: .zero)

            // TODO: Find a way to add fixes #3323 and #2961 here:
            // Normally we use `tab.temporaryDocument` for the downloaded file on the tab.
            // `temporaryDocument` returns the downloaded file to disk on the current tab.
            // Using a downloaded file url results in having functions like "Save to files" available.
            // It also attaches the file (image, pdf, etc) and not the url to emails, slack, etc.
            // Since this is **not** a tab but a standalone web view, the downloaded temporary file is **not** available.
            // This results in the fixes for #3323 and #2961 not being included in this share scenario.
            // This is not a regression, we simply never handled this scenario in both fixes.
            // Some possibile fixes include:
            // - Detect the file type and download it if necessary and don't rely on the `tab.temporaryDocument`.
            // - Add custom "Save to file" functionality (needs investigation).
            self.presentActivityViewController(
              url, sourceView: braveWebView,
              sourceRect: touchRect,
              arrowDirection: .any)
          }

          shareAction.accessibilityLabel = "linkContextMenu.share"

          actions.append(shareAction)
        }

        let linkPreview = Preferences.General.enableLinkPreview.value

        let linkPreviewTitle = linkPreview ? Strings.hideLinkPreviewsActionTitle : Strings.showLinkPreviewsActionTitle
        let linkPreviewAction = UIAction(title: linkPreviewTitle, image: UIImage(systemName: "eye.fill")) { _ in
          Preferences.General.enableLinkPreview.value.toggle()
        }

        actions.append(linkPreviewAction)
      }

      return UIMenu(title: url.absoluteString.truncate(length: 100), children: actions)
    }

    let linkPreview: UIContextMenuContentPreviewProvider = {
      return LinkPreviewViewController(url: url)
    }

    let linkPreviewProvider = Preferences.General.enableLinkPreview.value ? linkPreview : nil
    let config = UIContextMenuConfiguration(
      identifier: nil, previewProvider: linkPreviewProvider,
      actionProvider: actionProvider)

    completionHandler(config)
  }

  public func webView(_ webView: WKWebView, contextMenuForElement elementInfo: WKContextMenuElementInfo, willCommitWithAnimator animator: UIContextMenuInteractionCommitAnimating) {
    guard let url = elementInfo.linkURL else { return }
    webView.load(URLRequest(url: url))
  }

  fileprivate func addTab(url: URL, inPrivateMode: Bool, currentTab: Tab) {
    let tab = self.tabManager.addTab(URLRequest(url: url), afterTab: currentTab, isPrivate: inPrivateMode)
    if inPrivateMode && !PrivateBrowsingManager.shared.isPrivateBrowsing {
      self.tabManager.selectTab(tab)
    } else {
      // We're not showing the top tabs; show a toast to quick switch to the fresh new tab.
      let toast = ButtonToast(
        labelText: Strings.contextMenuButtonToastNewTabOpenedLabelText, buttonText: Strings.contextMenuButtonToastNewTabOpenedButtonText,
        completion: { buttonPressed in
          if buttonPressed {
            self.tabManager.selectTab(tab)
          }
        })
      self.show(toast: toast)
    }
    self.scrollController.showToolbars(animated: true)
  }
}

// MARK: - UIPopoverPresentationControllerDelegate

extension BrowserViewController: UIPopoverPresentationControllerDelegate {
  public func popoverPresentationControllerDidDismissPopover(_ popoverPresentationController: UIPopoverPresentationController) {
    displayedPopoverController = nil
    updateDisplayedPopoverProperties = nil
  }
}

extension BrowserViewController: UIAdaptivePresentationControllerDelegate {
  // Returning None here makes sure that the Popover is actually presented as a Popover and
  // not as a full-screen modal, which is the default on compact device classes.
  public func adaptivePresentationStyle(for controller: UIPresentationController, traitCollection: UITraitCollection) -> UIModalPresentationStyle {
    return .none
  }
}

extension BrowserViewController: SessionRestoreHelperDelegate {
  func sessionRestoreHelper(_ helper: SessionRestoreHelper, didRestoreSessionForTab tab: Tab) {
    tab.restoring = false

    if let tab = tabManager.selectedTab {
      updateUIForReaderHomeStateForTab(tab)
    }
  }
}

extension BrowserViewController: TabTrayDelegate {
  func tabOrderChanged() {
    tabsBar.updateData()
  }
}

extension BrowserViewController: FindInPageBarDelegate, FindInPageHelperDelegate {
  func findInPage(_ findInPage: FindInPageBar, didTextChange text: String) {
    find(text, function: "find")
  }

  func findInPage(_ findInPage: FindInPageBar, didFindNextWithText text: String) {
    findInPageBar?.endEditing(true)
    find(text, function: "findNext")
  }

  func findInPage(_ findInPage: FindInPageBar, didFindPreviousWithText text: String) {
    findInPageBar?.endEditing(true)
    find(text, function: "findPrevious")
  }

  func findInPageDidPressClose(_ findInPage: FindInPageBar) {
    updateFindInPageVisibility(visible: false)
  }

  fileprivate func find(_ text: String, function: String) {
    guard let webView = tabManager.selectedTab?.webView else { return }

    if let delegate = webView.findInPageDelegate {
      let backwards = function == TextSearchDirection.previous.rawValue

      delegate.find(string: text, backwards: backwards) { [weak self] index, total in
        guard let self = self else { return }
        self.findInPageBar?.totalResults = Int(total)
        self.findInPageBar?.currentResult = index
      }
    } else {
      webView.evaluateSafeJavaScript(functionName: "__firefox__.\(function)", args: [text], contentWorld: .defaultClient)
    }
  }

  func findInPageHelper(_ findInPageHelper: FindInPageHelper, didUpdateCurrentResult currentResult: Int) {
    findInPageBar?.currentResult = currentResult
  }

  func findInPageHelper(_ findInPageHelper: FindInPageHelper, didUpdateTotalResults totalResults: Int) {
    findInPageBar?.totalResults = totalResults
  }

  func findTextInPage(_ direction: TextSearchDirection) {
    guard let seachText = findInPageBar?.text else { return }

    find(seachText, function: direction.rawValue)
  }
}

extension BrowserViewController: JSPromptAlertControllerDelegate {
  func promptAlertControllerDidDismiss(_ alertController: JSPromptAlertController) {
    showQueuedAlertIfAvailable()
  }
}

extension BrowserViewController: ToolbarUrlActionsDelegate {
  /// The types of actions a user can do in the menu given a URL
  private enum ToolbarURLAction {
    case openInCurrentTab
    case openInNewTab(isPrivate: Bool)
    case copy
    case share
  }

  func openInNewTab(_ url: URL, isPrivate: Bool) {
    topToolbar.leaveOverlayMode()
    select(url, visitType: .unknown, action: .openInNewTab(isPrivate: isPrivate))
  }

  func copy(_ url: URL) {
    select(url, visitType: .unknown, action: .copy)
  }

  func share(_ url: URL) {
    select(url, visitType: .unknown, action: .share)
  }

  func batchOpen(_ urls: [URL]) {
    let tabIsPrivate = TabType.of(tabManager.selectedTab).isPrivate
    self.tabManager.addTabsForURLs(urls, zombie: false, isPrivate: tabIsPrivate)
  }

  func select(url: URL, visitType: VisitType) {
    select(url, visitType: visitType, action: .openInCurrentTab)
  }

  private func select(_ url: URL, visitType: VisitType, action: ToolbarURLAction) {
    switch action {
    case .openInCurrentTab:
      finishEditingAndSubmit(url, visitType: visitType)
    case .openInNewTab(let isPrivate):
      let tab = tabManager.addTab(PrivilegedRequest(url: url) as URLRequest, afterTab: tabManager.selectedTab, isPrivate: isPrivate)
      if isPrivate && !PrivateBrowsingManager.shared.isPrivateBrowsing {
        tabManager.selectTab(tab)
      } else {
        // If we are showing toptabs a user can just use the top tab bar
        // If in overlay mode switching doesnt correctly dismiss the homepanels
        guard !topToolbar.inOverlayMode else {
          return
        }
        // We're not showing the top tabs; show a toast to quick switch to the fresh new tab.
        let toast = ButtonToast(
          labelText: Strings.contextMenuButtonToastNewTabOpenedLabelText, buttonText: Strings.contextMenuButtonToastNewTabOpenedButtonText,
          completion: { buttonPressed in
            if buttonPressed {
              self.tabManager.selectTab(tab)
            }
          })
        show(toast: toast)
      }
    case .copy:
      UIPasteboard.general.url = url
    case .share:
      if presentedViewController != nil {
        dismiss(animated: true) {
          self.presentActivityViewController(
            url,
            sourceView: self.view,
            sourceRect: self.view.convert(self.topToolbar.shareButton.frame, from: self.topToolbar.shareButton.superview),
            arrowDirection: [.up]
          )
        }
      } else {
        presentActivityViewController(
          url,
          sourceView: view,
          sourceRect: view.convert(topToolbar.shareButton.frame, from: topToolbar.shareButton.superview),
          arrowDirection: [.up]
        )
      }
    }
  }
}

extension BrowserViewController: NewTabPageDelegate {
  func navigateToInput(_ input: String, inNewTab: Bool, switchingToPrivateMode: Bool) {
    let isPrivate = PrivateBrowsingManager.shared.isPrivateBrowsing || switchingToPrivateMode
    if inNewTab {
      tabManager.addTabAndSelect(isPrivate: isPrivate)
    }
    processAddressBar(text: input, visitType: .bookmark)
  }

  func handleFavoriteAction(favorite: Favorite, action: BookmarksAction) {
    guard let url = favorite.url else { return }
    switch action {
    case .opened(let inNewTab, let switchingToPrivateMode):
      navigateToInput(
        url,
        inNewTab: inNewTab,
        switchingToPrivateMode: switchingToPrivateMode
      )
    case .edited:
      guard let title = favorite.displayTitle, let urlString = favorite.url else { return }
      let editPopup =
        UIAlertController
        .userTextInputAlert(
          title: Strings.editBookmark,
          message: urlString,
          startingText: title, startingText2: favorite.url,
          placeholder2: urlString,
          keyboardType2: .URL
        ) { callbackTitle, callbackUrl in
          if let cTitle = callbackTitle, !cTitle.isEmpty, let cUrl = callbackUrl, !cUrl.isEmpty {
            if URL(string: cUrl) != nil {
              favorite.update(customTitle: cTitle, url: cUrl)
            }
          }
        }
      self.present(editPopup, animated: true)
    }
  }

  func focusURLBar() {
    focusLocationField()
  }

  func brandedImageCalloutActioned(_ state: BrandedImageCalloutState) {
    guard state.hasDetailViewController else { return }

    let vc = NTPLearnMoreViewController(state: state, rewards: rewards)

    vc.linkHandler = { [weak self] url in
      self?.tabManager.selectedTab?.loadRequest(PrivilegedRequest(url: url) as URLRequest)
    }

    addChild(vc)
    view.addSubview(vc.view)
    vc.view.snp.remakeConstraints {
      $0.right.top.bottom.leading.equalToSuperview()
    }
  }

  func tappedQRCodeButton(url: URL) {
    let qrPopup = QRCodePopupView(url: url)
    qrPopup.showWithType(showType: .flyUp)
    qrPopup.qrCodeShareHandler = { [weak self] url in
      guard let self = self else { return }

      let viewRect = CGRect(origin: self.view.center, size: .zero)

      self.presentActivityViewController(
        url, sourceView: self.view, sourceRect: viewRect,
        arrowDirection: .any)
    }
  }
}

extension BrowserViewController: PreferencesObserver {
  public func preferencesDidChange(for key: String) {
    switch key {
    case Preferences.General.tabBarVisibility.key:
      updateTabsBarVisibility()
    case Preferences.Privacy.privateBrowsingOnly.key:
      PrivateBrowsingManager.shared.isPrivateBrowsing = Preferences.Privacy.privateBrowsingOnly.value
      setupTabs()
      updateTabsBarVisibility()
      updateApplicationShortcuts()
    case Preferences.General.alwaysRequestDesktopSite.key:
      tabManager.reset()
      tabManager.reloadSelectedTab()
    case Preferences.General.enablePullToRefresh.key:
      tabManager.selectedTab?.updatePullToRefreshVisibility()
    case Preferences.Shields.blockAdsAndTracking.key,
      Preferences.Shields.blockScripts.key,
      Preferences.Shields.blockPhishingAndMalware.key,
      Preferences.Shields.blockImages.key,
      Preferences.Shields.fingerprintingProtection.key,
      Preferences.Shields.useRegionAdBlock.key:
      tabManager.allTabs.forEach { $0.webView?.reload() }
    case Preferences.General.defaultPageZoomLevel.key:
      tabManager.allTabs.forEach({
        guard let url = $0.webView?.url else { return }
        let zoomLevel = PrivateBrowsingManager.shared.isPrivateBrowsing ? 1.0 : Domain.getPersistedDomain(for: url)?.zoom_level?.doubleValue ?? Preferences.General.defaultPageZoomLevel.value
        $0.webView?.setValue(zoomLevel, forKey: PageZoomView.propertyName)
      })
    case Preferences.Shields.httpsEverywhere.key:
      tabManager.reset()
      tabManager.reloadSelectedTab()
    case Preferences.Privacy.blockAllCookies.key,
      Preferences.Shields.googleSafeBrowsing.key:
      // All `block all cookies` toggle requires a hard reset of Webkit configuration.
      tabManager.reset()
      if !Preferences.Privacy.blockAllCookies.value {
        HTTPCookie.loadFromDisk { _ in
          self.tabManager.reloadSelectedTab()
          for tab in self.tabManager.allTabs where tab != self.tabManager.selectedTab {
            tab.createWebview()
            if let url = tab.webView?.url {
              tab.loadRequest(PrivilegedRequest(url: url) as URLRequest)
            }
          }
        }
      } else {
        tabManager.reloadSelectedTab()
      }
    case Preferences.Rewards.hideRewardsIcon.key,
      Preferences.Rewards.rewardsToggledOnce.key:
      updateRewardsButtonState()
    case Preferences.NewTabPage.selectedCustomTheme.key:
      Preferences.NTP.ntpCheckDate.value = nil
      backgroundDataSource.startFetching()
    case Preferences.Playlist.webMediaSourceCompatibility.key:
      if UIDevice.isIpad {
        tabManager.allTabs.forEach {
          $0.userScriptManager?.isWebCompatibilityMediaSourceAPIEnabled = Preferences.Playlist.webMediaSourceCompatibility.value
          $0.webView?.reload()
        }
      }
    case Preferences.General.mediaAutoBackgrounding.key:
      tabManager.allTabs.forEach {
        $0.userScriptManager?.isMediaBackgroundPlaybackEnabled = Preferences.General.mediaAutoBackgrounding.value
        $0.webView?.reload()
      }
    case Preferences.Playlist.enablePlaylistMenuBadge.key,
      Preferences.Playlist.enablePlaylistURLBarButton.key:
      let selectedTab = tabManager.selectedTab
      updatePlaylistURLBar(
        tab: selectedTab,
        state: selectedTab?.playlistItemState ?? .none,
        item: selectedTab?.playlistItem)
    case Preferences.PrivacyReports.captureShieldsData.key:
      PrivacyReportsManager.scheduleProcessingBlockedRequests()
      PrivacyReportsManager.scheduleNotification(debugMode: !AppConstants.buildChannel.isPublic)
    case Preferences.PrivacyReports.captureVPNAlerts.key:
      PrivacyReportsManager.scheduleVPNAlertsTask()
    case Preferences.Wallet.defaultWallet.key:
      tabManager.reset()
      tabManager.reloadSelectedTab()
    default:
      log.debug("Received a preference change for an unknown key: \(key) on \(type(of: self))")
      break
    }
  }
}

extension BrowserViewController {
  public func openReferralLink(url: URL) {
    postSetupTasks.append({
      self.openURLInNewTab(url, isPrivileged: false)
    })
  }

  public func handleNavigationPath(path: NavigationPath) {
    postSetupTasks.append({
      NavigationPath.handle(nav: path, with: self)
    })
  }
}

extension BrowserViewController: UNUserNotificationCenterDelegate {
<<<<<<< HEAD
  public func userNotificationCenter(_ center: UNUserNotificationCenter, didReceive response: UNNotificationResponse, withCompletionHandler completionHandler: @escaping () -> Void) {
    if response.notification.request.identifier == defaultBrowserNotificationId {
=======
  func userNotificationCenter(_ center: UNUserNotificationCenter, didReceive response: UNNotificationResponse, withCompletionHandler completionHandler: @escaping () -> Void) {
    if response.notification.request.identifier == Self.defaultBrowserNotificationId {
>>>>>>> c4e53c48
      guard let settingsUrl = URL(string: UIApplication.openSettingsURLString) else {
        log.error("Failed to unwrap iOS settings URL")
        return
      }
      UIApplication.shared.open(settingsUrl)
    } else if response.notification.request.identifier == PrivacyReportsManager.notificationID {
      openPrivacyReport()
    }
    completionHandler()
  }
}

// Privacy reports
extension BrowserViewController {
  func openPrivacyReport() {
    if PrivateBrowsingManager.shared.isPrivateBrowsing {
      return
    }
    
    let host = UIHostingController(rootView: PrivacyReportsManager.prepareView())
    host.rootView.onDismiss = { [weak host] in
      host?.dismiss(animated: true)
    }
    
    host.rootView.openPrivacyReportsUrl = { [weak self] in
      guard let self = self else { return }
      let tab = self.tabManager.addTab(
        PrivilegedRequest(url: BraveUX.privacyReportsURL) as URLRequest,
        afterTab: self.tabManager.selectedTab,
        // Privacy Reports view is unavailable in private mode.
        isPrivate: false)
      self.tabManager.selectTab(tab)
    }
    
    self.present(host, animated: true)
  }
}<|MERGE_RESOLUTION|>--- conflicted
+++ resolved
@@ -838,7 +838,7 @@
       .store(in: &cancellables)
   }
 
-  static let defaultBrowserNotificationId = "defaultBrowserNotification"
+  public static let defaultBrowserNotificationId = "defaultBrowserNotification"
 
   private func scheduleDefaultBrowserNotification() {
     let center = UNUserNotificationCenter.current()
@@ -3347,13 +3347,8 @@
 }
 
 extension BrowserViewController: UNUserNotificationCenterDelegate {
-<<<<<<< HEAD
   public func userNotificationCenter(_ center: UNUserNotificationCenter, didReceive response: UNNotificationResponse, withCompletionHandler completionHandler: @escaping () -> Void) {
-    if response.notification.request.identifier == defaultBrowserNotificationId {
-=======
-  func userNotificationCenter(_ center: UNUserNotificationCenter, didReceive response: UNNotificationResponse, withCompletionHandler completionHandler: @escaping () -> Void) {
     if response.notification.request.identifier == Self.defaultBrowserNotificationId {
->>>>>>> c4e53c48
       guard let settingsUrl = URL(string: UIApplication.openSettingsURLString) else {
         log.error("Failed to unwrap iOS settings URL")
         return
@@ -3368,7 +3363,7 @@
 
 // Privacy reports
 extension BrowserViewController {
-  func openPrivacyReport() {
+  public func openPrivacyReport() {
     if PrivateBrowsingManager.shared.isPrivateBrowsing {
       return
     }
