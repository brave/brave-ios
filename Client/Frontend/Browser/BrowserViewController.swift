--- conflicted
+++ resolved
@@ -2887,15 +2887,6 @@
             )
         }
     }
-<<<<<<< HEAD
-=======
-    
-    func menuDidBatchOpenURLs(_ menu: HomeMenuController, urls: [URL]) {
-        menu.dismiss(animated: true)
-        let tabIsPrivate = TabType.of(tabManager.selectedTab).isPrivate
-        self.tabManager.addTabsForURLs(urls, zombie: false, isPrivate: tabIsPrivate)
-    }
->>>>>>> 619b5568
 }
 
 extension BrowserViewController: TopSitesDelegate {
