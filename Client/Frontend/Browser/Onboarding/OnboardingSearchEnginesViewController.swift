// This Source Code Form is subject to the terms of the Mozilla Public
// License, v. 2.0. If a copy of the MPL was not distributed with this
// file, You can obtain one at http://mozilla.org/MPL/2.0/.

import UIKit
import BraveShared
import Shared

private let log = Logger.browserLogger

class OnboardingSearchEnginesViewController: OnboardingViewController {
    
    private struct UX {
        static let spaceBetweenRows: CGFloat = 8
    }
    
    var searchEngines: SearchEngines {
        profile.searchEngines
    }
    
    private lazy var availableEngines: [OpenSearchEngine] = {
<<<<<<< HEAD
        SearchEngines.getUnorderedBundledEngines(locale: .current)
=======
        SearchEngines.getUnorderedBundledEngines(isOnboarding: true, locale: .current)
>>>>>>> 3b170c50
    }()
    
    private var contentView: View {
        return view as! View // swiftlint:disable:this force_cast
    }
    
    override func loadView() {
        view = View()
    }

    override func viewDidLoad() {
        super.viewDidLoad()
        
        contentView.searchEnginesTable.dataSource = self
        contentView.searchEnginesTable.delegate = self
        
        contentView.continueButton.addTarget(self, action: #selector(continueTapped), for: .touchUpInside)
        contentView.skipButton.addTarget(self, action: #selector(skipTapped), for: .touchUpInside)
        
        contentView.searchEnginesTable.register(SearchEngineCell.self, forCellReuseIdentifier: String(describing: SearchEngineCell.self))
        
        let tablebackground = UIView()
        tablebackground.backgroundColor = .braveBackground
        contentView.searchEnginesTable.backgroundView = tablebackground
        
        // This selection should only ever happen once.
        // We initially select the default search engine's cell
        DispatchQueue.main.async {
            for searchEngine in self.availableEngines.enumerated() {
                if searchEngine.element.shortName == self.searchEngines.defaultEngine().shortName {
                    let indexPath = IndexPath(row: 0, section: searchEngine.offset)
                    self.contentView.searchEnginesTable.selectRow(at: indexPath, animated: false,
                                                                  scrollPosition: .none)
                    break
                }
            }
        }
    }
    
    @objc override func continueTapped() {
        guard let selectedRow = contentView.searchEnginesTable.indexPathForSelectedRow?.section,
            let selectedEngine = availableEngines[safe: selectedRow]?.shortName else {
                return
            log.error("Failed to unwrap selected row or selected engine.")
        }
        
        searchEngines.setInitialDefaultEngine(selectedEngine)
        
        delegate?.presentNextScreen(current: self)
    }
}

extension OnboardingSearchEnginesViewController: UITableViewDelegate {
    func tableView(_ tableView: UITableView, heightForRowAt indexPath: IndexPath) -> CGFloat {
        return SearchEngineCell.preferredHeight
    }
    
    func tableView(_ tableView: UITableView, heightForHeaderInSection section: Int) -> CGFloat {
        return UX.spaceBetweenRows
    }
    
    func tableView(_ tableView: UITableView, viewForHeaderInSection section: Int) -> UIView? {
        let headerView = UIView()
        headerView.backgroundColor = .clear
        return headerView
    }
}

extension OnboardingSearchEnginesViewController: UITableViewDataSource {
    
    // Sections are used for data instead of rows.
    // This gives us an easy way to add spacing between each row.
    func numberOfSections(in tableView: UITableView) -> Int {
        return availableEngines.count
    }
    
    func tableView(_ tableView: UITableView, numberOfRowsInSection section: Int) -> Int {
        return 1
    }
    
    func tableView(_ tableView: UITableView, heightForFooterInSection section: Int) -> CGFloat {
        .leastNormalMagnitude
    }
    
    func tableView(_ tableView: UITableView, cellForRowAt indexPath: IndexPath) -> UITableViewCell {
        guard let cell = tableView.dequeueReusableCell(withIdentifier: String(describing: SearchEngineCell.self), for: indexPath) as? SearchEngineCell else {
            return SearchEngineCell()
        }
        
        guard let searchEngine = availableEngines[safe: indexPath.section] else {
            log.error("Can't find search engine at index: \(indexPath.section)")
            assertionFailure()
            return cell
        }
        
        cell.searchEngineName = searchEngine.displayName
        cell.searchEngineImage = searchEngine.image
        cell.selectedBackgroundColor = UIColor.braveBlurple.withAlphaComponent(0.2)
        cell.textLabel?.textColor = .braveLabel
        cell.backgroundColor = .clear
        return cell
    }
}<|MERGE_RESOLUTION|>--- conflicted
+++ resolved
@@ -19,11 +19,7 @@
     }
     
     private lazy var availableEngines: [OpenSearchEngine] = {
-<<<<<<< HEAD
-        SearchEngines.getUnorderedBundledEngines(locale: .current)
-=======
         SearchEngines.getUnorderedBundledEngines(isOnboarding: true, locale: .current)
->>>>>>> 3b170c50
     }()
     
     private var contentView: View {
