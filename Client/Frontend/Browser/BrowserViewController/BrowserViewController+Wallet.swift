--- conflicted
+++ resolved
@@ -100,17 +100,12 @@
 }
 
 extension BrowserViewController: BraveWalletProviderDelegate {
-<<<<<<< HEAD
   public func showPanel() {
-    guard presentedViewController == nil else { return }
-=======
-  func showPanel() {
     // only display notification when BVC is front and center & `displayWeb3Notifications` is enabled
     guard presentedViewController == nil,
           Preferences.Wallet.displayWeb3Notifications.value else {
       return
     }
->>>>>>> e4e84593
     
     let walletNotificaton = WalletNotification(priority: .low) { [weak self] action in
       if action == .connectWallet {
