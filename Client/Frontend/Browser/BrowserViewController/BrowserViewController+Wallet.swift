// Copyright 2021 The Brave Authors. All rights reserved.
// This Source Code Form is subject to the terms of the Mozilla Public
// License, v. 2.0. If a copy of the MPL was not distributed with this
// file, You can obtain one at http://mozilla.org/MPL/2.0/.

import Foundation
import BraveWallet
import struct Shared.InternalURL
import struct Shared.Logger
import BraveCore
import SwiftUI
import BraveUI
import Data
import BraveShared

private let log = Logger.browserLogger

extension WalletStore {
  /// Creates a WalletStore based on whether or not the user is in Private Mode
  static func from(privateMode: Bool) -> WalletStore? {
    guard
      let keyringService = BraveWallet.KeyringServiceFactory.get(privateMode: privateMode),
      let rpcService = BraveWallet.JsonRpcServiceFactory.get(privateMode: privateMode),
      let assetRatioService = BraveWallet.AssetRatioServiceFactory.get(privateMode: privateMode),
      let walletService = BraveWallet.ServiceFactory.get(privateMode: privateMode),
      let swapService = BraveWallet.SwapServiceFactory.get(privateMode: privateMode),
      let txService = BraveWallet.TxServiceFactory.get(privateMode: privateMode),
      let ethTxManagerProxy = BraveWallet.EthTxManagerProxyFactory.get(privateMode: privateMode)
    else {
      log.error("Failed to load wallet. One or more services were unavailable")
      return nil
    }
    return WalletStore(
      keyringService: keyringService,
      rpcService: rpcService,
      walletService: walletService,
      assetRatioService: assetRatioService,
      swapService: swapService,
      blockchainRegistry: BraveCoreMain.blockchainRegistry,
      txService: txService,
      ethTxManagerProxy: ethTxManagerProxy
    )
  }
}

extension BrowserViewController {
  func presentWalletPanel(tab: Tab) {
    let privateMode = PrivateBrowsingManager.shared.isPrivateBrowsing
    guard let walletStore = WalletStore.from(privateMode: privateMode) else {
      return
    }
    let origin = tab.getOrigin()
    let controller = WalletPanelHostingController(
      walletStore: walletStore,
      origin: origin,
      faviconRenderer: FavIconImageRenderer()
    )
    controller.delegate = self
    let popover = PopoverController(contentController: controller)
    popover.present(from: topToolbar.locationView.walletButton, on: self, completion: nil)
    scrollController.showToolbars(animated: true)
  }
}

extension WalletPanelHostingController: PopoverContentComponent {}

extension BrowserViewController: BraveWalletDelegate {
  public func openWalletURL(_ destinationURL: URL) {
    if presentedViewController != nil {
      // dismiss to show the new tab
      self.dismiss(animated: true)
    }
    if let url = tabManager.selectedTab?.url, InternalURL.isValid(url: url) {
      select(url: destinationURL, visitType: .link)
    } else {
      _ = tabManager.addTabAndSelect(
        URLRequest(url: destinationURL),
        isPrivate: PrivateBrowsingManager.shared.isPrivateBrowsing
      )
    }
  }
}

extension Tab: BraveWalletProviderDelegate {
  func showPanel() {
    tabDelegate?.showWalletNotification(self)
  }

  func getOrigin() -> URLOrigin {
    guard let origin = url?.origin else {
      assert(false, "We should have a valid origin to get to this point")
      return .init()
    }
    return origin
  }

<<<<<<< HEAD
  public func requestEthereumPermissions(_ completion: @escaping BraveWalletProviderResultsCallback) {
=======
  func requestPermissions(_ type: BraveWallet.CoinType, accounts: [String], completion: @escaping RequestPermissionsCallback) {
>>>>>>> ad4a482d
    Task { @MainActor in
      let permissionRequestManager = WalletProviderPermissionRequestsManager.shared
      let origin = getOrigin()
      
      if permissionRequestManager.hasPendingRequest(for: origin, coinType: type) {
        completion(.requestInProgress, nil)
        return
      }
      
      let isPrivate = PrivateBrowsingManager.shared.isPrivateBrowsing
      
      // Check if eth permissions already exist for this origin and if they don't, ensure the user allows
      // ethereum provider access
      let ethPermissions = origin.url.map { Domain.ethereumPermissions(forUrl: $0) ?? [] } ?? []
      if ethPermissions.isEmpty, !Preferences.Wallet.allowEthereumProviderAccountRequests.value {
        completion(.internal, nil)
        return
      }
      
      guard WalletStore.from(privateMode: isPrivate) != nil else {
        completion(.internal, nil)
        return
      }
      let (success, accounts) = await allowedAccounts(type, accounts: accounts)
      if !success {
        completion(.internal, [])
        return
      }
      if success && !accounts.isEmpty {
        completion(.none, accounts)
        return
      }
      
      // add permission request to the queue
      _ = permissionRequestManager.beginRequest(for: origin, coinType: .eth, providerHandler: completion, completion: { response in
        switch response {
        case .granted(let accounts):
          completion(.none, accounts)
        case .rejected:
          completion(.none, [])
        }
      })

      self.tabDelegate?.showWalletNotification(self)
    }
  }

  @MainActor func allowedAccountsForCurrentCoin() async -> (Bool, [String]) {
    guard let keyringService = BraveWallet.KeyringServiceFactory.get(privateMode: false),
          let walletService = BraveWallet.ServiceFactory.get(privateMode: false) else {
      return (false, [])
    }
    let coin = await walletService.selectedCoin()
    let accounts = await keyringService.keyringInfo(coin.keyringId).accountInfos.map(\.address)
    return await allowedAccounts(coin, accounts: accounts)
  }
  
  @MainActor func allowedAccounts(_ type: BraveWallet.CoinType, accounts: [String]) async -> (Bool, [String]) {
    func filterAccounts(
      _ accounts: [String],
      selectedAccount: String?
    ) -> [String] {
      if let selectedAccount = selectedAccount, accounts.contains(selectedAccount) {
        return [selectedAccount]
      }
      return accounts
    }
    // This method is called immediately upon creation of the wallet provider, which happens at tab
    // configuration, which means it may not be selected or ready yet.
    guard let keyringService = BraveWallet.KeyringServiceFactory.get(privateMode: false),
          let originURL = url?.origin.url else {
      return (false, [])
    }
    let isLocked = await keyringService.isLocked()
    if isLocked {
      return (false, [])
    }
    let selectedAccount = await keyringService.selectedAccount(type)
    let permissions: [String]? = {
      switch type {
      case .eth:
        return Domain.ethereumPermissions(forUrl: originURL)
      case .sol, .fil:
        return nil
      @unknown default:
        return nil
      }
    }()
    return (
      true,
      filterAccounts(permissions ?? [], selectedAccount: selectedAccount)
    )
  }
  
  func isAccountAllowed(_ type: BraveWallet.CoinType, account: String) async -> Bool {
    return await allowedAccounts(type, accounts: [account]).1.contains(account)
  }
  
  func walletInteractionDetected() {
    // No usage for iOS
  }
  
  func showWalletOnboarding() {
    // No usage for iOS
  }
}

extension Tab: BraveWalletEventsListener {
  func emitEthereumEvent(_ event: Web3ProviderEvent) {
    var arguments: [Any] = [event.name]
    if let eventArgs = event.arguments {
      arguments.append(eventArgs)
    }
    webView?.evaluateSafeJavaScript(
      functionName: "window.ethereum.emit",
      args: arguments,
      contentWorld: .page,
      completion: nil
    )
  }
  
  func chainChangedEvent(_ chainId: String) {
    Task { @MainActor in
      guard let provider = walletProvider,
            case let currentChainId = await provider.chainId(),
            chainId != currentChainId else { return }
      emitEthereumEvent(.ethereumChainChanged(chainId: chainId))
      updateEthereumProperties()
    }
  }
  
  func accountsChangedEvent(_ accounts: [String]) {
    emitEthereumEvent(.ethereumAccountsChanged(accounts: accounts))
    updateEthereumProperties()
  }
  
  func updateEthereumProperties() {
    guard let keyringService = BraveWallet.KeyringServiceFactory.get(privateMode: false),
          let walletService = BraveWallet.ServiceFactory.get(privateMode: false) else {
      return
    }
    Task { @MainActor in
      /// Turn an optional value into a string (or quoted string in case of the value being a string) or
      /// return `undefined`
      func valueOrUndefined<T>(_ value: T?) -> String {
        switch value {
        case .some(let string as String):
          return "\"\(string)\""
        case .some(let value):
          return "\(value)"
        case .none:
          return "undefined"
        }
      }
      guard let webView = webView, let provider = walletProvider else {
        return
      }
      let chainId = await provider.chainId()
      webView.evaluateSafeJavaScript(
        functionName: "window.ethereum.chainId = \"\(chainId)\"",
        contentWorld: .page,
        asFunction: false,
        completion: nil
      )
      let networkVersion = valueOrUndefined(Int(chainId.removingHexPrefix, radix: 16))
      webView.evaluateSafeJavaScript(
        functionName: "window.ethereum.networkVersion = \(networkVersion)",
        contentWorld: .page,
        asFunction: false,
        completion: nil
      )
      let coin = await walletService.selectedCoin()
      let accounts = await keyringService.keyringInfo(coin.keyringId).accountInfos.map(\.address)
      let selectedAccount = valueOrUndefined(await allowedAccounts(coin, accounts: accounts).1.first)
      webView.evaluateSafeJavaScript(
        functionName: "window.ethereum.selectedAddress = \(selectedAccount)",
        contentWorld: .page,
        asFunction: false,
        completion: nil
      )
    }
  }
}

extension BraveWallet.CoinType {
  var keyringId: String {
    switch self {
    case .eth:
      return BraveWallet.DefaultKeyringId
    case .sol:
      return BraveWallet.SolanaKeyringId
    case .fil:
      return BraveWallet.FilecoinKeyringId
    @unknown default:
      return ""
    }
  }
}

extension Tab: BraveWalletKeyringServiceObserver {
  func keyringCreated(_ keyringId: String) {
  }
  
  func keyringRestored(_ keyringId: String) {
  }
  
  func keyringReset() {
    reload()
  }
  
  func locked() {
  }
  
  func unlocked() {
    guard let origin = url?.origin else { return }
    Task { @MainActor in
      // check domain already has some permitted accounts for this Tab's URLOrigin
      let permissionRequestManager = WalletProviderPermissionRequestsManager.shared
      if permissionRequestManager.hasPendingRequest(for: origin, coinType: .eth) {
        let pendingRequests = permissionRequestManager.pendingRequests(for: origin, coinType: .eth)
        let (success, accounts) = await allowedAccountsForCurrentCoin()
        if success, !accounts.isEmpty {
          for request in pendingRequests {
            // cancel the requests if `allowedAccounts` is not empty for this domain
            permissionRequestManager.cancelRequest(request)
            // let wallet provider know we have allowed accounts for this domain
            request.providerHandler?(.none, accounts)
          }
        }
      }
    }
  }
  
  func backedUp() {
  }
  
  func accountsChanged() {
  }
  
  func autoLockMinutesChanged() {
  }
  
  func selectedAccountChanged(_ coin: BraveWallet.CoinType) {
  }
}

extension FavIconImageRenderer: WalletFaviconRenderer {
  func loadIcon(siteURL: URL, persistent: Bool, completion: ((UIImage?) -> Void)?) {
    loadIcon(siteURL: siteURL, kind: .largeIcon, persistent: persistent, completion: completion)
  }
}<|MERGE_RESOLUTION|>--- conflicted
+++ resolved
@@ -94,11 +94,7 @@
     return origin
   }
 
-<<<<<<< HEAD
-  public func requestEthereumPermissions(_ completion: @escaping BraveWalletProviderResultsCallback) {
-=======
-  func requestPermissions(_ type: BraveWallet.CoinType, accounts: [String], completion: @escaping RequestPermissionsCallback) {
->>>>>>> ad4a482d
+  public func requestPermissions(_ type: BraveWallet.CoinType, accounts: [String], completion: @escaping RequestPermissionsCallback) {
     Task { @MainActor in
       let permissionRequestManager = WalletProviderPermissionRequestsManager.shared
       let origin = getOrigin()
