--- conflicted
+++ resolved
@@ -14,15 +14,7 @@
 
     fileprivate var localizedDescription: String {
         switch self {
-<<<<<<< HEAD
-        case .markAsRead: return NSLocalizedString("Reader.Mode.Mark.As.Read.Button.Title", value: "Mark as Read", comment: "Name for Mark as read button in reader mode")
-        case .markAsUnread: return NSLocalizedString("Reader.Mode.Mark.As.Unread.Button.Title", value: "Mark as Unread", comment: "Name for Mark as unread button in reader mode")
         case .settings: return NSLocalizedString("Display Settings", comment: "Name for display settings button in reader mode. Display in the meaning of presentation, not monitor.")
-        case .addToReadingList: return NSLocalizedString("Reader.Mode.Add.Current.Article.To.Reading.List.Button.Title", value: "Add to Reading List", comment: "Name for button adding current article to reading list in reader mode")
-        case .removeFromReadingList: return NSLocalizedString("Remove from Reading List", comment: "Name for button removing current article from reading list in reader mode")
-=======
-        case .settings: return NSLocalizedString("Display Settings", comment: "Name for display settings button in reader mode. Display in the meaning of presentation, not monitor.")
->>>>>>> 44d5290f
         }
     }
 
