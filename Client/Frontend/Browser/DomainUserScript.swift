// Copyright 2020 The Brave Authors. All rights reserved.
// This Source Code Form is subject to the terms of the Mozilla Public
// License, v. 2.0. If a copy of the MPL was not distributed with this
// file, You can obtain one at http://mozilla.org/MPL/2.0/.

import Foundation
import Shared
import BraveShared
import WebKit

private let log = Logger.browserLogger

enum DomainUserScript: CaseIterable {
  case youtubeAdBlock
  case archive
  case braveSearchHelper
  case braveTalkHelper
<<<<<<< HEAD
  case braveSkus
=======
  case bravePlaylistFolderSharingHelper
>>>>>>> b58986f8

  /// Initialize this script with a URL
  init?(for url: URL) {
    // First we look for an exact domain match
    if let host = url.host, let found = Self.allCases.first(where: { $0.associatedDomains.contains(host) }) {
      self = found
      return
    }

    // If no matches, we look for a baseDomain (eTLD+1) match.
    if let baseDomain = url.baseDomain, let found = Self.allCases.first(where: { $0.associatedDomains.contains(baseDomain) }) {
      self = found
      return
    }

    return nil
  }

  /// Returns a shield type for a given user script domain.
  /// Returns nil if the domain's user script can't be turned off via a shield toggle. (i.e. it's always enabled)
  var shieldType: BraveShield? {
    switch self {
    case .youtubeAdBlock:
      return .AdblockAndTp
<<<<<<< HEAD
    case .archive, .braveSearchHelper, .braveTalkHelper, .braveSkus:
=======
    case .archive, .braveSearchHelper, .braveTalkHelper, .bravePlaylistFolderSharingHelper:
>>>>>>> b58986f8
      return nil
    }
  }

  /// The domains associated with this script.
  var associatedDomains: Set<String> {
    switch self {
    case .youtubeAdBlock:
      return Set(["youtube.com"])
    case .archive:
      return Set(["archive.is", "archive.today", "archive.vn", "archive.fo"])
    case .braveSearchHelper:
      return Set(["search.brave.com", "search-dev.brave.com", "search.brave.software"])
    case .braveTalkHelper:
      return Set(["talk.brave.com", "beta.talk.brave.com",
                 "talk.bravesoftware.com", "beta.talk.bravesoftware.com",
                 "dev.talk.brave.software", "beta.talk.brave.software",
                 "talk.brave.software"])
<<<<<<< HEAD
    case .braveSkus:
      // FIXME: Remove test domain once done with tests.
      return .init(arrayLiteral: "account.brave.com",
                   "account.bravesoftware.com",
                   "account.brave.software", "iccub.github.io")
=======
    case .bravePlaylistFolderSharingHelper:
      return Set(["playlist.bravesoftware.com", "playlist.brave.com"])
>>>>>>> b58986f8
    }
  }
}<|MERGE_RESOLUTION|>--- conflicted
+++ resolved
@@ -15,11 +15,8 @@
   case archive
   case braveSearchHelper
   case braveTalkHelper
-<<<<<<< HEAD
   case braveSkus
-=======
   case bravePlaylistFolderSharingHelper
->>>>>>> b58986f8
 
   /// Initialize this script with a URL
   init?(for url: URL) {
@@ -44,11 +41,7 @@
     switch self {
     case .youtubeAdBlock:
       return .AdblockAndTp
-<<<<<<< HEAD
-    case .archive, .braveSearchHelper, .braveTalkHelper, .braveSkus:
-=======
-    case .archive, .braveSearchHelper, .braveTalkHelper, .bravePlaylistFolderSharingHelper:
->>>>>>> b58986f8
+    case .archive, .braveSearchHelper, .braveTalkHelper, .bravePlaylistFolderSharingHelper, .braveSkus:
       return nil
     }
   }
@@ -67,16 +60,13 @@
                  "talk.bravesoftware.com", "beta.talk.bravesoftware.com",
                  "dev.talk.brave.software", "beta.talk.brave.software",
                  "talk.brave.software"])
-<<<<<<< HEAD
+    case .bravePlaylistFolderSharingHelper:
+      return Set(["playlist.bravesoftware.com", "playlist.brave.com"])
     case .braveSkus:
       // FIXME: Remove test domain once done with tests.
       return .init(arrayLiteral: "account.brave.com",
                    "account.bravesoftware.com",
                    "account.brave.software", "iccub.github.io")
-=======
-    case .bravePlaylistFolderSharingHelper:
-      return Set(["playlist.bravesoftware.com", "playlist.brave.com"])
->>>>>>> b58986f8
     }
   }
 }