/* This Source Code Form is subject to the terms of the Mozilla Public License, v. 2.0. If a copy of the MPL was not distributed with this file, You can obtain one at http://mozilla.org/MPL/2.0/. */

import UIKit
import Storage
import CoreData
import Shared
import Data

private let log = Logger.browserLogger

class FavoritesDataSource: NSObject, UICollectionViewDataSource {
    var frc: NSFetchedResultsController<Bookmark>?
    weak var collectionView: UICollectionView?

    var isEditing: Bool = false {
        didSet {
            if isEditing != oldValue {
                // We need to post notification here to inform all cells to show the edit button.
                // collectionView.reloadData() can't be used, it stops InteractiveMovementForItem,
                // requiring user to long press again if he wants to reorder a tile.
                let name = isEditing ? Notification.Name.ThumbnailEditOn : Notification.Name.ThumbnailEditOff
                NotificationCenter.default.post(name: name, object: nil)
            }
        }
    }

    override init() {
        super.init()

        frc = Bookmark.frc(forFavorites: true, parentFolder: nil)
        frc?.delegate = self

        do {
            try frc?.performFetch()
        } catch {
            log.error("Favorites fetch error")
        }
    }
    
    func refetch() {
        try? frc?.performFetch()
    }
    
    func favoriteBookmark(at indexPath: IndexPath) -> Bookmark? {
        // Favorites may be not updated at this point, fetching them again.
        try? frc?.performFetch()
        return frc?.object(at: indexPath)
    }

    func collectionView(_ collectionView: UICollectionView, numberOfItemsInSection section: Int) -> Int {
        return frc?.fetchedObjects?.count ?? 0
    }

    func collectionView(_ collectionView: UICollectionView, cellForItemAt indexPath: IndexPath) -> UICollectionViewCell {
        // swiftlint:disable:next force_cast
        let cell = collectionView.dequeueReusableCell(withReuseIdentifier: FavoriteCell.identifier, for: indexPath) as! FavoriteCell
        return configureCell(cell: cell, at: indexPath)
    }

    func collectionView(_ collectionView: UICollectionView, moveItemAt sourceIndexPath: IndexPath, to destinationIndexPath: IndexPath) {
        // Using the same reorder logic as in BookmarksPanel
        Bookmark.reorderBookmarks(frc: frc, sourceIndexPath: sourceIndexPath, destinationIndexPath: destinationIndexPath)
    }

    @discardableResult
    fileprivate func configureCell(cell: FavoriteCell, at indexPath: IndexPath) -> UICollectionViewCell {
        guard let fav = frc?.object(at: indexPath) else { return UICollectionViewCell() }

        cell.textLabel.text = fav.displayTitle ?? fav.url
        cell.imageView.setIcon(fav.domain?.favicon, forURL: URL(string: fav.url ?? ""), scaledDefaultIconSize: CGSize(width: 40, height: 40), completed: { (color, url) in
            if fav.url == url?.absoluteString {
                cell.imageView.backgroundColor = color                
            }
        })
        cell.accessibilityLabel = cell.textLabel.text

        cell.toggleEditButton(isEditing)

        guard let urlString = fav.url, let url = URL(string: urlString) else {
            log.error("configureCell url is nil")
            return UICollectionViewCell()
        }
        
<<<<<<< HEAD
        // BRAVE TODO: Update Favorites logic, color argument is outdated here. Setting nil for now.b
        let ftd = FavoritesTileDecorator(url: url, cell: cell, indexPath: indexPath, color: nil)
        ftd.collection = collectionView
        ftd.decorateTile()

=======
>>>>>>> 40cf4f63
        return cell
    }
}

extension FavoritesDataSource: NSFetchedResultsControllerDelegate {
    func controller(_ controller: NSFetchedResultsController<NSFetchRequestResult>, didChange anObject: Any, at indexPath: IndexPath?, for type: NSFetchedResultsChangeType, newIndexPath: IndexPath?) {

        switch type {
        case .insert:
            if let indexPath = indexPath {
                collectionView?.insertItems(at: [indexPath])
            }
        case .delete:
            if let indexPath = indexPath {
                collectionView?.deleteItems(at: [indexPath])
            }
        case .update:
            if let indexPath = indexPath, let cell = collectionView?.cellForItem(at: indexPath) as? FavoriteCell {
                configureCell(cell: cell, at: indexPath)
            }
            if let newIndexPath = newIndexPath, let cell = collectionView?.cellForItem(at: newIndexPath) as? FavoriteCell {
                configureCell(cell: cell, at: newIndexPath)
            }
        case .move:
            break
        }
    }
}<|MERGE_RESOLUTION|>--- conflicted
+++ resolved
@@ -81,14 +81,6 @@
             return UICollectionViewCell()
         }
         
-<<<<<<< HEAD
-        // BRAVE TODO: Update Favorites logic, color argument is outdated here. Setting nil for now.b
-        let ftd = FavoritesTileDecorator(url: url, cell: cell, indexPath: indexPath, color: nil)
-        ftd.collection = collectionView
-        ftd.decorateTile()
-
-=======
->>>>>>> 40cf4f63
         return cell
     }
 }
