// Copyright 2020 The Brave Authors. All rights reserved.
// This Source Code Form is subject to the terms of the Mozilla Public
// License, v. 2.0. If a copy of the MPL was not distributed with this
// file, You can obtain one at http://mozilla.org/MPL/2.0/.

import Foundation

/// This is a list of search engines available to the user at first launch.
/// For user controlled search engines class look for `SearchEngines.swift`
class InitialSearchEngines {
    /// Type of search engine available to the user.
    enum SearchEngineID: String {
        case google, braveSearch, bing, duckduckgo, yandex, qwant, startpage, ecosia
        
        /// Open Search Reference  for default search Engines
        var openSearchReference: String {
            switch self {
                case .google: return "google.com"
                case .braveSearch: return "search.brave"
                case .bing: return "bing.com"
                case .duckduckgo: return "duckduckgo.com/opensearch"
                case .yandex: return "yandex.com/search"
                case .qwant: return "qwant.com/opensearch"
                case .startpage: return "startpage.com/en/opensearch"
                case .ecosia: return "ecosia.org/opensearch"
            }
        }
<<<<<<< HEAD
=======
        
        func excludedFromOnboarding(for locale: Locale) -> Bool {
            // At the moment there are no custom rules to skip a SE in onboarding.
            false
        }
>>>>>>> 3b170c50
    }
    
    struct SearchEngine: Equatable, CustomStringConvertible {
        /// ID of the engine, this is also used to look up the xml file of given search engine if `customId` is not provided.
        let id: SearchEngineID
        /// Some search engines have regional variations which correspond to different xml files in `SearchPlugins` folder.
        /// If you provide this custom id, it will be used instead of `regular` id when accessing the open search xml file.
        var customId: String?
        /// This is used to determine If a seach engine is added already
        /// Added to espeically to prevent Default Search engines using Open Search Auto-Add
        var reference: String? {
            return id.openSearchReference
        }
        
        // Only `id` mattera when comparing search engines.
        // This is to prevent adding more than 2 engines of the same type.
        static func == (lhs: Self, rhs: Self) -> Bool {
            lhs.id == rhs.id
        }
        
        var description: String {
            var desc = id.rawValue
            if let customId = customId {
                desc += " with '\(customId)' custom id"
            }
            return desc
        }
    }
    
    private let locale: Locale
    /// List of available engines for given locale. This list is sorted by with priority and default engines at the top.
    var engines: [SearchEngine]
    
<<<<<<< HEAD
=======
    /// Lists of engines available during onboarding.
    var onboardingEngines: [SearchEngine] {
        engines.filter { !$0.id.excludedFromOnboarding(for: locale) }
    }
    
>>>>>>> 3b170c50
    static let braveSearchDefaultRegions = ["US", "CA", "GB", "FR", "DE"]
    static let yandexDefaultRegions = ["AM", "AZ", "BY", "KG", "KZ", "MD", "RU", "TJ", "TM", "TZ"]
    static let ecosiaDefaultRegions = ["AT", "AU", "BE", "CA", "DK", "ES", "FI", "GR", "HU", "IT",
                                       "LU", "NO", "PT", "US", "GB", "FR", "DE", "NL", "CH", "SE", "IE"]
    
    /// Sets what should be the default search engine for given locale.
    /// If the engine does not exist in `engines` list, it is added to it.
    private(set) var defaultSearchEngine: SearchEngineID {
        didSet {
            if !engines.contains(.init(id: defaultSearchEngine)) {
                // As a fallback we add the missing engine
                engines.append(.init(id: defaultSearchEngine))
            }
        }
    }
    
    /// Sets what should be the default priority engine for given locale.
    /// Priority engines show at the top of search engine onboarding as well as in search engines setting unless user changes search engines order.
    /// If the engine does not exist in `engines` list, it is added to it.
    private(set) var priorityEngine: SearchEngineID? {
        didSet {
            guard let engine = priorityEngine else { return }
            if !engines.contains(.init(id: engine)) {
                // As a fallback we add the missing engine
                engines.append(.init(id: engine))
            }
        }
    }
    
    init(locale: Locale = .current) {
        self.locale = locale
        
        // Default order and available search engines, applies to all locales
        engines = [.init(id: .braveSearch),
                   .init(id: .google),
                   .init(id: .bing),
                   .init(id: .duckduckgo),
                   .init(id: .qwant),
                   .init(id: .startpage)]
        defaultSearchEngine = .google
        
        // Locale and region specific overrides can be modified here.
        // For conflicting rules priorities are as follows:
        // 1. Priority rules, put whatever rules you want there.
        // 2. Region specific rules, this should apply to all rules within a given region
        regionOverrides()
        priorityOverrides()
        
        // Initial engines should always be sorted so priority and default search engines are at the top,
        // remaining search engines are left in order they were added.
        sortEngines()
    }
    
    // MARK: - Locale overrides
    
    private func regionOverrides() {
        guard let region = locale.regionCode else { return }
        
        if Self.yandexDefaultRegions.contains(region) {
            defaultSearchEngine = .yandex
        }
        
        if Self.ecosiaDefaultRegions.contains(region) {
            replaceOrInsert(engineId: .ecosia, customId: nil)
        }
        
        if Self.braveSearchDefaultRegions.contains(region) {
            defaultSearchEngine = .braveSearch
        }
    }
    
    private func priorityOverrides() {
        // No priority engines are live at the moment.
    }
    
    // MARK: - Helpers
    
    private func sortEngines() {
        engines = engines
            .sorted { e, _ in e.id == defaultSearchEngine }
            .sorted { e, _ in e.id == priorityEngine }
    }
    
    private func replaceOrInsert(engineId: SearchEngineID, customId: String?) {
        guard let engineIndex = engines.firstIndex(where: { $0.id == engineId }) else {
            engines.append(.init(id: engineId, customId: customId))
            return
        }
        
        engines[engineIndex] = .init(id: engineId, customId: customId)
    }
}<|MERGE_RESOLUTION|>--- conflicted
+++ resolved
@@ -25,14 +25,11 @@
                 case .ecosia: return "ecosia.org/opensearch"
             }
         }
-<<<<<<< HEAD
-=======
         
         func excludedFromOnboarding(for locale: Locale) -> Bool {
             // At the moment there are no custom rules to skip a SE in onboarding.
             false
         }
->>>>>>> 3b170c50
     }
     
     struct SearchEngine: Equatable, CustomStringConvertible {
@@ -66,14 +63,11 @@
     /// List of available engines for given locale. This list is sorted by with priority and default engines at the top.
     var engines: [SearchEngine]
     
-<<<<<<< HEAD
-=======
     /// Lists of engines available during onboarding.
     var onboardingEngines: [SearchEngine] {
         engines.filter { !$0.id.excludedFromOnboarding(for: locale) }
     }
     
->>>>>>> 3b170c50
     static let braveSearchDefaultRegions = ["US", "CA", "GB", "FR", "DE"]
     static let yandexDefaultRegions = ["AM", "AZ", "BY", "KG", "KZ", "MD", "RU", "TJ", "TM", "TZ"]
     static let ecosiaDefaultRegions = ["AT", "AU", "BE", "CA", "DK", "ES", "FI", "GR", "HU", "IT",
