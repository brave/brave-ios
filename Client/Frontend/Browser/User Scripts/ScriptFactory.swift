// Copyright 2022 The Brave Authors. All rights reserved.
// This Source Code Form is subject to the terms of the Mozilla Public
// License, v. 2.0. If a copy of the MPL was not distributed with this
// file, You can obtain one at http://mozilla.org/MPL/2.0/.

import Foundation
import WebKit

/// An error representing failures in loading scripts
enum ScriptLoadFailure: Error {
  case notFound
}

/// A class that helps in the aid of creating and caching scripts.
class ScriptFactory {
  /// A shared instance to be shared throughout the app.
  ///
  /// - Note: Perhaps we will move this to the tab to be managed on a tab basis.
  static let shared = ScriptFactory()
  
  /// Ensures that the message handlers cannot be invoked by the page scripts
  public static let messageHandlerTokenString: String = {
    return UUID().uuidString.replacingOccurrences(of: "-", with: "", options: .literal)
  }()
  
  /// This contains cahced script sources for a script type. Avoids reading from disk.
  private var cachedScriptSources: [ScriptSourceType: String]
  
  /// This contains cached altered scripts that are ready to be inected. Avoids replacing strings.
  private var cachedDomainScriptsSources: [UserScriptType: WKUserScript]
  
  init() {
    cachedScriptSources = [:]
    cachedDomainScriptsSources = [:]
  }
  
  /// Clear some caches in case we need to.
  ///
  /// Should only really be called in a memory warning scenario.
  func clearCaches() {
    cachedScriptSources = [:]
    cachedDomainScriptsSources = [:]
  }
  
  /// Returns a script source by loading a file or returning cached data
  private func makeScriptSource(of type: ScriptSourceType) throws -> String {
    if let source = cachedScriptSources[type] {
      return source
    } else {
      let source = try type.loadScript()
      cachedScriptSources[type] = source
      return source
    }
  }
  
  /// Get a script for the `UserScriptType`.
  ///
  /// Scripts can be cached on two levels:
  /// - On the unmodified source file (per `ScriptSourceType`)
  /// - On the modfied source file (per `UserScriptType`)
  func makeScript(for domainType: UserScriptType) throws -> WKUserScript {
    var source = try makeScriptSource(of: domainType.sourceType)

    // First check for and return cached value
    if let script = cachedDomainScriptsSources[domainType] {
      return script
    }
    
    switch domainType {
    case .farblingProtection(let etld):
      let randomConfiguration = RandomConfiguration(etld: etld)
      let fakeParams = try FarblingProtectionHelper.makeFarblingParams(from: randomConfiguration)
      source = source.replacingOccurrences(of: "$<farbling_protection_args>", with: fakeParams)
      
    case .nacl:
      // No modifications needed
      break
      
    case .domainUserScript(let domainUserScript):
      switch domainUserScript {
      case .youtubeAdBlock:
        // Verify that the application itself is making a call to the JS script instead of other scripts on the page.
        // This variable will be unique amongst scripts loaded in the page.
        // When the script is called, the token is provided in order to access the script variable.
        let securityToken = UserScriptManager.securityTokenString
        
        source = source
          .replacingOccurrences(of: "$<prunePaths>", with: "ABSPP\(securityToken)", options: .literal)
          .replacingOccurrences(of: "$<findOwner>", with: "ABSFO\(securityToken)", options: .literal)
          .replacingOccurrences(of: "$<setJS>", with: "ABSSJ\(securityToken)", options: .literal)
        
      case .archive:
        // No modifications needed
        break
        
      case .braveSearchHelper:
        let securityToken = UserScriptManager.securityTokenString
        let messageToken = "BraveSearchHelper_\(UserScriptManager.messageHandlerTokenString)"
        
        source = source
          .replacingOccurrences(of: "$<brave-search-helper>", with: messageToken, options: .literal)
          .replacingOccurrences(of: "$<security_token>", with: securityToken)
        
      case .braveTalkHelper:
        let securityToken = UserScriptManager.securityTokenString
        let messageToken = "BraveTalkHelper_\(UserScriptManager.messageHandlerTokenString)"
        
        source = source
          .replacingOccurrences(of: "$<brave-talk-helper>", with: messageToken, options: .literal)
          .replacingOccurrences(of: "$<security_token>", with: securityToken)
<<<<<<< HEAD
      case .braveSkus:
        let securityToken = UserScriptManager.securityTokenString
        let messageToken = "BraveSkusHelper_\(UserScriptManager.messageHandlerTokenString)"
        source = source
          .replacingOccurrences(of: "$<security_token>", with: securityToken)
        
        return WKUserScript(source: source, injectionTime: .atDocumentStart, forMainFrameOnly: false, in: .page)
=======
        
      case .bravePlaylistFolderSharingHelper:
        let securityToken = UserScriptManager.securityTokenString
        
        source = source
          .replacingOccurrences(of: "$<handler>", with: "playlistFolderSharingHelper_\(UserScriptManager.messageHandlerTokenString)", options: .literal)
          .replacingOccurrences(of: "$<security_token>", with: securityToken, options: .literal)
>>>>>>> b58986f8
      }
    }
    
    let userScript = WKUserScript.create(source: source, injectionTime: domainType.injectionTime, forMainFrameOnly: domainType.forMainFrameOnly, in: domainType.contentWorld)
    cachedDomainScriptsSources[domainType] = userScript
    return userScript
  }
}<|MERGE_RESOLUTION|>--- conflicted
+++ resolved
@@ -108,7 +108,13 @@
         source = source
           .replacingOccurrences(of: "$<brave-talk-helper>", with: messageToken, options: .literal)
           .replacingOccurrences(of: "$<security_token>", with: securityToken)
-<<<<<<< HEAD
+        
+      case .bravePlaylistFolderSharingHelper:
+        let securityToken = UserScriptManager.securityTokenString
+        
+        source = source
+          .replacingOccurrences(of: "$<handler>", with: "playlistFolderSharingHelper_\(UserScriptManager.messageHandlerTokenString)", options: .literal)
+          .replacingOccurrences(of: "$<security_token>", with: securityToken, options: .literal)
       case .braveSkus:
         let securityToken = UserScriptManager.securityTokenString
         let messageToken = "BraveSkusHelper_\(UserScriptManager.messageHandlerTokenString)"
@@ -116,15 +122,6 @@
           .replacingOccurrences(of: "$<security_token>", with: securityToken)
         
         return WKUserScript(source: source, injectionTime: .atDocumentStart, forMainFrameOnly: false, in: .page)
-=======
-        
-      case .bravePlaylistFolderSharingHelper:
-        let securityToken = UserScriptManager.securityTokenString
-        
-        source = source
-          .replacingOccurrences(of: "$<handler>", with: "playlistFolderSharingHelper_\(UserScriptManager.messageHandlerTokenString)", options: .literal)
-          .replacingOccurrences(of: "$<security_token>", with: securityToken, options: .literal)
->>>>>>> b58986f8
       }
     }
     
