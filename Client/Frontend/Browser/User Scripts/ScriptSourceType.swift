--- conflicted
+++ resolved
@@ -20,11 +20,8 @@
   case archive
   case braveSearchHelper
   case braveTalkHelper
-<<<<<<< HEAD
   case braveSkus
-=======
   case bravePlaylistFolderSharingHelper
->>>>>>> b58986f8
 
   var fileName: String {
     switch self {
@@ -34,11 +31,8 @@
     case .archive: return "ArchiveIsCompat"
     case .braveSearchHelper: return "BraveSearchHelper"
     case .braveTalkHelper: return "BraveTalkHelper"
-<<<<<<< HEAD
+    case .bravePlaylistFolderSharingHelper: return "PlaylistFolderSharing"
     case .braveSkus: return "BraveSkusHelper"
-=======
-    case .bravePlaylistFolderSharingHelper: return "PlaylistFolderSharing"
->>>>>>> b58986f8
     }
   }
 
