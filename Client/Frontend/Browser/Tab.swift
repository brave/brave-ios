/* This Source Code Form is subject to the terms of the Mozilla Public
 * License, v. 2.0. If a copy of the MPL was not distributed with this
 * file, You can obtain one at http://mozilla.org/MPL/2.0/. */

import Foundation
import WebKit
import Storage
import Shared
import BraveShared
import SwiftyJSON
import XCGLogger
import Data

private let log = Logger.browserLogger

protocol TabContentScript {
    static func name() -> String
    func scriptMessageHandlerName() -> String?
    func userContentController(_ userContentController: WKUserContentController, didReceiveScriptMessage message: WKScriptMessage)
}

@objc
protocol TabDelegate {
    func tab(_ tab: Tab, didAddSnackbar bar: SnackBar)
    func tab(_ tab: Tab, didRemoveSnackbar bar: SnackBar)
    func tab(_ tab: Tab, didSelectFindInPageForSelection selection: String)
    @objc optional func tab(_ tab: Tab, didCreateWebView webView: WKWebView)
    @objc optional func tab(_ tab: Tab, willDeleteWebView webView: WKWebView)
}

@objc
protocol URLChangeDelegate {
    func tab(_ tab: Tab, urlDidChangeTo url: URL)
}

struct TabState {
    var type: TabType = .regular
    var desktopSite: Bool = false
    var url: URL?
    var title: String?
    var favicon: Favicon?
}

class Tab: NSObject {
    var id: String?
    
    private(set) var type: TabType = .regular
    
    var isPrivate: Bool {
        return type.isPrivate
    }
    
    var contentIsSecure = false
    
    var tabState: TabState {
        return TabState(type: type, desktopSite: desktopSite, url: url, title: displayTitle, favicon: displayFavicon)
    }

    // PageMetadata is derived from the page content itself, and as such lags behind the
    // rest of the tab.
    var pageMetadata: PageMetadata?

    var canonicalURL: URL? {
        if let string = pageMetadata?.siteURL,
            let siteURL = URL(string: string) {
            return siteURL
        }
        return self.url
    }

    var userActivity: NSUserActivity?

    var webView: BraveWebView?
    var tabDelegate: TabDelegate?
    weak var urlDidChangeDelegate: URLChangeDelegate?     // TODO: generalize this.
    var bars = [SnackBar]()
    var favicons = [Favicon]()
    var lastExecutedTime: Timestamp?
    var sessionData: SessionData?
    fileprivate var lastRequest: URLRequest?
    var restoring: Bool = false
    var pendingScreenshot = false
    var url: URL?
    var mimeType: String?
    var isEditing: Bool = false

    // When viewing a non-HTML content type in the webview (like a PDF document), this URL will
    // point to a tempfile containing the content so it can be shared to external applications.
    var temporaryDocument: TemporaryDocument?

    fileprivate var _noImageMode = false

    /// Returns true if this tab's URL is known, and it's longer than we want to store.
    var urlIsTooLong: Bool {
        guard let url = self.url else {
            return false
        }
        return url.absoluteString.lengthOfBytes(using: .utf8) > AppConstants.DB_URL_LENGTH_MAX
    }

    // Use computed property so @available can be used to guard `noImageMode`.
    var noImageMode: Bool {
        get { return _noImageMode }
        set {
            if newValue == _noImageMode {
                return
            }
            _noImageMode = newValue
            contentBlocker.noImageMode(enabled: _noImageMode)
        }
    }

    // There is no 'available macro' on props, we currently just need to store ownership.
    lazy var contentBlocker = ContentBlockerHelper(tab: self)

    /// The last title shown by this tab. Used by the tab tray to show titles for zombie tabs.
    var lastTitle: String?

    /// Whether or not the desktop site was requested with the last request, reload or navigation. Note that this property needs to
    /// be managed by the web view's navigation delegate.
    var desktopSite: Bool = false
    
    var readerModeAvailableOrActive: Bool {
        if let readerMode = self.getContentScript(name: "ReaderMode") as? ReaderMode {
            return readerMode.state != .unavailable
        }
        return false
    }

    fileprivate(set) var screenshot: UIImage?
    var screenshotUUID: UUID? {
        didSet { TabMO.saveScreenshotUUID(screenshotUUID, tabId: id) }
    }

    // If this tab has been opened from another, its parent will point to the tab from which it was opened
    var parent: Tab?

    fileprivate var contentScriptManager = TabContentScriptManager()
    private(set) var userScriptManager: UserScriptManager?

    fileprivate var configuration: WKWebViewConfiguration?

    /// Any time a tab tries to make requests to display a Javascript Alert and we are not the active
    /// tab instance, queue it for later until we become foregrounded.
    fileprivate var alertQueue = [JSAlertInfo]()

    init(configuration: WKWebViewConfiguration, type: TabType = .regular) {
        self.configuration = configuration
        super.init()
        self.type = type
    }

    class func toTab(_ tab: Tab) -> RemoteTab? {
        if let displayURL = tab.url?.displayURL, RemoteTab.shouldIncludeURL(displayURL) {
            let history = Array(tab.historyList.filter(RemoteTab.shouldIncludeURL).reversed())
            return RemoteTab(clientGUID: nil,
                URL: displayURL,
                title: tab.displayTitle,
                history: history,
                lastUsed: Date.now(),
                icon: nil)
        } else if let sessionData = tab.sessionData, !sessionData.urls.isEmpty {
            let history = Array(sessionData.urls.filter(RemoteTab.shouldIncludeURL).reversed())
            if let displayURL = history.first {
                return RemoteTab(clientGUID: nil,
                    URL: displayURL,
                    title: tab.displayTitle,
                    history: history,
                    lastUsed: sessionData.lastUsedTime,
                    icon: nil)
            }
        }

        return nil
    }

    weak var navigationDelegate: WKNavigationDelegate? {
        didSet {
            if let webView = webView {
                webView.navigationDelegate = navigationDelegate
            }
        }
    }

    func createWebview() {
        if webView == nil {
            assert(configuration != nil, "Create webview can only be called once")
            configuration!.userContentController = WKUserContentController()
            configuration!.preferences = WKPreferences()
            configuration!.preferences.javaScriptCanOpenWindowsAutomatically = false
            configuration!.allowsInlineMediaPlayback = true
<<<<<<< HEAD
            // Enables Zoom in website by ignoring their javascript based viewport Scale limits.
=======
            configuration!.ignoresViewportScaleLimits = true
>>>>>>> 934e22d1
            let webView = TabWebView(frame: .zero, configuration: configuration!)
            webView.delegate = self
            configuration = nil

            webView.accessibilityLabel = Strings.WebContentAccessibilityLabel
            webView.allowsBackForwardNavigationGestures = true
            webView.allowsLinkPreview = false

            // Night mode enables this by toggling WKWebView.isOpaque, otherwise this has no effect.
            webView.backgroundColor = .black

            // Turning off masking allows the web content to flow outside of the scrollView's frame
            // which allows the content appear beneath the toolbars in the BrowserViewController
            webView.scrollView.layer.masksToBounds = false
            webView.navigationDelegate = navigationDelegate

            restore(webView, restorationData: self.sessionData?.savedTabData)

            self.webView = webView
            self.webView?.addObserver(self, forKeyPath: KVOConstants.URL.rawValue, options: .new, context: nil)
            self.userScriptManager = UserScriptManager(tab: self, isFingerprintingProtectionEnabled: Preferences.Shields.fingerprintingProtection.value, isCookieBlockingEnabled: Preferences.Privacy.blockAllCookies.value)
            tabDelegate?.tab?(self, didCreateWebView: webView)
        }
    }
    
    func resetWebView(config: WKWebViewConfiguration) {
        configuration = config
        deleteWebView()
        contentScriptManager.helpers.removeAll()
    }
    
    func restore(_ webView: WKWebView, restorationData: SavedTab?) {
        // Pulls restored session data from a previous SavedTab to load into the Tab. If it's nil, a session restore
        // has already been triggered via custom URL, so we use the last request to trigger it again; otherwise,
        // we extract the information needed to restore the tabs and create a NSURLRequest with the custom session restore URL
        // to trigger the session restore via custom handlers
        if let sessionData = restorationData {
            lastTitle = sessionData.title
            var updatedURLs = [String]()
            var previous = ""
            for urlString in sessionData.history {
                guard let url = URL(string: urlString) else { continue }
                let updatedURL = WebServer.sharedInstance.updateLocalURL(url)!.absoluteString
                guard let current = try? updatedURL.regexReplacePattern("https?:..", with: "") else { continue }
                if current.count > 1 && current == previous {
                    updatedURLs.removeLast()
                }
                previous = current
                updatedURLs.append(updatedURL)
            }
            let currentPage = sessionData.historyIndex
            self.sessionData = nil
            var jsonDict = [String: AnyObject]()
            jsonDict[SessionData.Keys.history] = updatedURLs as AnyObject
            jsonDict[SessionData.Keys.currentPage] = Int(currentPage) as AnyObject
            
            guard let escapedJSON = JSON(jsonDict).rawString()?.addingPercentEncoding(withAllowedCharacters: CharacterSet.urlQueryAllowed) else {
                return
            }
            
            let restoreURL = URL(string: "\(WebServer.sharedInstance.base)/about/sessionrestore?history=\(escapedJSON)")
            lastRequest = PrivilegedRequest(url: restoreURL!) as URLRequest
            webView.load(lastRequest!)
        } else if let request = lastRequest {
            webView.load(request)
        } else {
            log.warning("creating webview with no lastRequest and no session data: \(String(describing: self.url))")
        }
        
    }
    
    func deleteWebView() {
        if let webView = webView {
            webView.removeObserver(self, forKeyPath: KVOConstants.URL.rawValue)
            tabDelegate?.tab?(self, willDeleteWebView: webView)
        }
        webView = nil
    }

    deinit {
        deleteWebView()
        contentScriptManager.helpers.removeAll()
    }

    var loading: Bool {
        return webView?.isLoading ?? false
    }

    var estimatedProgress: Double {
        return webView?.estimatedProgress ?? 0
    }

    var backList: [WKBackForwardListItem]? {
        return webView?.backForwardList.backList
    }

    var forwardList: [WKBackForwardListItem]? {
        return webView?.backForwardList.forwardList
    }

    var historyList: [URL] {
        func listToUrl(_ item: WKBackForwardListItem) -> URL { return item.url }
        var tabs = self.backList?.map(listToUrl) ?? [URL]()
        tabs.append(self.url!)
        return tabs
    }

    var title: String? {
        return webView?.title
    }

    var displayTitle: String {
        if let title = webView?.title, !title.isEmpty {
            return title.contains("localhost") ? "" : title
        } else if let url = webView?.url ?? self.url, url.isAboutHomeURL {
            return Strings.NewTabTitle
        }
        
        guard let lastTitle = lastTitle, !lastTitle.isEmpty else {
            if let title = url?.absoluteString {
                return title
            } else if let tab = TabMO.get(fromId: id) {
                return tab.title ?? tab.url ?? ""
            }
            return ""
        }
        
        return lastTitle
    }

    var currentInitialURL: URL? {
        return self.webView?.backForwardList.currentItem?.initialURL
    }

    var displayFavicon: Favicon? {
        return favicons.max { $0.width! < $1.width! }
    }

    var canGoBack: Bool {
        return webView?.canGoBack ?? false
    }

    var canGoForward: Bool {
        return webView?.canGoForward ?? false
    }

    func goBack() {
        _ = webView?.goBack()
    }

    func goForward() {
        _ = webView?.goForward()
    }

    func goToBackForwardListItem(_ item: WKBackForwardListItem) {
        _ = webView?.go(to: item)
    }

    @discardableResult func loadRequest(_ request: URLRequest) -> WKNavigation? {
        if let webView = webView {
            lastRequest = request
            if let url = request.url, url.isFileURL, request.isPrivileged {
                return webView.loadFileURL(url, allowingReadAccessTo: url)
            }

            return webView.load(request)
        }
        return nil
    }

    func stop() {
        webView?.stopLoading()
    }

    func reload() {
        let userAgent: String? = desktopSite ? UserAgent.desktopUserAgent() : nil
        if (userAgent ?? "") != webView?.customUserAgent,
           let currentItem = webView?.backForwardList.currentItem {
            webView?.customUserAgent = userAgent

            // Reload the initial URL to avoid UA specific redirection
            loadRequest(PrivilegedRequest(url: currentItem.initialURL, cachePolicy: .reloadIgnoringLocalCacheData, timeoutInterval: 60) as URLRequest)
            return
        }
        
        // Refreshing error, safe browsing warning pages.
        if let originalUrlFromErrorUrl = webView?.url?.originalURLFromErrorURL {
            webView?.load(URLRequest(url: originalUrlFromErrorUrl))
            return
        }

        if let _ = webView?.reloadFromOrigin() {
            log.debug("reloaded zombified tab from origin")
            return
        }

        if let webView = self.webView {
            log.debug("restoring webView from scratch")
            restore(webView, restorationData: sessionData?.savedTabData)
        }
    }

    func addContentScript(_ helper: TabContentScript, name: String) {
        contentScriptManager.addContentScript(helper, name: name, forTab: self)
    }

    func getContentScript(name: String) -> TabContentScript? {
        return contentScriptManager.getContentScript(name)
    }

    func hideContent(_ animated: Bool = false) {
        webView?.isUserInteractionEnabled = false
        if animated {
            UIView.animate(withDuration: 0.25, animations: { () -> Void in
                self.webView?.alpha = 0.0
            })
        } else {
            webView?.alpha = 0.0
        }
    }

    func showContent(_ animated: Bool = false) {
        webView?.isUserInteractionEnabled = true
        if animated {
            UIView.animate(withDuration: 0.25, animations: { () -> Void in
                self.webView?.alpha = 1.0
            })
        } else {
            webView?.alpha = 1.0
        }
    }

    func addSnackbar(_ bar: SnackBar) {
        bars.append(bar)
        tabDelegate?.tab(self, didAddSnackbar: bar)
    }

    func removeSnackbar(_ bar: SnackBar) {
        if let index = bars.index(of: bar) {
            bars.remove(at: index)
            tabDelegate?.tab(self, didRemoveSnackbar: bar)
        }
    }

    func removeAllSnackbars() {
        // Enumerate backwards here because we'll remove items from the list as we go.
        bars.reversed().forEach { removeSnackbar($0) }
    }

    func expireSnackbars() {
        // Enumerate backwards here because we may remove items from the list as we go.
        bars.reversed().filter({ !$0.shouldPersist(self) }).forEach({ removeSnackbar($0) })
    }

    func setScreenshot(_ screenshot: UIImage?, revUUID: Bool = true) {
        self.screenshot = screenshot
        if revUUID {
            self.screenshotUUID = UUID()
        }
    }

    func toggleDesktopSite() {
        desktopSite = !desktopSite
        reload()
    }

    func queueJavascriptAlertPrompt(_ alert: JSAlertInfo) {
        alertQueue.append(alert)
    }

    func dequeueJavascriptAlertPrompt() -> JSAlertInfo? {
        guard !alertQueue.isEmpty else {
            return nil
        }
        return alertQueue.removeFirst()
    }

    func cancelQueuedAlerts() {
        alertQueue.forEach { alert in
            alert.cancel()
        }
    }

    override func observeValue(forKeyPath keyPath: String?, of object: Any?, change: [NSKeyValueChangeKey: Any]?, context: UnsafeMutableRawPointer?) {
        guard let webView = object as? BraveWebView, webView == self.webView,
            let path = keyPath, path == KVOConstants.URL.rawValue else {
            return assertionFailure("Unhandled KVO key: \(keyPath ?? "nil")")
        }
        guard let url = self.webView?.url else {
            return
        }
        
        if let helper = contentScriptManager.getContentScript(ContextMenuHelper.name()) as? ContextMenuHelper {
            helper.replaceWebViewLongPress()
        }

        self.urlDidChangeDelegate?.tab(self, urlDidChangeTo: url)
    }

    func isDescendentOf(_ ancestor: Tab) -> Bool {
        return sequence(first: parent) { $0?.parent }.contains { $0 == ancestor }
    }

    func setNightMode(_ enabled: Bool) {
        webView?.evaluateJavaScript("window.__firefox__.NightMode.setEnabled(\(enabled))", completionHandler: nil)
        // For WKWebView background color to take effect, isOpaque must be false, which is counter-intuitive. Default is true.
        // The color is previously set to black in the webview init
        webView?.isOpaque = !enabled
    }

    func injectUserScriptWith(fileName: String, type: String = "js", injectionTime: WKUserScriptInjectionTime = .atDocumentEnd, mainFrameOnly: Bool = true) {
        guard let webView = self.webView else {
            return
        }
        if let path = Bundle.main.path(forResource: fileName, ofType: type),
            let source = try? String(contentsOfFile: path) {
            let userScript = WKUserScript(source: source, injectionTime: injectionTime, forMainFrameOnly: mainFrameOnly)
            webView.configuration.userContentController.addUserScript(userScript)
        }
    }

    func observeURLChanges(delegate: URLChangeDelegate) {
        self.urlDidChangeDelegate = delegate
    }

    func removeURLChangeObserver(delegate: URLChangeDelegate) {
        if let existing = self.urlDidChangeDelegate, existing === delegate {
            self.urlDidChangeDelegate = nil
        }
    }
}

extension Tab: TabWebViewDelegate {
    fileprivate func tabWebView(_ tabWebView: TabWebView, didSelectFindInPageForSelection selection: String) {
        tabDelegate?.tab(self, didSelectFindInPageForSelection: selection)
    }
}

private class TabContentScriptManager: NSObject, WKScriptMessageHandler {
    fileprivate var helpers = [String: TabContentScript]()

    @objc func userContentController(_ userContentController: WKUserContentController, didReceive message: WKScriptMessage) {
        for helper in helpers.values {
            if let scriptMessageHandlerName = helper.scriptMessageHandlerName() {
                if scriptMessageHandlerName == message.name {
                    helper.userContentController(userContentController, didReceiveScriptMessage: message)
                    return
                }
            }
        }
    }

    func addContentScript(_ helper: TabContentScript, name: String, forTab tab: Tab) {
        if let _ = helpers[name] {
            assertionFailure("Duplicate helper added: \(name)")
        }

        helpers[name] = helper

        // If this helper handles script messages, then get the handler name and register it. The Tab
        // receives all messages and then dispatches them to the right TabHelper.
        if let scriptMessageHandlerName = helper.scriptMessageHandlerName() {
            tab.webView?.configuration.userContentController.add(self, name: scriptMessageHandlerName)
        }
    }

    func getContentScript(_ name: String) -> TabContentScript? {
        return helpers[name]
    }
}

private protocol TabWebViewDelegate: class {
    func tabWebView(_ tabWebView: TabWebView, didSelectFindInPageForSelection selection: String)
}

class TabWebView: BraveWebView, MenuHelperInterface {
    fileprivate weak var delegate: TabWebViewDelegate?

    override func canPerformAction(_ action: Selector, withSender sender: Any?) -> Bool {
        return super.canPerformAction(action, withSender: sender) || action == MenuHelper.SelectorFindInPage
    }

    @objc func menuHelperFindInPage() {
        evaluateJavaScript("getSelection().toString()") { result, _ in
            let selection = result as? String ?? ""
            self.delegate?.tabWebView(self, didSelectFindInPageForSelection: selection)
        }
    }

    override func hitTest(_ point: CGPoint, with event: UIEvent?) -> UIView? {
        // The find-in-page selection menu only appears if the webview is the first responder.
        becomeFirstResponder()

        return super.hitTest(point, with: event)
    }
    
    // rdar://33283179 Apple bug where `serverTrust` is not defined as KVO when it should be
    override func value(forUndefinedKey key: String) -> Any? {
        if key == #keyPath(WKWebView.serverTrust) {
            return serverTrust
        }

        return super.value(forUndefinedKey: key)
    }
}

///
// Temporary fix for Bug 1390871 - NSInvalidArgumentException: -[WKContentView menuHelperFindInPage]: unrecognized selector
//
// This class only exists to contain the swizzledMenuHelperFindInPage. This class is actually never
// instantiated. It only serves as a placeholder for the method. When the method is called, self is
// actually pointing to a WKContentView. Which is not public, but that is fine, we only need to know
// that it is a UIView subclass to access its superview.
//

class TabWebViewMenuHelper: UIView {
    @objc func swizzledMenuHelperFindInPage() {
        if let tabWebView = superview?.superview as? TabWebView {
            tabWebView.evaluateJavaScript("getSelection().toString()") { result, _ in
                let selection = result as? String ?? ""
                tabWebView.delegate?.tabWebView(tabWebView, didSelectFindInPageForSelection: selection)
            }
        }
    }
}
<|MERGE_RESOLUTION|>--- conflicted
+++ resolved
@@ -189,11 +189,8 @@
             configuration!.preferences = WKPreferences()
             configuration!.preferences.javaScriptCanOpenWindowsAutomatically = false
             configuration!.allowsInlineMediaPlayback = true
-<<<<<<< HEAD
             // Enables Zoom in website by ignoring their javascript based viewport Scale limits.
-=======
             configuration!.ignoresViewportScaleLimits = true
->>>>>>> 934e22d1
             let webView = TabWebView(frame: .zero, configuration: configuration!)
             webView.delegate = self
             configuration = nil
