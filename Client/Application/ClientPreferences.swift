--- conflicted
+++ resolved
@@ -41,15 +41,12 @@
         static let blockPopups = Option<Bool>(key: "general.block-popups", default: true)
         /// Controls how the tab bar should be shown (or not shown)
         static let tabBarVisibility = Option<Int>(key: "general.tab-bar-visiblity", default: TabBarVisibility.always.rawValue)
-<<<<<<< HEAD
         /// Defines the user's normal browsing theme
         /// `system`, follows the current OS display mode
         static let themeNormalMode = Option<String>(key: "general.normal-mode-theme", default: Theme.DefaultTheme.defaultOSChoice())
         static let themePrivateMode = Option<String>(key: "general.private-mode-theme", default: Theme.DefaultTheme.private.id)
-=======
         /// Specifies whether the bookmark button is present on toolbar
         static let showBookmarkToolbarShortcut = Option<Bool>(key: "general.show-bookmark-toolbar-shortcut", default: UIDevice.isIpad)
->>>>>>> 898d1a9c
         /// Sets Desktop UA for iPad by default (iOS 13+ & iPad only)
         static let alwaysRequestDesktopSite = Option<Bool>(key: "general.always-request-desktop-site", default: UIDevice.isIpad)
         /// Whether or not a user has enabled Night Mode.
