/* This Source Code Form is subject to the terms of the Mozilla Public
 * License, v. 2.0. If a copy of the MPL was not distributed with this
 * file, You can obtain one at http://mozilla.org/MPL/2.0/. */

import Shared
import Storage
import AVFoundation
import XCGLogger
import MessageUI
import SDWebImage
import SwiftKeychainWrapper
import LocalAuthentication
import CoreSpotlight
import UserNotifications
import BraveShared
import Data

private let log = Logger.browserLogger

let LatestAppVersionProfileKey = "latestAppVersion"
private let InitialPingSentKey = "initialPingSent"

class AppDelegate: UIResponder, UIApplicationDelegate, UIViewControllerRestoration {
    public static func viewController(withRestorationIdentifierPath identifierComponents: [String], coder: NSCoder) -> UIViewController? {
        return nil
    }

    var window: UIWindow?
    var browserViewController: BrowserViewController!
    var rootViewController: UIViewController!
    weak var profile: Profile?
    var tabManager: TabManager!

    weak var application: UIApplication?
    var launchOptions: [AnyHashable: Any]?

    let appVersion = Bundle.main.infoDictionaryString(forKey: "CFBundleShortVersionString")

    var receivedURLs: [URL]?
    
    var authenticator: AppAuthenticator?
    
    /// Object used to handle server pings
    let dau = DAU()

    @discardableResult func application(_ application: UIApplication, willFinishLaunchingWithOptions launchOptions: [UIApplication.LaunchOptionsKey: Any]?) -> Bool {
        //
        // Determine if the application cleanly exited last time it was used. We default to true in
        // case we have never done this before. Then check if the "ApplicationCleanlyBackgrounded" user
        // default exists and whether was properly set to true on app exit.
        //
        // Then we always set the user default to false. It will be set to true when we the application
        // is backgrounded.
        //

        // Hold references to willFinishLaunching parameters for delayed app launch
        self.application = application
        self.launchOptions = launchOptions

        self.window = UIWindow(frame: UIScreen.main.bounds)
        self.window!.backgroundColor = UIColor.Photon.White100

        AdBlockStats.shared.startLoading()
        
        HttpsEverywhereStats.shared.startLoading()
        
<<<<<<< HEAD
        //Moves Coredata sqlite file from Documents dir to application support dir.
        DataController.shared.migrateToNewPathIfNeeded()
=======
        updateShortcutItems(application)
        
>>>>>>> 65afd0a1
        // Passcode checking, must happen on immediate launch
        if !DataController.shared.storeExists() {
            // Since passcode is stored in keychain it persists between installations.
            //  If there is no database (either fresh install, or deleted in file system), there is no real reason
            //  to passcode the browser (no data to protect).
            // Main concern is user installs Brave after a long period of time, cannot recall passcode, and can
            //  literally never use Brave. This bypasses this situation, while not using a modifiable pref.
            KeychainWrapper.sharedAppContainerKeychain.setAuthenticationInfo(nil)
        }

        // Short circuit the app if we want to email logs from the debug menu
        if DebugSettingsBundleOptions.launchIntoEmailComposer {
            self.window?.rootViewController = UIViewController()
            presentEmailComposerWithLogs()
            return true
        } else {
            return startApplication(application, withLaunchOptions: launchOptions)
        }
    }

    @discardableResult fileprivate func startApplication(_ application: UIApplication, withLaunchOptions launchOptions: [AnyHashable: Any]?) -> Bool {
        log.info("startApplication begin")
        
        // Set the Firefox UA for browsing.
        setUserAgent()

        // Start the keyboard helper to monitor and cache keyboard state.
        KeyboardHelper.defaultHelper.startObserving()

        DynamicFontHelper.defaultHelper.startObserving()

        MenuHelper.defaultHelper.setItems()

        let logDate = Date()
        // Create a new sync log file on cold app launch. Note that this doesn't roll old logs.
        Logger.syncLogger.newLogWithDate(logDate)

        Logger.browserLogger.newLogWithDate(logDate)

        let profile = getProfile(application)
        let profilePrefix = profile.prefs.getBranchPrefix()
        Migration.launchMigrations(keyPrefix: profilePrefix)

        if !DebugSettingsBundleOptions.disableLocalWebServer {
            // Set up a web server that serves us static content. Do this early so that it is ready when the UI is presented.
            setUpWebServer(profile)
        }
        
        var imageStore: DiskImageStore?
        do {
            imageStore = try DiskImageStore(files: profile.files, namespace: "TabManagerScreenshots", quality: UIConstants.ScreenshotQuality)
        } catch {
            log.error("Failed to create an image store for files: \(profile.files) and namespace: \"TabManagerScreenshots\": \(error.localizedDescription)")
            assertionFailure()
        }
        
        // Temporary fix for Bug 1390871 - NSInvalidArgumentException: -[WKContentView menuHelperFindInPage]: unrecognized selector
        if let clazz = NSClassFromString("WKCont" + "ent" + "View"), let swizzledMethod = class_getInstanceMethod(TabWebViewMenuHelper.self, #selector(TabWebViewMenuHelper.swizzledMenuHelperFindInPage)) {
            class_addMethod(clazz, MenuHelper.SelectorFindInPage, method_getImplementation(swizzledMethod), method_getTypeEncoding(swizzledMethod))
        }

        self.tabManager = TabManager(prefs: profile.prefs, imageStore: imageStore)
        self.tabManager.stateDelegate = self

        // Make sure current private browsing flag respects the private browsing only user preference
        PrivateBrowsingManager.shared.isPrivateBrowsing = Preferences.Privacy.privateBrowsingOnly.value
        
        // Don't track crashes if we're building the development environment due to the fact that terminating/stopping
        // the simulator via Xcode will count as a "crash" and lead to restore popups in the subsequent launch
        let crashedLastSession = !Preferences.AppState.backgroundedCleanly.value && AppConstants.BuildChannel != .developer
        Preferences.AppState.backgroundedCleanly.value = false
        browserViewController = BrowserViewController(profile: self.profile!, tabManager: self.tabManager, crashedLastSession: crashedLastSession)
        browserViewController.edgesForExtendedLayout = []

        // Add restoration class, the factory that will return the ViewController we will restore with.
        browserViewController.restorationIdentifier = NSStringFromClass(BrowserViewController.self)
        browserViewController.restorationClass = AppDelegate.self

        let navigationController = UINavigationController(rootViewController: browserViewController)
        navigationController.delegate = self
        navigationController.isNavigationBarHidden = true
        navigationController.edgesForExtendedLayout = UIRectEdge(rawValue: 0)
        rootViewController = navigationController

        self.window!.rootViewController = rootViewController

        self.updateAuthenticationInfo()
        SystemUtils.onFirstRun()

        log.info("startApplication end")
        return true
    }

    func applicationWillTerminate(_ application: UIApplication) {
        // We have only five seconds here, so let's hope this doesn't take too long.
        self.profile?.shutdown()

        // Allow deinitializers to close our database connections.
        self.profile = nil
        self.tabManager = nil
        self.browserViewController = nil
        self.rootViewController = nil
    }

    /**
     * We maintain a weak reference to the profile so that we can pause timed
     * syncs when we're backgrounded.
     *
     * The long-lasting ref to the profile lives in BrowserViewController,
     * which we set in application:willFinishLaunchingWithOptions:.
     *
     * If that ever disappears, we won't be able to grab the profile to stop
     * syncing... but in that case the profile's deinit will take care of things.
     */
    func getProfile(_ application: UIApplication) -> Profile {
        if let profile = self.profile {
            return profile
        }
        let p = BrowserProfile(localName: "profile")
        self.profile = p
        return p
    }
    
    func updateShortcutItems(_ application: UIApplication) {
        let newTabItem = UIMutableApplicationShortcutItem(type: "\(Bundle.main.bundleIdentifier ?? "").NewTab",
            localizedTitle: Strings.QuickActionNewTab,
            localizedSubtitle: nil,
            icon: UIApplicationShortcutIcon(templateImageName: "quick_action_new_tab"),
            userInfo: [:])
        
        let privateTabItem = UIMutableApplicationShortcutItem(type: "\(Bundle.main.bundleIdentifier ?? "").NewPrivateTab",
            localizedTitle: Strings.QuickActionNewPrivateTab,
            localizedSubtitle: nil,
            icon: UIApplicationShortcutIcon(templateImageName: "quick_action_new_private_tab"),
            userInfo: [:])
        
        application.shortcutItems = Preferences.Privacy.privateBrowsingOnly.value ? [privateTabItem] : [newTabItem, privateTabItem]
    }

    func application(_ application: UIApplication, didFinishLaunchingWithOptions launchOptions: [UIApplication.LaunchOptionsKey: Any]?) -> Bool {
        // Override point for customization after application launch.
        var shouldPerformAdditionalDelegateHandling = true

        UIScrollView.doBadSwizzleStuff()

        #if BUDDYBUILD
            print("Setting up BuddyBuild SDK")
            BuddyBuildSDK.setup()
        #endif
        
        window!.makeKeyAndVisible()
        
        authenticator = AppAuthenticator(protectedWindow: window!, promptImmediately: true, isPasscodeEntryCancellable: false)

        // Now roll logs.
        DispatchQueue.global(qos: DispatchQoS.background.qosClass).async {
            Logger.syncLogger.deleteOldLogsDownToSizeLimit()
            Logger.browserLogger.deleteOldLogsDownToSizeLimit()
        }

        // If a shortcut was launched, display its information and take the appropriate action
        if let shortcutItem = launchOptions?[UIApplication.LaunchOptionsKey.shortcutItem] as? UIApplicationShortcutItem {

            QuickActions.sharedInstance.launchedShortcutItem = shortcutItem
            // This will block "performActionForShortcutItem:completionHandler" from being called.
            shouldPerformAdditionalDelegateHandling = false
        }

        // Force the ToolbarTextField in LTR mode - without this change the UITextField's clear
        // button will be in the incorrect position and overlap with the input text. Not clear if
        // that is an iOS bug or not.
        AutocompleteTextField.appearance().semanticContentAttribute = .forceLeftToRight
        
        let isFirstLaunch = Preferences.General.isFirstLaunch.value
        Preferences.General.isFirstLaunch.value = false
        
        if isFirstLaunch {
            FavoritesHelper.addDefaultFavorites()
            profile?.searchEngines.setupDefaultRegionalSearchEngines()
        }
        if let urp = UserReferralProgram.shared {
            if isFirstLaunch {
                urp.referralLookup { url in
                    guard let url = url?.asURL else { return }
                    self.browserViewController.openReferralLink(url: url)
                }
            } else {
                urp.pingIfEnoughTimePassed()
            }
        } else {
            log.error("Failed to initialize user referral program")
            UrpLog.log("Failed to initialize user referral program")
        }
        
        AdblockResourceDownloader.shared.startLoading()

        UINavigationBar.appearance().tintColor = BraveUX.BraveOrange
      
        (UISwitch.appearance() as UISwitch).do {
            $0.tintColor = BraveUX.SwitchTintColor
            $0.onTintColor = BraveUX.BraveOrange
        }
      
        return shouldPerformAdditionalDelegateHandling
    }

    func application(_ application: UIApplication, open url: URL, options: [UIApplication.OpenURLOptionsKey: Any] = [:]) -> Bool {
        guard let routerpath = NavigationPath(url: url) else {
            return false
        }
        self.browserViewController.handleNavigationPath(path: routerpath)
        return true
    }

    // We sync in the foreground only, to avoid the possibility of runaway resource usage.
    // Eventually we'll sync in response to notifications.
    func applicationDidBecomeActive(_ application: UIApplication) {
        authenticator?.hideBackgroundedBlur()
        
        Preferences.AppState.backgroundedCleanly.value = false
        
        guard !DebugSettingsBundleOptions.launchIntoEmailComposer else {
            return
        }

        if let profile = self.profile {
            profile.reopen()
        }

        // We could load these here, but then we have to futz with the tab counter
        // and making NSURLRequests.
        self.browserViewController.loadQueuedTabs(receivedURLs: self.receivedURLs)
        self.receivedURLs = nil
        application.applicationIconBadgeNumber = 0

        // handle quick actions is available
        let quickActions = QuickActions.sharedInstance
        if let shortcut = quickActions.launchedShortcutItem {
            // dispatch asynchronously so that BVC is all set up for handling new tabs
            // when we try and open them
            quickActions.handleShortCutItem(shortcut, withBrowserViewController: browserViewController)
            quickActions.launchedShortcutItem = nil
        }
        
        // We try to send DAU ping each time the app goes to foreground to work around network edge cases
        // (offline, bad connection etc.)
        dau.sendPingToServer()
    }

    func applicationDidEnterBackground(_ application: UIApplication) {
        syncOnDidEnterBackground(application: application)
    }

    fileprivate func syncOnDidEnterBackground(application: UIApplication) {
        guard let profile = self.profile else {
            return
        }
      
        // BRAVE TODO: Decide whether or not we want to use this for our own sync down the road

        var taskId: UIBackgroundTaskIdentifier = UIBackgroundTaskIdentifier(rawValue: 0)
        taskId = application.beginBackgroundTask (expirationHandler: {
            print("Running out of background time, but we have a profile shutdown pending.")
            self.shutdownProfileWhenNotActive(application)
            application.endBackgroundTask(taskId)
        })

//        if profile.hasSyncableAccount() {
//            profile.syncManager.syncEverything(why: .backgrounded).uponQueue(.main) { _ in
//                self.shutdownProfileWhenNotActive(application)
//                application.endBackgroundTask(taskId)
//            }
//        } else {
            profile.shutdown()
            application.endBackgroundTask(taskId)
//        }
    }

    fileprivate func shutdownProfileWhenNotActive(_ application: UIApplication) {
        // Only shutdown the profile if we are not in the foreground
        guard application.applicationState != .active else {
            return
        }

        profile?.shutdown()
    }

    func applicationWillEnterForeground(_ application: UIApplication) {
        // The reason we need to call this method here instead of `applicationDidBecomeActive`
        // is that this method is only invoked whenever the application is entering the foreground where as
        // `applicationDidBecomeActive` will get called whenever the Touch ID authentication overlay disappears.
        self.updateAuthenticationInfo()
        
        if let authInfo = KeychainWrapper.sharedAppContainerKeychain.authenticationInfo(), authInfo.isPasscodeRequiredImmediately {
            authenticator?.willEnterForeground()
        }
    }
    
    func applicationWillResignActive(_ application: UIApplication) {
        if KeychainWrapper.sharedAppContainerKeychain.authenticationInfo() != nil {
            authenticator?.showBackgroundBlur()
        }
        
        Preferences.AppState.backgroundedCleanly.value = true
    }

    fileprivate func updateAuthenticationInfo() {
        if let authInfo = KeychainWrapper.sharedAppContainerKeychain.authenticationInfo() {
            if !LAContext().canEvaluatePolicy(.deviceOwnerAuthenticationWithBiometrics, error: nil) {
                authInfo.useTouchID = false
                KeychainWrapper.sharedAppContainerKeychain.setAuthenticationInfo(authInfo)
            }
        }
    }

    fileprivate func setUpWebServer(_ profile: Profile) {
        let server = WebServer.sharedInstance
        ReaderModeHandlers.register(server, profile: profile)
        ErrorPageHelper.register(server, certStore: profile.certStore)
        SafeBrowsingHandler.register(server)
        AboutHomeHandler.register(server)
        AboutLicenseHandler.register(server)
        SessionRestoreHandler.register(server)

        if AppConstants.IsRunningTest {
            registerHandlersForTestMethods(server: server.server)
        }

        // Bug 1223009 was an issue whereby CGDWebserver crashed when moving to a background task
        // catching and handling the error seemed to fix things, but we're not sure why.
        // Either way, not implicitly unwrapping a try is not a great way of doing things
        // so this is better anyway.
        do {
            try server.start()
        } catch let err as NSError {
            print("Error: Unable to start WebServer \(err)")
        }
    }

    fileprivate func setUserAgent() {
        let firefoxUA = UserAgent.defaultUserAgent()

        // Set the UA for WKWebView (via defaults), the favicon fetcher, and the image loader.
        // This only needs to be done once per runtime. Note that we use defaults here that are
        // readable from extensions, so they can just use the cached identifier.
        let defaults = UserDefaults(suiteName: AppInfo.sharedContainerIdentifier)!
        defaults.register(defaults: ["UserAgent": firefoxUA])

        SDWebImageDownloader.shared().setValue(firefoxUA, forHTTPHeaderField: "User-Agent")

        // Record the user agent for use by search suggestion clients.
        SearchViewController.userAgent = firefoxUA

        // Some sites will only serve HTML that points to .ico files.
        // The FaviconFetcher is explicitly for getting high-res icons, so use the desktop user agent.
        FaviconFetcher.userAgent = UserAgent.desktopUserAgent()
    }

    fileprivate func presentEmailComposerWithLogs() {
        if let buildNumber = Bundle.main.object(forInfoDictionaryKey: String(kCFBundleVersionKey)) as? NSString {
            let mailComposeViewController = MFMailComposeViewController()
            mailComposeViewController.mailComposeDelegate = self
            mailComposeViewController.setSubject("Debug Info for iOS client version v\(appVersion) (\(buildNumber))")

            if DebugSettingsBundleOptions.attachLogsToDebugEmail {
                do {
                    let logNamesAndData = try Logger.diskLogFilenamesAndData()
                    logNamesAndData.forEach { nameAndData in
                        if let data = nameAndData.1 {
                            mailComposeViewController.addAttachmentData(data, mimeType: "text/plain", fileName: nameAndData.0)
                        }
                    }
                } catch _ {
                    print("Failed to retrieve logs from device")
                }
            }

            self.window?.rootViewController?.present(mailComposeViewController, animated: true, completion: nil)
        }
    }

    func application(_ application: UIApplication, continue userActivity: NSUserActivity, restorationHandler: @escaping ([UIUserActivityRestoring]?) -> Void) -> Bool {

        // If the `NSUserActivity` has a `webpageURL`, it is either a deep link or an old history item
        // reached via a "Spotlight" search before we began indexing visited pages via CoreSpotlight.
        if let url = userActivity.webpageURL {
            let query = url.getQuery()
            
            // Per Adjust documenation, https://docs.adjust.com/en/universal-links/#running-campaigns-through-universal-links,
            // it is recommended that links contain the `deep_link` query parameter. This link will also
            // be url encoded.
            if let deepLink = query["deep_link"]?.removingPercentEncoding, let url = URL(string: deepLink) {
                browserViewController.switchToTabForURLOrOpen(url, isPrivileged: true)
                return true
            }

            browserViewController.switchToTabForURLOrOpen(url, isPrivileged: true)
            return true
        }

        // Otherwise, check if the `NSUserActivity` is a CoreSpotlight item and switch to its tab or
        // open a new one.
        if userActivity.activityType == CSSearchableItemActionType {
            if let userInfo = userActivity.userInfo,
                let urlString = userInfo[CSSearchableItemActivityIdentifier] as? String,
                let url = URL(string: urlString) {
                browserViewController.switchToTabForURLOrOpen(url, isPrivileged: true)
                return true
            }
        }

        return false
    }

    func application(_ application: UIApplication, performActionFor shortcutItem: UIApplicationShortcutItem, completionHandler: @escaping (Bool) -> Void) {
        let handledShortCutItem = QuickActions.sharedInstance.handleShortCutItem(shortcutItem, withBrowserViewController: browserViewController)

        completionHandler(handledShortCutItem)
    }
}

// MARK: - Root View Controller Animations
extension AppDelegate: UINavigationControllerDelegate {
    func navigationController(_ navigationController: UINavigationController, animationControllerFor operation: UINavigationController.Operation, from fromVC: UIViewController, to toVC: UIViewController) -> UIViewControllerAnimatedTransitioning? {
        switch operation {
        case .push:
            return BrowserToTrayAnimator()
        case .pop:
            return TrayToBrowserAnimator()
        default:
            return nil
        }
    }
}

extension AppDelegate: TabManagerStateDelegate {
    func tabManagerWillStoreTabs(_ tabs: [Tab]) {
        // It is possible that not all tabs have loaded yet, so we filter out tabs with a nil URL.
        let storedTabs: [RemoteTab] = tabs.compactMap( Tab.toTab )

        // Don't insert into the DB immediately. We tend to contend with more important
        // work like querying for top sites.
        let queue = DispatchQueue.global(qos: DispatchQoS.background.qosClass)
        queue.asyncAfter(deadline: DispatchTime.now() + Double(Int64(ProfileRemoteTabsSyncDelay * Double(NSEC_PER_MSEC))) / Double(NSEC_PER_SEC)) {
            self.profile?.storeTabs(storedTabs)
        }
    }
}

extension AppDelegate: MFMailComposeViewControllerDelegate {
    func mailComposeController(_ controller: MFMailComposeViewController, didFinishWith result: MFMailComposeResult, error: Error?) {
        // Dismiss the view controller and start the app up
        controller.dismiss(animated: true, completion: nil)
        startApplication(application!, withLaunchOptions: self.launchOptions)
    }
}<|MERGE_RESOLUTION|>--- conflicted
+++ resolved
@@ -64,13 +64,10 @@
         
         HttpsEverywhereStats.shared.startLoading()
         
-<<<<<<< HEAD
         //Moves Coredata sqlite file from Documents dir to application support dir.
         DataController.shared.migrateToNewPathIfNeeded()
-=======
         updateShortcutItems(application)
         
->>>>>>> 65afd0a1
         // Passcode checking, must happen on immediate launch
         if !DataController.shared.storeExists() {
             // Since passcode is stored in keychain it persists between installations.
