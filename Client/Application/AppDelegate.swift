/* This Source Code Form is subject to the terms of the Mozilla Public
 * License, v. 2.0. If a copy of the MPL was not distributed with this
 * file, You can obtain one at http://mozilla.org/MPL/2.0/. */

import Shared
import Storage
import AVFoundation
import XCGLogger
import MessageUI
import SDWebImage
import SwiftKeychainWrapper
import LocalAuthentication
import CoreSpotlight
import UserNotifications
import BraveShared

private let log = Logger.browserLogger

let LatestAppVersionProfileKey = "latestAppVersion"
private let InitialPingSentKey = "initialPingSent"

class AppDelegate: UIResponder, UIApplicationDelegate, UIViewControllerRestoration {
    public static func viewController(withRestorationIdentifierPath identifierComponents: [Any], coder: NSCoder) -> UIViewController? {
        return nil
    }

    var window: UIWindow?
    var browserViewController: BrowserViewController!
    var rootViewController: UIViewController!
    weak var profile: Profile?
    var tabManager: TabManager!
    var adjustIntegration: AdjustIntegration?

    weak var application: UIApplication?
    var launchOptions: [AnyHashable: Any]?

    let appVersion = Bundle.main.infoDictionaryString(forKey: "CFBundleShortVersionString")

    var receivedURLs: [URL]?
    
    var authenticator: AppAuthenticator?

    @discardableResult func application(_ application: UIApplication, willFinishLaunchingWithOptions launchOptions: [UIApplicationLaunchOptionsKey: Any]?) -> Bool {
        //
        // Determine if the application cleanly exited last time it was used. We default to true in
        // case we have never done this before. Then check if the "ApplicationCleanlyBackgrounded" user
        // default exists and whether was properly set to true on app exit.
        //
        // Then we always set the user default to false. It will be set to true when we the application
        // is backgrounded.
        //

        // Hold references to willFinishLaunching parameters for delayed app launch
        self.application = application
        self.launchOptions = launchOptions

        self.window = UIWindow(frame: UIScreen.main.bounds)
        self.window!.backgroundColor = UIColor.Photon.White100

        // Short circuit the app if we want to email logs from the debug menu
        if DebugSettingsBundleOptions.launchIntoEmailComposer {
            self.window?.rootViewController = UIViewController()
            presentEmailComposerWithLogs()
            return true
        } else {
            return startApplication(application, withLaunchOptions: launchOptions)
        }
    }

    @discardableResult fileprivate func startApplication(_ application: UIApplication, withLaunchOptions launchOptions: [AnyHashable: Any]?) -> Bool {
        log.info("startApplication begin")
        
        Preferences.AppState.backgroundedCleanly.value = false
        
        // Set the Firefox UA for browsing.
        setUserAgent()

        // Start the keyboard helper to monitor and cache keyboard state.
        KeyboardHelper.defaultHelper.startObserving()

        DynamicFontHelper.defaultHelper.startObserving()

        MenuHelper.defaultHelper.setItems()

        let logDate = Date()
        // Create a new sync log file on cold app launch. Note that this doesn't roll old logs.
        Logger.syncLogger.newLogWithDate(logDate)

        Logger.browserLogger.newLogWithDate(logDate)

        let profile = getProfile(application)
        let profilePrefix = profile.prefs.getBranchPrefix()
        Preferences.migratePreferences(keyPrefix: profilePrefix)

        if !DebugSettingsBundleOptions.disableLocalWebServer {
            // Set up a web server that serves us static content. Do this early so that it is ready when the UI is presented.
            setUpWebServer(profile)
        }
        
        var imageStore: DiskImageStore?
        do {
            imageStore = try DiskImageStore(files: profile.files, namespace: "TabManagerScreenshots", quality: UIConstants.ScreenshotQuality)
        } catch {
            log.error("Failed to create an image store for files: \(profile.files) and namespace: \"TabManagerScreenshots\": \(error.localizedDescription)")
            assertionFailure()
        }
        
        // Temporary fix for Bug 1390871 - NSInvalidArgumentException: -[WKContentView menuHelperFindInPage]: unrecognized selector
        if let clazz = NSClassFromString("WKCont" + "ent" + "View"), let swizzledMethod = class_getInstanceMethod(TabWebViewMenuHelper.self, #selector(TabWebViewMenuHelper.swizzledMenuHelperFindInPage)) {
            class_addMethod(clazz, MenuHelper.SelectorFindInPage, method_getImplementation(swizzledMethod), method_getTypeEncoding(swizzledMethod))
        }

        self.tabManager = TabManager(prefs: profile.prefs, imageStore: imageStore)
        self.tabManager.stateDelegate = self

<<<<<<< HEAD
        // Don't track crashes if we're building the development environment due to the fact that terminating/stopping
        // the simulator via Xcode will count as a "crash" and lead to restore popups in the subsequent launch
        let crashedLastSession = !Preferences.AppState.backgroundedCleanly.value && AppConstants.BuildChannel != .developer
        
        browserViewController = BrowserViewController(profile: self.profile!, tabManager: self.tabManager, crashedLastSession: crashedLastSession)
=======
        // Add restoration class, the factory that will return the ViewController we
        // will restore with.
        
        // Make sure current private browsing flag respects the private browsing only user preference
        PrivateBrowsingManager.shared.isPrivateBrowsing = Preferences.Privacy.privateBrowsingOnly.value

        browserViewController = BrowserViewController(profile: self.profile!, tabManager: self.tabManager)
>>>>>>> e1d2df2c
        browserViewController.edgesForExtendedLayout = []

        // Add restoration class, the factory that will return the ViewController we will restore with.
        browserViewController.restorationIdentifier = NSStringFromClass(BrowserViewController.self)
        browserViewController.restorationClass = AppDelegate.self

        let navigationController = UINavigationController(rootViewController: browserViewController)
        navigationController.delegate = self
        navigationController.isNavigationBarHidden = true
        navigationController.edgesForExtendedLayout = UIRectEdge(rawValue: 0)
        rootViewController = navigationController

        self.window!.rootViewController = rootViewController

        adjustIntegration = AdjustIntegration(profile: profile)

        self.updateAuthenticationInfo()
        SystemUtils.onFirstRun()

        log.info("startApplication end")
        return true
    }

    func applicationWillTerminate(_ application: UIApplication) {
        // We have only five seconds here, so let's hope this doesn't take too long.
        self.profile?.shutdown()

        // Allow deinitializers to close our database connections.
        self.profile = nil
        self.tabManager = nil
        self.browserViewController = nil
        self.rootViewController = nil
    }

    /**
     * We maintain a weak reference to the profile so that we can pause timed
     * syncs when we're backgrounded.
     *
     * The long-lasting ref to the profile lives in BrowserViewController,
     * which we set in application:willFinishLaunchingWithOptions:.
     *
     * If that ever disappears, we won't be able to grab the profile to stop
     * syncing... but in that case the profile's deinit will take care of things.
     */
    func getProfile(_ application: UIApplication) -> Profile {
        if let profile = self.profile {
            return profile
        }
        let p = BrowserProfile(localName: "profile")
        self.profile = p
        return p
    }

    func application(_ application: UIApplication, didFinishLaunchingWithOptions launchOptions: [UIApplicationLaunchOptionsKey: Any]?) -> Bool {
        // Override point for customization after application launch.
        var shouldPerformAdditionalDelegateHandling = true

        adjustIntegration?.triggerApplicationDidFinishLaunchingWithOptions(launchOptions)

        UIScrollView.doBadSwizzleStuff()

        #if BUDDYBUILD
            print("Setting up BuddyBuild SDK")
            BuddyBuildSDK.setup()
        #endif
        
        window!.makeKeyAndVisible()
        
        authenticator = AppAuthenticator(protectedWindow: window!, promptImmediately: true, isPasscodeEntryCancellable: false)

        // Now roll logs.
        DispatchQueue.global(qos: DispatchQoS.background.qosClass).async {
            Logger.syncLogger.deleteOldLogsDownToSizeLimit()
            Logger.browserLogger.deleteOldLogsDownToSizeLimit()
        }

        // If a shortcut was launched, display its information and take the appropriate action
        if let shortcutItem = launchOptions?[UIApplicationLaunchOptionsKey.shortcutItem] as? UIApplicationShortcutItem {

            QuickActions.sharedInstance.launchedShortcutItem = shortcutItem
            // This will block "performActionForShortcutItem:completionHandler" from being called.
            shouldPerformAdditionalDelegateHandling = false
        }

        // Force the ToolbarTextField in LTR mode - without this change the UITextField's clear
        // button will be in the incorrect position and overlap with the input text. Not clear if
        // that is an iOS bug or not.
        AutocompleteTextField.appearance().semanticContentAttribute = .forceLeftToRight
        
        DAU().sendPingToServer()
        
        let isFirstLaunch = Preferences.General.isFirstLaunch.value
        Preferences.General.isFirstLaunch.value = false
        
        if isFirstLaunch {
            FavoritesHelper.addDefaultFavorites()
            profile?.searchEngines.setupDefaultRegionalSearchEngines()
        }

        UINavigationBar.appearance().tintColor = BraveUX.BraveOrange
      
        (UISwitch.appearance() as UISwitch).do {
            $0.tintColor = BraveUX.SwitchTintColor
            $0.onTintColor = BraveUX.BraveOrange
        }
      
        HTTPCookieStorage.shared.updateCookieAcceptPolicy(to: HTTPCookie.AcceptPolicy(rawValue: Preferences.Privacy.cookieAcceptPolicy.value))
      
        return shouldPerformAdditionalDelegateHandling
    }

    func application(_ application: UIApplication, open url: URL, options: [UIApplicationOpenURLOptionsKey: Any] = [:]) -> Bool {
        guard let routerpath = NavigationPath(url: url) else {
            return false
        }

        if let profile = profile, let _ = profile.prefs.boolForKey(PrefsKeys.AppExtensionTelemetryOpenUrl) {
            profile.prefs.removeObjectForKey(PrefsKeys.AppExtensionTelemetryOpenUrl)
        }

        DispatchQueue.main.async {
            NavigationPath.handle(nav: routerpath, with: self.browserViewController)
        }
        return true
    }

    // We sync in the foreground only, to avoid the possibility of runaway resource usage.
    // Eventually we'll sync in response to notifications.
    func applicationDidBecomeActive(_ application: UIApplication) {
        authenticator?.hideBackgroundedBlur()
        
        Preferences.AppState.backgroundedCleanly.value = false
        
        guard !DebugSettingsBundleOptions.launchIntoEmailComposer else {
            return
        }

        if let profile = self.profile {
            profile.reopen()
        }

        // We could load these here, but then we have to futz with the tab counter
        // and making NSURLRequests.
        self.browserViewController.loadQueuedTabs(receivedURLs: self.receivedURLs)
        self.receivedURLs = nil
        application.applicationIconBadgeNumber = 0

        // handle quick actions is available
        let quickActions = QuickActions.sharedInstance
        if let shortcut = quickActions.launchedShortcutItem {
            // dispatch asynchronously so that BVC is all set up for handling new tabs
            // when we try and open them
            quickActions.handleShortCutItem(shortcut, withBrowserViewController: browserViewController)
            quickActions.launchedShortcutItem = nil
        }
    }

    func applicationDidEnterBackground(_ application: UIApplication) {
        syncOnDidEnterBackground(application: application)
    }

    fileprivate func syncOnDidEnterBackground(application: UIApplication) {
        guard let profile = self.profile else {
            return
        }
      
        // BRAVE TODO: Decide whether or not we want to use this for our own sync down the road

        var taskId: UIBackgroundTaskIdentifier = 0
        taskId = application.beginBackgroundTask (expirationHandler: {
            print("Running out of background time, but we have a profile shutdown pending.")
            self.shutdownProfileWhenNotActive(application)
            application.endBackgroundTask(taskId)
        })

//        if profile.hasSyncableAccount() {
//            profile.syncManager.syncEverything(why: .backgrounded).uponQueue(.main) { _ in
//                self.shutdownProfileWhenNotActive(application)
//                application.endBackgroundTask(taskId)
//            }
//        } else {
            profile.shutdown()
            application.endBackgroundTask(taskId)
//        }
    }

    fileprivate func shutdownProfileWhenNotActive(_ application: UIApplication) {
        // Only shutdown the profile if we are not in the foreground
        guard application.applicationState != .active else {
            return
        }

        profile?.shutdown()
    }

    func applicationWillEnterForeground(_ application: UIApplication) {
        // The reason we need to call this method here instead of `applicationDidBecomeActive`
        // is that this method is only invoked whenever the application is entering the foreground where as
        // `applicationDidBecomeActive` will get called whenever the Touch ID authentication overlay disappears.
        self.updateAuthenticationInfo()
        
        if let authInfo = KeychainWrapper.sharedAppContainerKeychain.authenticationInfo(), authInfo.isPasscodeRequiredImmediately {
            authenticator?.promptUserForAuthentication()
        }
    }
    
    func applicationWillResignActive(_ application: UIApplication) {
        if KeychainWrapper.sharedAppContainerKeychain.authenticationInfo() != nil {
            authenticator?.showBackgroundBlur()
        }
        
        Preferences.AppState.backgroundedCleanly.value = true
    }

    fileprivate func updateAuthenticationInfo() {
        if let authInfo = KeychainWrapper.sharedAppContainerKeychain.authenticationInfo() {
            if !LAContext().canEvaluatePolicy(.deviceOwnerAuthenticationWithBiometrics, error: nil) {
                authInfo.useTouchID = false
                KeychainWrapper.sharedAppContainerKeychain.setAuthenticationInfo(authInfo)
            }
        }
    }

    fileprivate func setUpWebServer(_ profile: Profile) {
        let server = WebServer.sharedInstance
        ReaderModeHandlers.register(server, profile: profile)
        ErrorPageHelper.register(server, certStore: profile.certStore)
        AboutHomeHandler.register(server)
        AboutLicenseHandler.register(server)
        SessionRestoreHandler.register(server)

        if AppConstants.IsRunningTest {
            registerHandlersForTestMethods(server: server.server)
        }

        // Bug 1223009 was an issue whereby CGDWebserver crashed when moving to a background task
        // catching and handling the error seemed to fix things, but we're not sure why.
        // Either way, not implicitly unwrapping a try is not a great way of doing things
        // so this is better anyway.
        do {
            try server.start()
        } catch let err as NSError {
            print("Error: Unable to start WebServer \(err)")
        }
    }

    fileprivate func setUserAgent() {
        let firefoxUA = UserAgent.defaultUserAgent()

        // Set the UA for WKWebView (via defaults), the favicon fetcher, and the image loader.
        // This only needs to be done once per runtime. Note that we use defaults here that are
        // readable from extensions, so they can just use the cached identifier.
        let defaults = UserDefaults(suiteName: AppInfo.sharedContainerIdentifier)!
        defaults.register(defaults: ["UserAgent": firefoxUA])

        SDWebImageDownloader.shared().setValue(firefoxUA, forHTTPHeaderField: "User-Agent")

        // Record the user agent for use by search suggestion clients.
        SearchViewController.userAgent = firefoxUA

        // Some sites will only serve HTML that points to .ico files.
        // The FaviconFetcher is explicitly for getting high-res icons, so use the desktop user agent.
        FaviconFetcher.userAgent = UserAgent.desktopUserAgent()
    }

    fileprivate func presentEmailComposerWithLogs() {
        if let buildNumber = Bundle.main.object(forInfoDictionaryKey: String(kCFBundleVersionKey)) as? NSString {
            let mailComposeViewController = MFMailComposeViewController()
            mailComposeViewController.mailComposeDelegate = self
            mailComposeViewController.setSubject("Debug Info for iOS client version v\(appVersion) (\(buildNumber))")

            if DebugSettingsBundleOptions.attachLogsToDebugEmail {
                do {
                    let logNamesAndData = try Logger.diskLogFilenamesAndData()
                    logNamesAndData.forEach { nameAndData in
                        if let data = nameAndData.1 {
                            mailComposeViewController.addAttachmentData(data, mimeType: "text/plain", fileName: nameAndData.0)
                        }
                    }
                } catch _ {
                    print("Failed to retrieve logs from device")
                }
            }

            self.window?.rootViewController?.present(mailComposeViewController, animated: true, completion: nil)
        }
    }

    func application(_ application: UIApplication, continue userActivity: NSUserActivity, restorationHandler: @escaping ([Any]?) -> Void) -> Bool {

        // If the `NSUserActivity` has a `webpageURL`, it is either a deep link or an old history item
        // reached via a "Spotlight" search before we began indexing visited pages via CoreSpotlight.
        if let url = userActivity.webpageURL {
            let query = url.getQuery()
            
            // Per Adjust documenation, https://docs.adjust.com/en/universal-links/#running-campaigns-through-universal-links,
            // it is recommended that links contain the `deep_link` query parameter. This link will also
            // be url encoded.
            if let deepLink = query["deep_link"]?.removingPercentEncoding, let url = URL(string: deepLink) {
                browserViewController.switchToTabForURLOrOpen(url, isPrivileged: true)
                return true
            }

            browserViewController.switchToTabForURLOrOpen(url, isPrivileged: true)
            return true
        }

        // Otherwise, check if the `NSUserActivity` is a CoreSpotlight item and switch to its tab or
        // open a new one.
        if userActivity.activityType == CSSearchableItemActionType {
            if let userInfo = userActivity.userInfo,
                let urlString = userInfo[CSSearchableItemActivityIdentifier] as? String,
                let url = URL(string: urlString) {
                browserViewController.switchToTabForURLOrOpen(url, isPrivileged: true)
                return true
            }
        }

        return false
    }

    func application(_ application: UIApplication, performActionFor shortcutItem: UIApplicationShortcutItem, completionHandler: @escaping (Bool) -> Void) {
        let handledShortCutItem = QuickActions.sharedInstance.handleShortCutItem(shortcutItem, withBrowserViewController: browserViewController)

        completionHandler(handledShortCutItem)
    }
}

// MARK: - Root View Controller Animations
extension AppDelegate: UINavigationControllerDelegate {
    func navigationController(_ navigationController: UINavigationController, animationControllerFor operation: UINavigationControllerOperation, from fromVC: UIViewController, to toVC: UIViewController) -> UIViewControllerAnimatedTransitioning? {
        switch operation {
        case .push:
            return BrowserToTrayAnimator()
        case .pop:
            return TrayToBrowserAnimator()
        default:
            return nil
        }
    }
}

extension AppDelegate: TabManagerStateDelegate {
    func tabManagerWillStoreTabs(_ tabs: [Tab]) {
        // It is possible that not all tabs have loaded yet, so we filter out tabs with a nil URL.
        let storedTabs: [RemoteTab] = tabs.compactMap( Tab.toTab )

        // Don't insert into the DB immediately. We tend to contend with more important
        // work like querying for top sites.
        let queue = DispatchQueue.global(qos: DispatchQoS.background.qosClass)
        queue.asyncAfter(deadline: DispatchTime.now() + Double(Int64(ProfileRemoteTabsSyncDelay * Double(NSEC_PER_MSEC))) / Double(NSEC_PER_SEC)) {
            self.profile?.storeTabs(storedTabs)
        }
    }
}

extension AppDelegate: MFMailComposeViewControllerDelegate {
    func mailComposeController(_ controller: MFMailComposeViewController, didFinishWith result: MFMailComposeResult, error: Error?) {
        // Dismiss the view controller and start the app up
        controller.dismiss(animated: true, completion: nil)
        startApplication(application!, withLaunchOptions: self.launchOptions)
    }
}<|MERGE_RESOLUTION|>--- conflicted
+++ resolved
@@ -113,21 +113,13 @@
         self.tabManager = TabManager(prefs: profile.prefs, imageStore: imageStore)
         self.tabManager.stateDelegate = self
 
-<<<<<<< HEAD
+        // Make sure current private browsing flag respects the private browsing only user preference
+        PrivateBrowsingManager.shared.isPrivateBrowsing = Preferences.Privacy.privateBrowsingOnly.value
+
         // Don't track crashes if we're building the development environment due to the fact that terminating/stopping
         // the simulator via Xcode will count as a "crash" and lead to restore popups in the subsequent launch
         let crashedLastSession = !Preferences.AppState.backgroundedCleanly.value && AppConstants.BuildChannel != .developer
-        
         browserViewController = BrowserViewController(profile: self.profile!, tabManager: self.tabManager, crashedLastSession: crashedLastSession)
-=======
-        // Add restoration class, the factory that will return the ViewController we
-        // will restore with.
-        
-        // Make sure current private browsing flag respects the private browsing only user preference
-        PrivateBrowsingManager.shared.isPrivateBrowsing = Preferences.Privacy.privateBrowsingOnly.value
-
-        browserViewController = BrowserViewController(profile: self.profile!, tabManager: self.tabManager)
->>>>>>> e1d2df2c
         browserViewController.edgesForExtendedLayout = []
 
         // Add restoration class, the factory that will return the ViewController we will restore with.
